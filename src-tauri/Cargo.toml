--- conflicted
+++ resolved
@@ -96,12 +96,6 @@
 serde_bytes = "0.11.19"
 anyhow = "1.0.100"
 
-<<<<<<< HEAD
-# HTTP server dependencies
-axum = { version = "0.7", features = ["macros"] }
-tower-http = { version = "0.5", features = ["cors"] }
-
-=======
 # BitTorrent dependencies
 librqbit = "8.1.1"
 
@@ -111,7 +105,6 @@
 tower-http = { version = "0.5", features = ["cors"] }
 
 
->>>>>>> 3701a93a
 [dev-dependencies]
 tempfile = "3.8"
 insta = { version = "1.34", features = ["json"] }
