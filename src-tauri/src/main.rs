#![cfg_attr(
    all(not(debug_assertions), target_os = "windows"),
    windows_subsystem = "windows"
)]

pub mod commands;

pub mod analytics;
mod dht;
mod encryption;
mod ethereum;
mod file_transfer;
mod geth_downloader;
mod headless;
mod keystore;
mod pool;
mod manager;
pub mod net;
mod peer_selection;
mod webrtc_service;
use std::sync::Mutex as StdMutex;

use lazy_static::lazy_static;
use crate::commands::proxy::{
    list_proxies, proxy_connect, proxy_disconnect, proxy_echo, ProxyNode,
};
use dht::{DhtEvent, DhtMetricsSnapshot, DhtService, FileMetadata, split_into_blocks, StringBlock};
use ethereum::{
    create_new_account, get_account_from_private_key, get_balance, get_block_number, get_hashrate,
    get_mined_blocks_count, get_mining_logs, get_mining_performance, get_mining_status,
    get_network_difficulty, get_network_hashrate, get_peer_count, get_recent_mined_blocks,
    start_mining, stop_mining, EthAccount, GethProcess, MinedBlock,
};
use file_transfer::{DownloadMetricsSnapshot, FileTransferEvent, FileTransferService};
use fs2::available_space;
use geth_downloader::GethDownloader;
use keystore::Keystore;
use serde::{Deserialize, Serialize};
use std::collections::{HashMap, VecDeque};
use std::fs::{self, File};
use std::path::{Path, PathBuf};
use std::process::Command;
use std::{
    io::{BufRead, BufReader},
    sync::Arc,
    time::{Duration, Instant, SystemTime, UNIX_EPOCH},
};
use sysinfo::{Components, System, MINIMUM_CPU_UPDATE_INTERVAL};
use systemstat::{Platform, System as SystemStat};
use tauri::{
    menu::{Menu, MenuItem},
    tray::{MouseButton, MouseButtonState, TrayIconBuilder, TrayIconEvent},
    Emitter, Manager, State,
};
use sha2::{Digest, Sha256};
use tokio::{io::AsyncReadExt, sync::Mutex, task::JoinHandle, time::sleep};
use totp_rs::{Algorithm, Secret, TOTP};
use tracing::{error, info, warn};
use webrtc_service::{WebRTCFileRequest, WebRTCService};

use crate::manager::ChunkManager; // Import the ChunkManager
use x25519_dalek::{PublicKey, StaticSecret}; // For key handling
use base64::{engine::general_purpose, Engine as _}; // For key encoding
use blockstore::block::Block;

#[derive(Clone)]
struct QueuedTransaction {
    id: String,
    to_address: String,
    amount: f64,
    timestamp: u64,
}

#[derive(Clone)]
struct StreamingUploadSession {
    file_name: String,
    file_size: u64,
    received_chunks: u32,
    total_chunks: u32,
    hasher: sha2::Sha256,
    created_at: std::time::SystemTime,
}

struct AppState {
    geth: Mutex<GethProcess>,
    downloader: Arc<GethDownloader>,
    miner_address: Mutex<Option<String>>,

    // Wrap in Arc so they can be cloned
    active_account: Arc<Mutex<Option<String>>>,
    active_account_private_key: Arc<Mutex<Option<String>>>,

    rpc_url: Mutex<String>,
    dht: Mutex<Option<Arc<DhtService>>>,
    file_transfer: Mutex<Option<Arc<FileTransferService>>>,
    webrtc: Mutex<Option<Arc<WebRTCService>>>,
    keystore: Arc<Mutex<Keystore>>,
    proxies: Arc<Mutex<Vec<ProxyNode>>>,
    file_transfer_pump: Mutex<Option<JoinHandle<()>>>,
    socks5_proxy_cli: Mutex<Option<String>>,
    analytics: Arc<analytics::AnalyticsService>,

    // New fields for transaction queue
    transaction_queue: Arc<Mutex<VecDeque<QueuedTransaction>>>,
    transaction_processor: Mutex<Option<JoinHandle<()>>>,
    processing_transaction: Arc<Mutex<bool>>,

    // New field for streaming upload sessions
    upload_sessions: Arc<Mutex<std::collections::HashMap<String, StreamingUploadSession>>>,
}

#[tauri::command]
async fn create_chiral_account(state: State<'_, AppState>) -> Result<EthAccount, String> {
    let account = create_new_account()?;

    // Set as active account
    {
        let mut active_account = state.active_account.lock().await;
        *active_account = Some(account.address.clone());
    }

    // Store private key in session
    {
        let mut active_key = state.active_account_private_key.lock().await;
        *active_key = Some(account.private_key.clone());
    }

    Ok(account)
}

#[tauri::command]
async fn import_chiral_account(
    private_key: String,
    state: State<'_, AppState>,
) -> Result<EthAccount, String> {
    let account = get_account_from_private_key(&private_key)?;

    // Set as active account
    {
        let mut active_account = state.active_account.lock().await;
        *active_account = Some(account.address.clone());
    }

    // Store private key in session
    {
        let mut active_key = state.active_account_private_key.lock().await;
        *active_key = Some(account.private_key.clone());
    }

    Ok(account)
}

#[tauri::command]
async fn start_geth_node(state: State<'_, AppState>, data_dir: String) -> Result<(), String> {
    let mut geth = state.geth.lock().await;
    let miner_address = state.miner_address.lock().await;
    // TODO: The port and address should be configurable from the frontend.
    // For now, we'll update the rpc_url in the state when starting.
    let rpc_url = "http://127.0.0.1:8545".to_string();
    *state.rpc_url.lock().await = rpc_url;

    geth.start(&data_dir, miner_address.as_deref())
}

#[tauri::command]
async fn stop_geth_node(state: State<'_, AppState>) -> Result<(), String> {
    let mut geth = state.geth.lock().await;
    geth.stop()
}

#[tauri::command]
async fn save_account_to_keystore(
    address: String,
    private_key: String,
    password: String,
) -> Result<(), String> {
    let mut keystore = Keystore::load()?;
    keystore.add_account(address, &private_key, &password)?;
    Ok(())
}

#[tauri::command]
async fn load_account_from_keystore(
    address: String,
    password: String,
    state: State<'_, AppState>,
) -> Result<EthAccount, String> {
    let keystore = Keystore::load()?;

    // Get decrypted private key from keystore
    let private_key = keystore.get_account(&address, &password)?;

    // Set the active account in the app state
    {
        let mut active_account = state.active_account.lock().await;
        *active_account = Some(address.clone());
    }

    // Store the private key securely in memory for the session
    {
        let mut active_key = state.active_account_private_key.lock().await;
        *active_key = Some(private_key.clone());
    }

    // Derive account details from private key
    get_account_from_private_key(&private_key)
}

#[tauri::command]
async fn list_keystore_accounts() -> Result<Vec<String>, String> {
    let keystore = Keystore::load()?;
    Ok(keystore.list_accounts())
}

#[tauri::command]
async fn get_disk_space(path: String) -> Result<u64, String> {
    match available_space(Path::new(&path)) {
        Ok(space) => Ok(space),
        Err(e) => Err(format!("Failed to get disk space: {}", e)),
    }
}

#[tauri::command]
async fn get_account_balance(address: String) -> Result<String, String> {
    get_balance(&address).await
}

#[tauri::command]
async fn get_network_peer_count() -> Result<u32, String> {
    get_peer_count().await
}

#[tauri::command]
async fn is_geth_running(state: State<'_, AppState>) -> Result<bool, String> {
    let geth = state.geth.lock().await;
    Ok(geth.is_running())
}

#[tauri::command]
async fn check_geth_binary(state: State<'_, AppState>) -> Result<bool, String> {
    Ok(state.downloader.is_geth_installed())
}

#[tauri::command]
async fn download_geth_binary(
    app: tauri::AppHandle,
    state: State<'_, AppState>,
) -> Result<(), String> {
    let downloader = state.downloader.clone();
    let app_handle = app.clone();

    downloader
        .download_geth(move |progress| {
            let _ = app_handle.emit("geth-download-progress", progress);
        })
        .await
}

#[tauri::command]
async fn set_miner_address(state: State<'_, AppState>, address: String) -> Result<(), String> {
    let mut miner_address = state.miner_address.lock().await;
    *miner_address = Some(address);
    Ok(())
}

#[tauri::command]
async fn get_file_versions_by_name(
    state: State<'_, AppState>,
    file_name: String,
) -> Result<Vec<FileMetadata>, String> {
    let dht = { state.dht.lock().await.as_ref().cloned() };
    if let Some(dht) = dht {
        (*dht).get_versions_by_file_name(file_name).await
    } else {
        Err("DHT not running".into())
    }
}

#[tauri::command]
async fn establish_webrtc_connection(
    state: State<'_, AppState>,
    peer_id: String,
    offer: String,
) -> Result<(), String> {
    let webrtc = { state.webrtc.lock().await.as_ref().cloned() };
    if let Some(webrtc) = webrtc {
        webrtc
            .establish_connection_with_answer(peer_id, offer)
            .await
    } else {
        Err("WebRTC service not running".into())
    }
}

#[tauri::command]
async fn send_webrtc_file_request(
    state: State<'_, AppState>,
    peer_id: String,
    file_hash: String,
    file_name: String,
    file_size: u64,
) -> Result<(), String> {
    let webrtc = { state.webrtc.lock().await.as_ref().cloned() };
    if let Some(webrtc) = webrtc {
        let request = WebRTCFileRequest {
            file_hash,
            file_name,
            file_size,
            requester_peer_id: {
                let dht = state.dht.lock().await;
                if let Some(d) = dht.as_ref() {
                    d.get_peer_id().await
                } else {
                    "unknown".to_string()
                }
            },
            recipient_public_key: None, // No encryption for basic downloads
        };
        webrtc.send_file_request(peer_id, request).await
    } else {
        Err("WebRTC service not running".into())
    }
}

#[tauri::command]
async fn get_webrtc_connection_status(
    state: State<'_, AppState>,
    peer_id: String,
) -> Result<bool, String> {
    let webrtc = { state.webrtc.lock().await.as_ref().cloned() };
    if let Some(webrtc) = webrtc {
        Ok(webrtc.get_connection_status(&peer_id).await)
    } else {
        Ok(false)
    }
}

#[tauri::command]
async fn upload_versioned_file(
    state: State<'_, AppState>,
    file_name: String,
    file_path: String,
    file_size: u64,
    mime_type: Option<String>,
    is_encrypted: bool,
    encryption_method: Option<String>,
    key_fingerprint: Option<String>,
) -> Result<FileMetadata, String> {
    let dht_opt = { state.dht.lock().await.as_ref().cloned() };
    if let Some(dht) = dht_opt {
        // --- FIX: Calculate file_hash using file_transfer helper
        let file_data = tokio::fs::read(&file_path)
            .await
            .map_err(|e| e.to_string())?;
        let file_hash = FileTransferService::calculate_file_hash(&file_data);

        let created_at = std::time::SystemTime::now()
            .duration_since(std::time::UNIX_EPOCH)
            .unwrap()
            .as_secs();

// Use the DHT versioning helper to fill in parent_hash/version
let metadata = dht
    .prepare_versioned_metadata(
        file_hash.clone(),
        file_name,
        file_data.len() as u64,  // Use file size directly from data
        file_data,
        created_at,
        mime_type,
        is_encrypted,
        encryption_method,
        key_fingerprint,
    )
    .await?;

        dht.publish_file(metadata.clone()).await?;
        Ok(metadata)
    } else {
        Err("DHT not running".into())
    }
}

/// Checks if the Geth RPC endpoint is ready to accept connections.
async fn is_geth_rpc_ready(state: &State<'_, AppState>) -> bool {
    let rpc_url = state.rpc_url.lock().await.clone();
    if let Ok(response) = reqwest::Client::new()
        .post(&rpc_url)
        .json(&serde_json::json!({
            "jsonrpc": "2.0", "method": "net_version", "params": [], "id": 1
        }))
        .send()
        .await
    {
        if response.status().is_success() {
            if let Ok(json) = response.json::<serde_json::Value>().await {
                return json.get("result").is_some();
            }
        }
    }
    false
}

/// Stops, restarts, and waits for the Geth node to be ready.
/// This is used when `miner_setEtherbase` is not available and a restart is required.
async fn restart_geth_and_wait(state: &State<'_, AppState>, data_dir: &str) -> Result<(), String> {
    info!("Restarting Geth with new configuration...");

    // Stop Geth
    state.geth.lock().await.stop()?;
    tokio::time::sleep(tokio::time::Duration::from_secs(2)).await; // Brief pause for shutdown

    // Restart with the stored miner address
    {
        let mut geth = state.geth.lock().await;
        let miner_address = state.miner_address.lock().await;
        info!("Restarting Geth with miner address: {:?}", miner_address);
        geth.start(data_dir, miner_address.as_deref())?;
    }

    // Wait for Geth to become responsive
    let max_attempts = 30;
    for attempt in 1..=max_attempts {
        if is_geth_rpc_ready(state).await {
            info!("Geth is ready for RPC calls after restart.");
            return Ok(());
        }
        info!(
            "Waiting for Geth to start... (attempt {}/{})",
            attempt, max_attempts
        );
        tokio::time::sleep(tokio::time::Duration::from_secs(1)).await;
    }

    Err("Geth failed to start up within 30 seconds after restart.".to_string())
}

#[tauri::command]
async fn start_miner(
    state: State<'_, AppState>,
    address: String,
    threads: u32,
    data_dir: String,
) -> Result<(), String> {
    // Store the miner address for future geth restarts
    {
        let mut miner_address = state.miner_address.lock().await;
        *miner_address = Some(address.clone());
    } // MutexGuard is dropped here

    // Try to start mining
    match start_mining(&address, threads).await {
        Ok(_) => Ok(()),
        Err(e) if e.contains("-32601") || e.to_lowercase().contains("does not exist") => {
            // miner_setEtherbase method doesn't exist, need to restart with etherbase
            warn!("miner_setEtherbase not supported, restarting geth with miner address...");
            restart_geth_and_wait(&state, &data_dir).await?;

            // Try mining again without setting etherbase (it's set via command line now)
            let rpc_url = state.rpc_url.lock().await.clone();
            let client = reqwest::Client::new();
            let start_mining_direct = serde_json::json!({
                "jsonrpc": "2.0",
                "method": "miner_start",
                "params": [threads],
                "id": 1
            });

            let response = client
                .post(&rpc_url)
                .json(&start_mining_direct)
                .send()
                .await
                .map_err(|e| format!("Failed to start mining after restart: {}", e))?;

            let json_response: serde_json::Value = response
                .json()
                .await
                .map_err(|e| format!("Failed to parse response: {}", e))?;

            if let Some(error) = json_response.get("error") {
                Err(format!("Failed to start mining after restart: {}", error))
            } else {
                Ok(())
            }
        }
        Err(e) => Err(format!("Failed to start mining: {}", e)),
    }
}

#[tauri::command]
async fn stop_miner() -> Result<(), String> {
    stop_mining().await
}

#[tauri::command]
async fn get_miner_status() -> Result<bool, String> {
    get_mining_status().await
}

#[tauri::command]
async fn get_miner_hashrate() -> Result<String, String> {
    get_hashrate().await
}

#[tauri::command]
async fn get_current_block() -> Result<u64, String> {
    get_block_number().await
}

#[tauri::command]
async fn get_network_stats() -> Result<(String, String), String> {
    let difficulty = get_network_difficulty().await?;
    let hashrate = get_network_hashrate().await?;
    Ok((difficulty, hashrate))
}

#[tauri::command]
async fn get_miner_logs(data_dir: String, lines: usize) -> Result<Vec<String>, String> {
    get_mining_logs(&data_dir, lines)
}

#[tauri::command]
async fn get_miner_performance(data_dir: String) -> Result<(u64, f64), String> {
    get_mining_performance(&data_dir)
}
lazy_static! {
    static ref BLOCKS_CACHE: StdMutex<Option<(String, u64, Instant)>> = StdMutex::new(None);
}
#[tauri::command]

async fn get_blocks_mined(address: String) -> Result<u64, String> {
    // Check cache (directly return within 500ms)
    {
        let cache = BLOCKS_CACHE.lock().unwrap();
        if let Some((cached_addr, cached_blocks, cached_time)) = cache.as_ref() {
            if cached_addr == &address && cached_time.elapsed() < Duration::from_millis(500) {
                return Ok(*cached_blocks);
            }
        }
    }
    
    // Invoke existing logic (slow query)
    let blocks = get_mined_blocks_count(&address).await?;
    
    // Update Cache
    {
        let mut cache = BLOCKS_CACHE.lock().unwrap();
        *cache = Some((address, blocks, Instant::now()));
    }
    
    Ok(blocks)
}
#[tauri::command]
async fn get_recent_mined_blocks_pub(
    address: String,
    lookback: u64,
    limit: usize,
) -> Result<Vec<MinedBlock>, String> {
    get_recent_mined_blocks(&address, lookback, limit).await
}
#[tauri::command]
async fn start_dht_node(
    app: tauri::AppHandle,
    state: State<'_, AppState>,
    port: u16,
    bootstrap_nodes: Vec<String>,
    enable_autonat: Option<bool>,
    autonat_probe_interval_secs: Option<u64>,
    autonat_servers: Option<Vec<String>>,
    proxy_address: Option<String>,
    is_bootstrap: Option<bool>,
) -> Result<String, String> {
    {
        let dht_guard = state.dht.lock().await;
        if dht_guard.is_some() {
            return Err("DHT node is already running".to_string());
        }
    }

    // Disable autonat by default to prevent warnings when no servers are available
    // Users can explicitly enable it when needed
    let auto_enabled = enable_autonat.unwrap_or(false);
    let probe_interval = autonat_probe_interval_secs.map(Duration::from_secs);
    let autonat_server_list = autonat_servers.unwrap_or_default();

    // Get the proxy from the command line, if it was provided at launch
    let cli_proxy = state.socks5_proxy_cli.lock().await.clone();
    // Prioritize the command-line argument. Fall back to the one from the UI.
    let final_proxy_address = cli_proxy.or(proxy_address.clone());

    // Get the file transfer service for DHT integration
    let file_transfer_service = {
        let ft_guard = state.file_transfer.lock().await;
        ft_guard.as_ref().cloned()
    };

    let dht_service = DhtService::new(
        port,
        bootstrap_nodes,
        None,
        is_bootstrap.unwrap_or(false),
        auto_enabled,
        probe_interval,
        autonat_server_list,
        final_proxy_address,
        file_transfer_service,
    )
    .await
    .map_err(|e| format!("Failed to start DHT: {}", e))?;

    let peer_id = dht_service.get_peer_id().await;

    // Start the DHT node running in background
    dht_service.run().await;
    let dht_arc = Arc::new(dht_service);

    // Spawn the event pump
    let app_handle = app.clone();
    let proxies_arc = state.proxies.clone();
    let dht_clone_for_pump = dht_arc.clone();

    tokio::spawn(async move {
        use std::time::Duration;
        loop {
            // If the DHT service has been shut down, the weak reference will be None
            let events = dht_clone_for_pump.drain_events(64).await;
            if events.is_empty() {
                // Avoid busy-waiting
                tokio::time::sleep(Duration::from_millis(200)).await;
                // Check if the DHT is still alive before continuing
                if Arc::strong_count(&dht_clone_for_pump) <= 1 {
                    // 1 is the pump itself
                    info!("DHT service appears to be shut down. Exiting event pump.");
                    break;
                }
                continue;
            }

            for ev in events {
                match ev {
                    DhtEvent::ProxyStatus {
                        id,
                        address,
                        status,
                        latency_ms,
                        error,
                    } => {
                        let to_emit: ProxyNode = {
                            let mut proxies = proxies_arc.lock().await;

                            if let Some(i) = proxies.iter().position(|p| p.id == id) {

                                let p = &mut proxies[i];
                                if p.id != id {
                                    p.id = id.clone();
                                }
                                if !address.is_empty() {
                                    p.address = address.clone();
                                }
                                p.status = status.clone();
                                if let Some(ms) = latency_ms {
                                    p.latency = ms as u32;
                                }
                                p.error = error.clone();
                                p.clone()
                            } else {
                                let node = ProxyNode {
                                    id: id.clone(),
                                    address: address.clone(),
                                    status,
                                    latency: latency_ms.unwrap_or(0) as u32,
                                    error,
                                };
                                proxies.push(node.clone());
                                node
                            }
                        };

                        let _ = app_handle.emit("proxy_status_update", to_emit);
                    }
                    DhtEvent::NatStatus {
                        state,
                        confidence,
                        last_error,
                        summary,
                    } => {
                        let payload = serde_json::json!({
                            "state": state,
                            "confidence": confidence,
                            "lastError": last_error,
                            "summary": summary,
                        });
                        let _ = app_handle.emit("nat_status_update", payload);
                    }
                    DhtEvent::EchoReceived { from, utf8, bytes } => {
                        // Sending inbox event to frontend
                        let payload =
                            serde_json::json!({ "from": from, "text": utf8, "bytes": bytes });
                        let _ = app_handle.emit("proxy_echo_rx", payload);
                    }
                    DhtEvent::PeerRtt { peer, rtt_ms } => {
                        // NOTE: if from dht.rs only sends rtt for known proxies, then this is fine.
                        // If it can send rtt for any peer, we need to first check if it's generated from ProxyStatus
                        let mut proxies = proxies_arc.lock().await;
                        if let Some(p) = proxies.iter_mut().find(|p| p.id == peer) {
                            p.latency = rtt_ms as u32;
                            let _ = app_handle.emit("proxy_status_update", p.clone());
                        }
                    }
                    DhtEvent::DownloadedFile(metadata) => {
                        let payload = serde_json::json!(metadata);
                        let _ = app_handle.emit("file_content", payload);
                    }
                    DhtEvent::PublishedFile(metadata) => {
                        let payload = serde_json::json!(metadata);
                        let _ = app_handle.emit("published_file", payload);
                    }
                    DhtEvent::FileDiscovered(metadata) => {
                        let payload = serde_json::json!(metadata);
                        let _ = app_handle.emit("found_file", payload);
                    }
                    _ => {}
                }
            }
        }
    });

    {
        let mut dht_guard = state.dht.lock().await;
        *dht_guard = Some(dht_arc);
    }

    Ok(peer_id)
}

#[tauri::command]
async fn stop_dht_node(app: tauri::AppHandle, state: State<'_, AppState>) -> Result<(), String> {
    let dht = {
        let mut dht_guard = state.dht.lock().await;
        dht_guard.take()
    };

    if let Some(dht) = dht {
        (*dht).shutdown()
            .await
            .map_err(|e| format!("Failed to stop DHT: {}", e))?;
    }

    // Proxy reset
    {
        let mut proxies = state.proxies.lock().await;
        proxies.clear();
    }
    let _ = app.emit("proxy_reset", ());

    Ok(())
}

#[tauri::command]
async fn publish_file_metadata(
    state: State<'_, AppState>,
    file_hash: String,
    file_name: String,
    file_size: u64,
    mime_type: Option<String>,
) -> Result<(), String> {
    let dht = {
        let dht_guard = state.dht.lock().await;
        dht_guard.as_ref().cloned()
    };

    if let Some(dht) = dht {
        let metadata = FileMetadata {
            file_hash,
            file_name,
            file_size,
            file_data: vec![],
            seeders: vec![],
            created_at: std::time::SystemTime::now()
                .duration_since(std::time::UNIX_EPOCH)
                .unwrap()
                .as_secs(),
            mime_type,
            is_encrypted: false,
            encryption_method: None,
            key_fingerprint: None,
            parent_hash: None,
            version: Some(1),
            cids: None,
            is_root: false,
        };

        dht.publish_file(metadata).await
    } else {
        Err("DHT node is not running".to_string())
    }
}

#[tauri::command]
async fn stop_publishing_file(state: State<'_, AppState>, file_hash: String) -> Result<(), String> {
    let dht = {
        let dht_guard = state.dht.lock().await;
        dht_guard.as_ref().cloned()
    };
    if let Some(dht) = dht {
        dht.stop_publishing_file(file_hash).await
    } else {
        Err("DHT node is not running".to_string())
    }
}

#[tauri::command]
async fn connect_to_peer(state: State<'_, AppState>, peer_address: String) -> Result<(), String> {
    let dht = {
        let dht_guard = state.dht.lock().await;
        dht_guard.as_ref().cloned()
    };

    if let Some(dht) = dht {
        dht.connect_peer(peer_address).await
    } else {
        Err("DHT node is not running".to_string())
    }
}

#[tauri::command]
async fn get_dht_peer_count(state: State<'_, AppState>) -> Result<usize, String> {
    let dht = {
        let dht_guard = state.dht.lock().await;
        dht_guard.as_ref().cloned()
    };

    if let Some(dht) = dht {
        Ok(dht.get_peer_count().await)
    } else {
        Ok(0) // Return 0 if DHT is not running
    }
}

#[tauri::command]
async fn get_dht_peer_id(state: State<'_, AppState>) -> Result<Option<String>, String> {
    let dht = {
        let dht_guard = state.dht.lock().await;
        dht_guard.as_ref().cloned()
    };

    if let Some(dht) = dht {
        Ok(Some(dht.get_peer_id().await))
    } else {
        Ok(None) // Return None if DHT is not running
    }
}

#[tauri::command]
async fn get_dht_connected_peers(state: State<'_, AppState>) -> Result<Vec<String>, String> {
    let dht = {
        let dht_guard = state.dht.lock().await;
        dht_guard.as_ref().cloned()
    };

    if let Some(dht) = dht {
        // Get connected peers from DHT
        let connected_peers = dht.get_connected_peers().await;
        Ok(connected_peers)
    } else {
        Ok(Vec::new()) // Return empty vector if DHT is not running
    }
}

#[tauri::command]
async fn send_dht_message(
    state: State<'_, AppState>,
    peer_id: String,
    message: serde_json::Value,
) -> Result<(), String> {
    let dht = {
        let dht_guard = state.dht.lock().await;
        dht_guard.as_ref().cloned()
    };

    if let Some(dht) = dht {
        // Send message through DHT to target peer
        dht.send_message_to_peer(&peer_id, message)
            .await
            .map_err(|e| format!("Failed to send DHT message: {}", e))
    } else {
        Err("DHT not available".to_string())
    }
}

#[tauri::command]
async fn get_dht_health(state: State<'_, AppState>) -> Result<Option<DhtMetricsSnapshot>, String> {
    let dht = {
        let dht_guard = state.dht.lock().await;
        dht_guard.as_ref().cloned()
    };

    if let Some(dht) = dht {
        Ok(Some(dht.metrics_snapshot().await))
    } else {
        Ok(None)
    }
}

#[tauri::command]
async fn get_dht_events(state: State<'_, AppState>) -> Result<Vec<String>, String> {
    let dht = {
        let dht_guard = state.dht.lock().await;
        dht_guard.as_ref().cloned()
    };

    if let Some(dht) = dht {
        let events = dht.drain_events(100).await;
        // Convert events to concise human-readable strings for the UI
        let mapped: Vec<String> = events
            .into_iter()
            .map(|e| match e {
                DhtEvent::PeerDiscovered(p) => format!("peer_discovered:{}", p),
                DhtEvent::PeerConnected(p) => format!("peer_connected:{}", p),
                DhtEvent::PeerDisconnected(p) => format!("peer_disconnected:{}", p),
                DhtEvent::FileDiscovered(meta) => format!(
                    "file_discovered:{}:{}:{}",
                    meta.file_hash, meta.file_name, meta.file_size
                ),
                DhtEvent::DownloadedFile(_) => "file_downloaded".to_string(),
                DhtEvent::PublishedFile(meta) => format!(
                    "file_published:{}:{}:{}",
                    meta.file_hash, meta.file_name, meta.file_size
                ),
                DhtEvent::FileNotFound(hash) => format!("file_not_found:{}", hash),
                DhtEvent::Error(err) => format!("error:{}", err),
                DhtEvent::ProxyStatus {
                    id,
                    address,
                    status,
                    latency_ms,
                    error,
                } => {
                    let lat = latency_ms
                        .map(|ms| format!("{ms}"))
                        .unwrap_or_else(|| "-".into());
                    let err = error.unwrap_or_default();
                    format!(
                        "proxy_status:{id}:{address}:{status}:{lat}{}",
                        if err.is_empty() {
                            "".into()
                        } else {
                            format!(":{err}")
                        }
                    )
                }
                DhtEvent::NatStatus {
                    state,
                    confidence,
                    last_error,
                    summary,
                } => match serde_json::to_string(&serde_json::json!({
                    "state": state,
                    "confidence": confidence,
                    "lastError": last_error,
                    "summary": summary,
                })) {
                    Ok(json) => format!("nat_status:{json}"),
                    Err(_) => "nat_status:{}".to_string(),
                },
                DhtEvent::PeerRtt { peer, rtt_ms } => format!("peer_rtt:{peer}:{rtt_ms}"),
                DhtEvent::EchoReceived { from, utf8, bytes } => format!(
                    "echo_received:{}:{}:{}",
                    from,
                    utf8.unwrap_or_default(),
                    bytes
                ),
                DhtEvent::BitswapDataReceived { query_id, data } => {
                    format!("bitswap_data_received:{}:{}", query_id, data.len())
                }
                DhtEvent::BitswapError { query_id, error } => {
                    format!("bitswap_error:{}:{}", query_id, error)
                }
                DhtEvent::FileDownloaded { file_hash } => {
                    format!("file_downloaded:{}", file_hash)
                }
            })
            .collect();
        Ok(mapped)
    } else {
        Ok(vec![])
    }
}

#[tauri::command]
fn get_cpu_temperature() -> Option<f32> {
    use std::sync::OnceLock;

    static LAST_UPDATE: OnceLock<std::sync::Mutex<Option<Instant>>> = OnceLock::new();
    
    let last_update_mutex = LAST_UPDATE.get_or_init(|| std::sync::Mutex::new(None));
    
    {
        let mut last_update = last_update_mutex.lock().unwrap();
        if let Some(last) = *last_update {
            if last.elapsed() < MINIMUM_CPU_UPDATE_INTERVAL {
                return None;
            }
        }
        *last_update = Some(Instant::now());
    }

    // Try sysinfo first (works on some platforms including M1 macs and some Windows)
    let mut sys = System::new_all();
    sys.refresh_cpu_all();
    let components = Components::new_with_refreshed_list();

    let mut core_count = 0;

    let sum: f32 = components
        .iter()
        .filter(|c| {
            let label = c.label().to_lowercase();
            label.contains("cpu")
                || label.contains("package")
                || label.contains("tdie")
                || label.contains("core")
                || label.contains("thermal")
        })
        .map(|c| {
            core_count += 1;
            c.temperature()
        })
        .sum();
    if core_count > 0 {
        return Some(sum / core_count as f32);
    }

    // Windows-specific temperature detection methods
    #[cfg(target_os = "windows")]
    {
        // todo: Getting windows temp needs fixing - currently makes app performance very slow
        // if let Some(temp) = get_windows_temperature() {
        //     return None;
        // }
    }

    // Linux-specific temperature detection methods
    #[cfg(target_os = "linux")]
    {
        if let Some(temp) = get_linux_temperature() {
            return Some(temp);
        }
    }

    // Fallback for other platforms
    let stat_sys = SystemStat::new();
    if let Ok(temp) = stat_sys.cpu_temp() {
        return Some(temp);
    }

    None
}

//todo for fixing later
#[cfg(target_os = "windows")]
fn get_windows_temperature() -> Option<f32> {
    use std::process::Command;

    // Method 1: Try the fastest method first - HighPrecisionTemperature from WMI
    if let Ok(output) = Command::new("powershell")
        .args([
            "-Command",
            "Get-WmiObject -Query \"SELECT HighPrecisionTemperature FROM Win32_PerfRawData_Counters_ThermalZoneInformation\" | Select-Object -First 1 -ExpandProperty HighPrecisionTemperature"
        ])
        .output()
    {
        if let Ok(output_str) = String::from_utf8(output.stdout) {
            if let Ok(temp_tenths_kelvin) = output_str.trim().parse::<f32>() {
                let temp_celsius = (temp_tenths_kelvin / 10.0) - 273.15;
                if temp_celsius > 0.0 && temp_celsius < 150.0 {
                    return Some(temp_celsius);
                }
            }
        }
    }

    // Method 2: Fallback to regular Temperature field
    if let Ok(output) = Command::new("powershell")
        .args([
            "-Command",
            "Get-WmiObject -Query \"SELECT Temperature FROM Win32_PerfRawData_Counters_ThermalZoneInformation\" | Select-Object -First 1 -ExpandProperty Temperature"
        ])
        .output()
    {
        if let Ok(output_str) = String::from_utf8(output.stdout) {
            if let Ok(temp_tenths_kelvin) = output_str.trim().parse::<f32>() {
                let temp_celsius = (temp_tenths_kelvin / 10.0) - 273.15;
                if temp_celsius > 0.0 && temp_celsius < 150.0 {
                    return Some(temp_celsius);
                }
            }
        }
    }

    None
}

#[cfg(target_os = "linux")]
fn get_linux_temperature() -> Option<f32> {
    use std::fs;

    // Method 1: Try sensors command first (most reliable and matches user expectations)
    if let Ok(output) = std::process::Command::new("sensors")
        .arg("-u") // Raw output
        .output()
    {
        if let Ok(output_str) = String::from_utf8(output.stdout) {
            let lines: Vec<&str> = output_str.lines().collect();
            let mut i = 0;

            while i < lines.len() {
                let line = lines[i].trim();

                // Look for CPU package temperature section
                if line.contains("Package id 0:") {
                    // Look for temp1_input in the following lines
                    for j in (i + 1)..(i + 10).min(lines.len()) {
                        let temp_line = lines[j].trim();
                        if temp_line.starts_with("temp1_input:") {
                            if let Some(temp_str) = temp_line.split(':').nth(1) {
                                if let Ok(temp) = temp_str.trim().parse::<f32>() {
                                    if temp > 0.0 && temp < 150.0 {
                                        return Some(temp);
                                    }
                                }
                            }
                            break;
                        }
                    }
                }
                // Look for first core temperature as fallback
                else if line.contains("Core 0:") {
                    // Look for temp2_input (Core 0 uses temp2_input)
                    for j in (i + 1)..(i + 10).min(lines.len()) {
                        let temp_line = lines[j].trim();
                        if temp_line.starts_with("temp2_input:") {
                            if let Some(temp_str) = temp_line.split(':').nth(1) {
                                if let Ok(temp) = temp_str.trim().parse::<f32>() {
                                    if temp > 0.0 && temp < 150.0 {
                                        return Some(temp);
                                    }
                                }
                            }
                            break;
                        }
                    }
                }
                i += 1;
            }
        }
    }

    // Method 2: Try thermal zones (fallback)
    // Look for CPU thermal zones in /sys/class/thermal/
    // Prioritize x86_pkg_temp as it's usually the most accurate for CPU package temperature
    for i in 0..20 {
        let type_path = format!("/sys/class/thermal/thermal_zone{}/type", i);
        if let Ok(zone_type) = fs::read_to_string(&type_path) {
            let zone_type = zone_type.trim().to_lowercase();
            if zone_type == "x86_pkg_temp" {
                let thermal_path = format!("/sys/class/thermal/thermal_zone{}/temp", i);
                if let Ok(temp_str) = fs::read_to_string(&thermal_path) {
                    if let Ok(temp_millidegrees) = temp_str.trim().parse::<i32>() {
                        let temp_celsius = temp_millidegrees as f32 / 1000.0;
                        if temp_celsius > 0.0 && temp_celsius < 150.0 {
                            return Some(temp_celsius);
                        }
                    }
                }
            }
        }
    }

    // Fallback to other CPU thermal zones
    for i in 0..20 {
        let type_path = format!("/sys/class/thermal/thermal_zone{}/type", i);
        if let Ok(zone_type) = fs::read_to_string(&type_path) {
            let zone_type = zone_type.trim().to_lowercase();
            if zone_type.contains("cpu")
                || zone_type.contains("coretemp")
                || zone_type.contains("k10temp")
            {
                let thermal_path = format!("/sys/class/thermal/thermal_zone{}/temp", i);
                if let Ok(temp_str) = fs::read_to_string(&thermal_path) {
                    if let Ok(temp_millidegrees) = temp_str.trim().parse::<i32>() {
                        let temp_celsius = temp_millidegrees as f32 / 1000.0;
                        if temp_celsius > 0.0 && temp_celsius < 150.0 {
                            return Some(temp_celsius);
                        }
                    }
                }
            }
        }
    }

    // Method 3: Try hwmon (hardware monitoring) interfaces
    // Look for CPU temperature sensors in /sys/class/hwmon/
    for i in 0..10 {
        let hwmon_dir = format!("/sys/class/hwmon/hwmon{}", i);

        // Check if this hwmon device is for CPU temperature
        let name_path = format!("{}/name", hwmon_dir);
        if let Ok(name) = fs::read_to_string(&name_path) {
            let name = name.trim().to_lowercase();
            if name.contains("coretemp")
                || name.contains("k10temp")
                || name.contains("cpu")
                || name.contains("acpi")
            {
                // Try different temperature input files
                for temp_input in 1..=8 {
                    let temp_path = format!("{}/temp{}_input", hwmon_dir, temp_input);
                    if let Ok(temp_str) = fs::read_to_string(&temp_path) {
                        if let Ok(temp_millidegrees) = temp_str.trim().parse::<i32>() {
                            let temp_celsius = temp_millidegrees as f32 / 1000.0;
                            if temp_celsius > 0.0 && temp_celsius < 150.0 {
                                return Some(temp_celsius);
                            }
                        }
                    }
                }
            }
        }
    }

    // Method 4: Try reading from specific CPU temperature files
    let cpu_temp_paths = [
        "/sys/devices/platform/coretemp.0/hwmon/hwmon*/temp1_input",
        "/sys/devices/platform/coretemp.0/temp1_input",
        "/sys/bus/platform/devices/coretemp.0/hwmon/hwmon*/temp*_input",
        "/sys/devices/pci0000:00/0000:00:18.3/hwmon/hwmon*/temp1_input", // AMD
    ];

    for pattern in &cpu_temp_paths {
        if let Ok(paths) = glob::glob(pattern) {
            for path_result in paths {
                if let Ok(path) = path_result {
                    if let Ok(temp_str) = fs::read_to_string(&path) {
                        if let Ok(temp_millidegrees) = temp_str.trim().parse::<i32>() {
                            let temp_celsius = temp_millidegrees as f32 / 1000.0;
                            if temp_celsius > 0.0 && temp_celsius < 150.0 {
                                return Some(temp_celsius);
                            }
                        }
                    }
                }
            }
        }
    }

    None
}

#[tauri::command]
fn detect_locale() -> String {
    sys_locale::get_locale().unwrap_or_else(|| "en-US".into())
}

#[tauri::command]
async fn start_file_transfer_service(
    app: tauri::AppHandle,
    state: State<'_, AppState>,
) -> Result<(), String> {
    {
        let ft_guard = state.file_transfer.lock().await;
        if ft_guard.is_some() {
            return Err("File transfer service is already running".to_string());
        }
    }

    let file_transfer_service = FileTransferService::new_with_encryption(true)
        .await
        .map_err(|e| format!("Failed to start file transfer service: {}", e))?;

    let ft_arc = Arc::new(file_transfer_service);
    {
        let mut ft_guard = state.file_transfer.lock().await;
        *ft_guard = Some(ft_arc.clone());
    }

    // Initialize WebRTC service with file transfer service
    let webrtc_service = WebRTCService::new(ft_arc.clone(), state.keystore.clone())
        .await
        .map_err(|e| format!("Failed to start WebRTC service: {}", e))?;

    let webrtc_arc = Arc::new(webrtc_service);
    {
        let mut webrtc_guard = state.webrtc.lock().await;
        *webrtc_guard = Some(webrtc_arc.clone());
    }

    {
        let mut pump_guard = state.file_transfer_pump.lock().await;
        if pump_guard.is_none() {
            let app_handle = app.clone();
            let ft_clone = ft_arc.clone();
            let handle = tokio::spawn(async move {
                pump_file_transfer_events(app_handle, ft_clone).await;
            });
            *pump_guard = Some(handle);
        }
    }

    Ok(())
}

#[tauri::command]
<<<<<<< HEAD
=======
async fn upload_file_to_network(
    state: State<'_, AppState>,
    file_path: String,
) -> Result<(), String> {
    let ft = {
        let ft_guard = state.file_transfer.lock().await;
        ft_guard.as_ref().cloned()
    };

    if let Some(ft) = ft {
        // Upload the file
        let file_name = file_path.split('/').last().unwrap_or(&file_path);

        ft.upload_file(file_path.clone(), file_name.to_string())
            .await
            .map_err(|e| format!("Failed to upload file: {}", e))?;

        // Get the file hash by reading the file and calculating it
        let file_data = tokio::fs::read(&file_path)
            .await
            .map_err(|e| format!("Failed to read file: {}", e))?;
        let file_hash = file_transfer::FileTransferService::calculate_file_hash(&file_data);

        // Also publish to DHT if it's running
        let dht = {
            let dht_guard = state.dht.lock().await;
            dht_guard.as_ref().cloned()
        };

        if let Some(dht) = dht {
            let mut metadata = FileMetadata {
                file_hash: file_hash.clone(),
                file_name: file_name.to_string(),
                file_size: file_data.len() as u64,
                file_data: file_data.clone(),
                seeders: vec![],
                created_at: std::time::SystemTime::now()
                    .duration_since(std::time::UNIX_EPOCH)
                    .unwrap()
                    .as_secs(),
                mime_type: None,
                is_encrypted: false,
                encryption_method: None,
                key_fingerprint: None,
                parent_hash: None,
                version: Some(1),
                cids: None,
                is_root: true,
            };

            match dht.publish_file(metadata.clone()).await {
                Ok(_) => {
                    info!("Published file metadata to DHT: {}", file_hash);
                    // Track upload in analytics
                    state.analytics.record_upload(file_data.len() as u64).await;
                    state.analytics.record_upload_completed().await;
                }
                Err(e) => warn!("Failed to publish file metadata to DHT: {}", e),
            };
            Ok(())
        } else {
            Err("DHT Service not running.".to_string())
        }
    } else {
        Err("File transfer service is not running".to_string())
    }
}

#[tauri::command]
>>>>>>> e9b9d616
async fn download_blocks_from_network(
    state: State<'_, AppState>,
    file_metadata: FileMetadata,
) -> Result<(), String> {
    {
        let dht = {
            let dht_guard = state.dht.lock().await;
            dht_guard.as_ref().cloned()
        };

        if let Some(dht) = dht {
            dht.download_file(file_metadata).await
        } else {
            Err("DHT node is not running".to_string())
        }
    }
}

#[tauri::command]
async fn download_file_from_network(
    state: State<'_, AppState>,
    file_hash: String,
    output_path: String,
) -> Result<String, String> {
    let ft = {
        let ft_guard = state.file_transfer.lock().await;
        ft_guard.as_ref().cloned()
    };

    if let Some(_ft) = ft {
        info!("Starting P2P download for: {}", file_hash);

        // Search DHT for file metadata
        let dht = {
            let dht_guard = state.dht.lock().await;
            dht_guard.as_ref().cloned()
        };

        if let Some(dht_service) = dht {
            // Search for file metadata in DHT with 5 second timeout
            match dht_service
                .synchronous_search_metadata(file_hash.clone(), 5000)
                .await
            {
                Ok(Some(metadata)) => {
                    info!(
                        "Found file metadata in DHT: {} (size: {} bytes)",
                        metadata.file_name, metadata.file_size
                    );

                    // Implement peer discovery for file chunks
                    info!(
                        "Discovering peers for file: {} with {} known seeders",
                        metadata.file_name,
                        metadata.seeders.len()
                    );

                    if metadata.seeders.is_empty() {
                        return Err(format!(
                            "No seeders available for file: {} ({})",
                            metadata.file_name, metadata.file_hash
                        ));
                    }

                    // Discover and verify available peers for this file
                    let available_peers = dht_service
                        .discover_peers_for_file(&metadata)
                        .await
                        .map_err(|e| format!("Peer discovery failed: {}", e))?;

                    if available_peers.is_empty() {
                        info!("File found but no seeders currently available");
                        // TODO: Return metadata to frontend with 0 seeders instead of error
                        return Err(format!(
                            "File found but no seeders available: {} ({} bytes) - 0 seeders online",
                            metadata.file_name, metadata.file_size
                        ));
                    }

                    // Implement chunk requesting protocol with real WebRTC
                    // Create WebRTC offer for the first available peer
                    let webrtc = {
                        let webrtc_guard = state.webrtc.lock().await;
                        webrtc_guard.as_ref().cloned()
                    };

                    if let Some(webrtc_service) = webrtc {
                        // Select the best peer for download
                        let selected_peer = if available_peers.len() == 1 {
                            available_peers[0].clone()
                        } else {
                            // Use peer selection strategy to pick the best peer
                            let recommended = dht_service
                                .select_peers_with_strategy(
                                    &available_peers,
                                    1,
                                    crate::peer_selection::SelectionStrategy::FastestFirst,
                                    false,
                                )
                                .await;
                            recommended
                                .into_iter()
                                .next()
                                .unwrap_or_else(|| available_peers[0].clone())
                        };

                        info!("Selected peer {} for WebRTC download", selected_peer);

                        // Create WebRTC offer
                        match webrtc_service.create_offer(selected_peer.clone()).await {
                            Ok(offer) => {
                                info!("Created WebRTC offer for peer {}", selected_peer);

                                // Send WebRTC offer via DHT signaling
                                let offer_request = dht::WebRTCOfferRequest {
                                    offer_sdp: offer,
                                    file_hash: metadata.file_hash.clone(),
                                    requester_peer_id: dht_service.get_peer_id().await,
                                };

                                match dht_service
                                    .send_webrtc_offer(selected_peer.clone(), offer_request)
                                    .await
                                {
                                    Ok(answer_receiver) => {
                                        info!(
                                            "Sent WebRTC offer to peer {}, waiting for answer",
                                            selected_peer
                                        );

                                        // Wait for WebRTC answer with timeout
                                        match tokio::time::timeout(
                                            Duration::from_secs(30),
                                            answer_receiver,
                                        )
                                        .await
                                        {
                                            Ok(Ok(Ok(answer_response))) => {
                                                info!(
                                                    "Received WebRTC answer from peer {}",
                                                    selected_peer
                                                );

                                                // Establish WebRTC connection with the answer
                                                match webrtc_service
                                                    .establish_connection_with_answer(
                                                        selected_peer.clone(),
                                                        answer_response.answer_sdp,
                                                    )
                                                    .await
                                                {
                                                    Ok(_) => {
                                                        info!("WebRTC connection established with peer {}", selected_peer);

                                                        // Send file request over WebRTC data channel
                                                        let file_request = crate::webrtc_service::WebRTCFileRequest {
                                                            file_hash: metadata.file_hash.clone(),
                                                            file_name: metadata.file_name.clone(),
                                                            file_size: metadata.file_size,
                                                            requester_peer_id: dht_service.get_peer_id().await,
                                                            recipient_public_key: None, // No encryption for basic downloads
                                                        };

                                                        match webrtc_service
                                                            .send_file_request(
                                                                selected_peer.clone(),
                                                                file_request,
                                                            )
                                                            .await
                                                        {
                                                            Ok(_) => {
                                                                info!("Sent file request for {} to peer {}", metadata.file_name, selected_peer);

                                                                // The peer will now start sending chunks automatically
                                                                // We don't need to request individual chunks - the WebRTC service handles this
                                                                Ok(format!(
                                                                    "WebRTC download initiated: {} ({} bytes) from peer {}",
                                                                    metadata.file_name, metadata.file_size, selected_peer
                                                                ))
                                                            }
                                                            Err(e) => {
                                                                warn!("Failed to send file request: {}", e);
                                                                Err(format!("Failed to send file request: {}", e))
                                                            }
                                                        }
                                                    }
                                                    Err(e) => {
                                                        warn!("Failed to establish WebRTC connection: {}", e);
                                                        Err(format!(
                                                            "WebRTC connection failed: {}",
                                                            e
                                                        ))
                                                    }
                                                }
                                            }
                                            Ok(Ok(Err(e))) => {
                                                warn!("WebRTC signaling failed: {}", e);
                                                Err(format!("WebRTC signaling failed: {}", e))
                                            }
                                            Ok(Err(_)) => {
                                                warn!("WebRTC answer receiver was canceled");
                                                Err("WebRTC answer receiver was canceled"
                                                    .to_string())
                                            }
                                            Err(_) => {
                                                warn!(
                                                    "WebRTC answer timeout from peer {}",
                                                    selected_peer
                                                );
                                                Err(format!(
                                                    "WebRTC answer timeout from peer {}",
                                                    selected_peer
                                                ))
                                            }
                                        }
                                    }
                                    Err(e) => {
                                        warn!("Failed to send WebRTC offer: {}", e);
                                        Err(format!("Failed to send WebRTC offer: {}", e))
                                    }
                                }
                            }
                            Err(e) => {
                                warn!("Failed to create WebRTC offer: {}", e);
                                Err(format!("WebRTC setup failed: {}", e))
                            }
                        }
                    } else {
                        Err("WebRTC service not available".to_string())
                    }
                }
                Ok(None) => {
                    return Err("DHT search timed out - file metadata not found".to_string());
                }
                Err(e) => {
                    warn!("DHT search failed: {}", e);
                    return Err(format!("DHT search failed: {}", e));
                }
            }
        } else {
            return Err("DHT service not available".to_string());
        }
    } else {
        Err("File transfer service is not running".to_string())
    }
}

#[tauri::command]
async fn upload_file_data_to_network(
    state: State<'_, AppState>,
    file_name: String,
    file_data: Vec<u8>,
    mime_type: Option<String>,
    is_encrypted: bool,
    encryption_method: Option<String>,
    key_fingerprint: Option<String>,
) -> Result<FileMetadata, String> {
    // Check for active account - require login for all uploads
    let _account = get_active_account(&state).await?;

    let dht_opt = { state.dht.lock().await.as_ref().cloned() };
    if let Some(dht) = dht_opt {
        // Calculate file hash from the provided data
        let file_hash = FileTransferService::calculate_file_hash(&file_data);

        let created_at = std::time::SystemTime::now()
            .duration_since(std::time::UNIX_EPOCH)
            .unwrap()
            .as_secs();

        // Create metadata
        let metadata = FileMetadata {
            file_hash: file_hash.clone(),
            file_name,
            file_size: file_data.len() as u64,
            file_data,
            seeders: vec![],
            created_at,
            mime_type,
            is_encrypted,
            encryption_method,
            key_fingerprint,
            parent_hash: None,
            version: Some(1),
            cids: None,
            is_root: true, 
        };

        // Publish to DHT
        dht.publish_file(metadata.clone()).await?;
        Ok(metadata)
    } else {
        Err("DHT not running".into())
    }
}

#[tauri::command]
async fn upload_file_to_network(
    state: State<'_, AppState>,
    file_path: String,
) -> Result<FileMetadata, String> {
    // Check for active account - require login for all uploads
    let _account = get_active_account(&state).await?;

    let dht_opt = { state.dht.lock().await.as_ref().cloned() };
    if let Some(dht) = dht_opt {
        // Stream the file data instead of loading it all into memory
        let mut file = tokio::fs::File::open(&file_path)
            .await
            .map_err(|e| format!("Failed to open file: {}", e))?;

        // Calculate file hash incrementally while reading
        let mut hasher = sha2::Sha256::new();
        let mut file_data = Vec::new();
        let mut buffer = [0u8; 8192]; // 8KB buffer

        loop {
            let bytes_read = file.read(&mut buffer)
                .await
                .map_err(|e| format!("Failed to read file: {}", e))?;

            if bytes_read == 0 {
                break;
            }

            let chunk = &buffer[..bytes_read];
            hasher.update(chunk);
            file_data.extend_from_slice(chunk);
        }

        let file_hash = format!("{:x}", hasher.finalize());

        // Get file name from path
        let file_name = std::path::Path::new(&file_path)
            .file_name()
            .and_then(|n| n.to_str())
            .unwrap_or("unknown")
            .to_string();

        let created_at = std::time::SystemTime::now()
            .duration_since(std::time::UNIX_EPOCH)
            .unwrap()
            .as_secs();

        // Create metadata
        let metadata = FileMetadata {
            file_hash: file_hash.clone(),
            file_name,
            file_size: file_data.len() as u64,
            file_data,
            seeders: vec![],
            created_at,
            mime_type: None,
            is_encrypted: false,
            encryption_method: None,
            key_fingerprint: None,
            parent_hash: None,
            version: Some(1),
            cids: None,
        };

        // Publish to DHT
        dht.publish_file(metadata.clone()).await?;

        // Track upload in analytics
        state.analytics.record_upload(metadata.file_size).await;
        state.analytics.record_upload_completed().await;

      Ok(metadata)
    } else {
        Err("DHT not running".into())
    }
}

#[tauri::command]
async fn show_in_folder(path: String) -> Result<(), String> {
    #[cfg(target_os = "windows")]
    {
        std::process::Command::new("explorer")
            .args(["/select,", &path])
            .spawn()
            .map_err(|e| format!("Failed to open folder: {}", e))?;
    }

    #[cfg(target_os = "macos")]
    {
        std::process::Command::new("open")
            .args(["-R", &path])
            .spawn()
            .map_err(|e| format!("Failed to open folder: {}", e))?;
    }

    #[cfg(target_os = "linux")]
    {
        std::process::Command::new("xdg-open")
            .arg(&path)
            .spawn()
            .map_err(|e| format!("Failed to open file manager: {}", e))?;
    }
    Ok(())
}

#[tauri::command]
async fn start_streaming_upload(
    file_name: String,
    file_size: u64,
    state: State<'_, AppState>,
) -> Result<String, String> {
    // Check for active account - require login for all uploads
    let _account = get_active_account(&state).await?;

    let dht_opt = { state.dht.lock().await.as_ref().cloned() };
    if dht_opt.is_none() {
        return Err("DHT not running".into());
    }

    // Generate a unique upload session ID
    let upload_id = format!("upload_{}", std::time::SystemTime::now()
        .duration_since(std::time::UNIX_EPOCH)
        .unwrap()
        .as_nanos());

    // Store upload session in app state
    let mut upload_sessions = state.upload_sessions.lock().await;
    upload_sessions.insert(upload_id.clone(), StreamingUploadSession {
        file_name,
        file_size,
        received_chunks: 0,
        total_chunks: 0, // Will be set when we know chunk count
        hasher: sha2::Sha256::new(),
        created_at: std::time::SystemTime::now(),
    });

    Ok(upload_id)
}

#[tauri::command]
async fn upload_file_chunk(
    upload_id: String,
    chunk_data: Vec<u8>,
    chunk_index: u32,
    is_last_chunk: bool,
    state: State<'_, AppState>,
) -> Result<Option<String>, String> {
    let mut upload_sessions = state.upload_sessions.lock().await;
    let session = upload_sessions.get_mut(&upload_id)
        .ok_or_else(|| format!("Upload session {} not found", upload_id))?;

    // Update hasher with chunk data
    session.hasher.update(&chunk_data);
    session.received_chunks += 1;

    // Store chunk directly in Bitswap (if DHT is available)
    if let Some(dht) = state.dht.lock().await.as_ref() {
        // Create a block from the chunk data
        use dht::{split_into_blocks, StringBlock};
        let blocks = split_into_blocks(&chunk_data);

        for block in blocks.iter() {
            let cid = match block.cid() {
                Ok(c) => c,
                Err(e) => {
                    error!("failed to get cid for chunk block: {}", e);
                    return Err(format!("failed to get cid for chunk block: {}", e));
                }
            };

            // Store block in Bitswap via DHT command
            if let Err(e) = dht.store_block(cid.clone(), block.data().to_vec()).await {
                error!("failed to store chunk block {}: {}", cid, e);
                return Err(format!("failed to store chunk block {}: {}", cid, e));
            }
        }
    }

    if is_last_chunk {
        // Calculate final hash - take ownership of the hasher
        let hasher = std::mem::replace(&mut session.hasher, sha2::Sha256::new());
        let file_hash = format!("{:x}", hasher.finalize());

        // Create minimal metadata (without file_data to avoid DHT size limits)
        let created_at = std::time::SystemTime::now()
            .duration_since(std::time::UNIX_EPOCH)
            .unwrap()
            .as_secs();

        let metadata = dht::FileMetadata {
            file_hash: file_hash.clone(),
            file_name: session.file_name.clone(),
            file_size: session.file_size,
            file_data: vec![], // Empty - data is stored in Bitswap blocks
            seeders: vec![],
            created_at,
            mime_type: None,
            is_encrypted: false,
            encryption_method: None,
            key_fingerprint: None,
            parent_hash: None,
            version: Some(1),
            cids: None, // CIDs are stored in the root block, not in metadata
        };

        // Publish to DHT
        let dht_opt = { state.dht.lock().await.as_ref().cloned() };
        if let Some(dht) = dht_opt {
            dht.publish_file(metadata.clone()).await?;
        } else {
            return Err("DHT not running".into());
        }

        // Clean up session
        upload_sessions.remove(&upload_id);

        Ok(Some(file_hash))
    } else {
        Ok(None)
    }
}

#[tauri::command]
async fn cancel_streaming_upload(
    upload_id: String,
    state: State<'_, AppState>,
) -> Result<(), String> {
    let mut upload_sessions = state.upload_sessions.lock().await;
    upload_sessions.remove(&upload_id);
    Ok(())
}

#[tauri::command]
async fn get_file_transfer_events(state: State<'_, AppState>) -> Result<Vec<String>, String> {
    let ft = {
        let ft_guard = state.file_transfer.lock().await;
        ft_guard.as_ref().cloned()
    };

    if let Some(ft) = ft {
        let events = ft.drain_events(100).await;
        let mapped: Vec<String> = events
            .into_iter()
            .map(|e| match e {
                FileTransferEvent::FileUploaded {
                    file_hash,
                    file_name,
                } => {
                    format!("file_uploaded:{}:{}", file_hash, file_name)
                }
                FileTransferEvent::FileDownloaded { file_path } => {
                    format!("file_downloaded:{}", file_path)
                }
                FileTransferEvent::FileNotFound { file_hash } => {
                    format!("file_not_found:{}", file_hash)
                }
                FileTransferEvent::Error { message } => {
                    format!("error:{}", message)
                }
                FileTransferEvent::DownloadAttempt(snapshot) => {
                    match serde_json::to_string(&snapshot) {
                        Ok(json) => format!("download_attempt:{}", json),
                        Err(_) => "download_attempt:{}".to_string(),
                    }
                }
            })
            .collect();
        Ok(mapped)
    } else {
        Ok(vec![])
    }
}

#[tauri::command]
async fn get_download_metrics(
    state: State<'_, AppState>,
) -> Result<DownloadMetricsSnapshot, String> {
    let ft = {
        let ft_guard = state.file_transfer.lock().await;
        ft_guard.as_ref().cloned()
    };

    if let Some(ft) = ft {
        Ok(ft.download_metrics_snapshot().await)
    } else {
        Ok(DownloadMetricsSnapshot::default())
    }
}

async fn pump_file_transfer_events(app: tauri::AppHandle, ft: Arc<FileTransferService>) {
    loop {
        let events = ft.drain_events(64).await;
        if events.is_empty() {
            if Arc::strong_count(&ft) <= 1 {
                break;
            }
            sleep(Duration::from_millis(250)).await;
            continue;
        }

        for event in events {
            match event {
                FileTransferEvent::DownloadAttempt(snapshot) => {
                    if let Err(err) = app.emit("download_attempt", &snapshot) {
                        warn!("Failed to emit download_attempt event: {}", err);
                    }
                }
                other => {
                    if let Err(err) = app.emit("file_transfer_event", format!("{:?}", other)) {
                        warn!("Failed to emit file_transfer_event: {}", err);
                    }
                }
            }
        }
    }
}

#[tauri::command]
async fn encrypt_file_with_password(
    input_path: String,
    output_path: String,
    password: String,
) -> Result<encryption::EncryptionInfo, String> {
    use std::path::Path;

    let input = Path::new(&input_path);
    let output = Path::new(&output_path);

    if !input.exists() {
        return Err("Input file does not exist".to_string());
    }

    let result =
        encryption::FileEncryption::encrypt_file_with_password(input, output, &password).await?;

    Ok(result.encryption_info)
}

#[tauri::command]
async fn decrypt_file_with_password(
    input_path: String,
    output_path: String,
    password: String,
    encryption_info: encryption::EncryptionInfo,
) -> Result<u64, String> {
    use std::path::Path;

    let input = Path::new(&input_path);
    let output = Path::new(&output_path);

    if !input.exists() {
        return Err("Encrypted file does not exist".to_string());
    }

    encryption::FileEncryption::decrypt_file_with_password(
        input,
        output,
        &password,
        &encryption_info,
    )
    .await
}

#[tauri::command]
async fn encrypt_file_for_upload(
    input_path: String,
    password: Option<String>,
) -> Result<(String, encryption::EncryptionInfo), String> {
    use std::path::Path;

    let input = Path::new(&input_path);
    if !input.exists() {
        return Err("Input file does not exist".to_string());
    }

    // Create encrypted file in same directory with .enc extension
    let encrypted_path = input.with_extension("enc");

    let result = if let Some(pwd) = password {
        encryption::FileEncryption::encrypt_file_with_password(input, &encrypted_path, &pwd).await?
    } else {
        // Generate random key for no-password encryption
        let key = encryption::FileEncryption::generate_random_key();
        encryption::FileEncryption::encrypt_file(input, &encrypted_path, &key).await?
    };

    Ok((
        encrypted_path.to_string_lossy().to_string(),
        result.encryption_info,
    ))
}

#[tauri::command]
async fn search_file_metadata(
    state: State<'_, AppState>,
    file_hash: String,
    timeout_ms: Option<u64>,
) -> Result<(), String> {
    let dht = {
        let dht_guard = state.dht.lock().await;
        dht_guard.as_ref().cloned()
    };

    if let Some(dht) = dht {
        let timeout = timeout_ms.unwrap_or(10_000);
        dht.search_metadata(file_hash, timeout).await
    } else {
        Err("DHT node is not running".to_string())
    }
}

#[tauri::command]
async fn get_available_storage() -> f64 {
    use std::time::Duration;
    use tokio::time::timeout;

    // On Windows, use the current directory's drive, on Unix use "/"
    let path = if cfg!(windows) {
        Path::new(".")
    } else {
        Path::new("/")
    };

    // Add timeout to prevent hanging - run in a blocking task with timeout
    let result = timeout(Duration::from_secs(5), tokio::task::spawn_blocking(move || {
        available_space(path).map(|space| space as f64 / 1024.0 / 1024.0 / 1024.0) // Convert to GB
    })).await;

    match result {
        Ok(Ok(storage_result)) => {
            match storage_result {
                Ok(storage_gb) => {
                    if storage_gb > 0.0 && storage_gb.is_finite() {
                        storage_gb.floor()
                    } else {
                        warn!("Invalid storage value: {:.2}, using fallback", storage_gb);
                        100.0
                    }
                },
                Err(e) => {
                    warn!("Disk space check failed: {}, using fallback", e);
                    100.0
                }
            }
        },
        Ok(Err(e)) => {
            warn!("Task failed: {}, using fallback", e);
            100.0
        },
        Err(_) => {
            warn!("Failed to get available storage (timeout or error), using fallback");
            100.0
        }
    }
}

const DEFAULT_GETH_DATA_DIR: &str = "./bin/geth-data";

/// Robust disk space checking that tries multiple methods to avoid hanging
fn get_disk_space_robust(path: &std::path::Path) -> Result<f64, String> {
    use std::fs;
    use std::process::Command;

    // Method 1: Try fs2::available_space (can hang on Windows)
    match available_space(path) {
        Ok(space) => return Ok(space as f64 / 1024.0 / 1024.0 / 1024.0),
        Err(_) => {
            // Continue to other methods
        }
    }

    // Method 2: Try using system commands (Windows: wmic, Unix: df)
    #[cfg(windows)]
    {
        match Command::new("wmic")
            .args(&["logicaldisk", "where", "name='C:'", "get", "freespace"])
            .output()
        {
            Ok(output) => {
                if output.status.success() {
                    let stdout = String::from_utf8_lossy(&output.stdout);
                    for line in stdout.lines() {
                        let line = line.trim();
                        if let Ok(bytes) = line.parse::<u64>() {
                            return Ok(bytes as f64 / 1024.0 / 1024.0 / 1024.0);
                        }
                    }
                }
            }
            Err(_) => {}
        }
    }

    #[cfg(unix)]
    {
        match Command::new("df")
            .arg(path)
            .arg("-k")
            .output()
        {
            Ok(output) => {
                if output.status.success() {
                    let stdout = String::from_utf8_lossy(&output.stdout);
                    for line in stdout.lines().skip(1) {
                        let parts: Vec<&str> = line.split_whitespace().collect();
                        if parts.len() >= 4 {
                            if let Ok(kilobytes) = parts[3].parse::<u64>() {
                                return Ok(kilobytes as f64 / 1024.0 / 1024.0);
                            }
                        }
                    }
                }
            }
            Err(_) => {}
        }
    }

    // Method 3: Try filesystem metadata (less accurate but won't hang)
    match fs::metadata(path) {
        Ok(_) => {
            // If we can read metadata, assume we have at least some space
            // This is a fallback that won't hang
            return Ok(50.0); // Assume 50GB as safe fallback
        }
        Err(_) => {}
    }

    // Final fallback
    Err("Unable to determine available disk space".to_string())
}

#[derive(Serialize)]
#[serde(rename_all = "camelCase")]
struct GethStatusPayload {
    installed: bool,
    running: bool,
    binary_path: Option<String>,
    data_dir: String,
    data_dir_exists: bool,
    log_path: Option<String>,
    log_available: bool,
    log_lines: usize,
    version: Option<String>,    
    last_logs: Vec<String>,
    last_updated: u64,
}

fn resolve_geth_data_dir(data_dir: &str) -> Result<PathBuf, String> {
    let dir = PathBuf::from(data_dir);
    if dir.is_absolute() {
        return Ok(dir);
    }

    let exe_dir = std::env::current_exe()
        .map_err(|e| format!("Failed to get executable path: {}", e))?
        .parent()
        .ok_or_else(|| "Failed to determine executable directory".to_string())?
        .to_path_buf();

    Ok(exe_dir.join(dir))
}

fn read_last_lines(path: &Path, max_lines: usize) -> Result<Vec<String>, String> {
    let file = File::open(path).map_err(|e| format!("Failed to open log file: {}", e))?;
    let reader = BufReader::new(file);
    let mut buffer = VecDeque::with_capacity(max_lines);

    for line in reader.lines() {
        let line = line.map_err(|e| format!("Failed to read log file: {}", e))?;
        if buffer.len() == max_lines {
            buffer.pop_front();
        }
        buffer.push_back(line);
    }

    Ok(buffer.into_iter().collect())
}

#[tauri::command]
async fn get_geth_status(
    state: State<'_, AppState>,
    data_dir: Option<String>,
    log_lines: Option<usize>,
) -> Result<GethStatusPayload, String> {
    let requested_lines = log_lines.unwrap_or(40).clamp(1, 200);
    let data_dir_value = data_dir.unwrap_or_else(|| DEFAULT_GETH_DATA_DIR.to_string());

    let running = {
        let geth = state.geth.lock().await;
        geth.is_running()
    };

    let downloader = state.downloader.clone();
    let geth_path = downloader.geth_path();
    let installed = geth_path.exists();
    let binary_path = installed.then(|| geth_path.to_string_lossy().into_owned());

    let data_path = resolve_geth_data_dir(&data_dir_value)?;
    let data_dir_exists = data_path.exists();
    let log_path = data_path.join("geth.log");
    let log_available = log_path.exists();

    let last_logs = if log_available {
        match read_last_lines(&log_path, requested_lines) {
            Ok(lines) => lines,
            Err(err) => {
                warn!("Failed to read geth logs: {}", err);
                Vec::new()
            }
        }
    } else {
        Vec::new()
    };

    let version = if installed {
        match Command::new(&geth_path).arg("version").output() {
            Ok(output) if output.status.success() => {
                let stdout = String::from_utf8_lossy(&output.stdout).trim().to_string();
                if stdout.is_empty() {
                    None
                } else {
                    Some(stdout)
                }
            }
            Ok(output) => {
                warn!(
                    "geth version command exited with status {:?}",
                    output.status.code()
                );
                None
            }
            Err(err) => {
                warn!("Failed to execute geth version: {}", err);
                None
            }
        }
    } else {
        None
    };

    let last_updated = SystemTime::now()
        .duration_since(UNIX_EPOCH)
        .unwrap_or_default()
        .as_secs();

    let log_path_string = if log_available {
        Some(log_path.to_string_lossy().into_owned())
    } else {
        None
    };

    Ok(GethStatusPayload {
        installed,
        running,
        binary_path,
        data_dir: data_dir_value,
        data_dir_exists,
        log_path: log_path_string,
        log_available,
        log_lines: requested_lines,
        version,
        last_logs,
        last_updated,
    })
}

#[tauri::command]
async fn logout(state: State<'_, AppState>) -> Result<(), ()> {
    let mut active_account = state.active_account.lock().await;
    *active_account = None;

    // Clear private key from memory
    let mut active_key = state.active_account_private_key.lock().await;
    *active_key = None;

    Ok(())
}

async fn get_active_account(state: &State<'_, AppState>) -> Result<String, String> {
    state
        .active_account
        .lock()
        .await
        .clone()
        .ok_or_else(|| "No account is currently active. Please log in.".to_string())
}

// --- 2FA Commands ---

#[derive(serde::Serialize)]
struct TotpSetup {
    secret: String,
    otpauth_url: String,
}

#[tauri::command]
fn generate_totp_secret() -> Result<TotpSetup, String> {
    // Customize the issuer and account name.
    // The account name should ideally be the user's identifier (e.g., email or username).
    let issuer = "Chiral Network".to_string();
    let account_name = "Chiral User".to_string(); // Generic name, as it's not tied to a specific account yet

    // Generate a new secret using random bytes
    use rand::RngCore;
    let mut rng = rand::thread_rng();
    let mut secret_bytes = [0u8; 20]; // 160-bit secret (recommended for SHA1)
    rng.fill_bytes(&mut secret_bytes);
    let secret = Secret::Raw(secret_bytes.to_vec());

    // Create a TOTP object.
    let totp = TOTP::new(
        Algorithm::SHA1,
        6,  // 6 digits
        1,  // 1 second tolerance
        30, // 30 second step
        secret.to_bytes().map_err(|e| e.to_string())?,
        Some(issuer),
        account_name,
    )
    .map_err(|e| e.to_string())?;

    let otpauth_url = totp.get_url();
    // For totp-rs v5+, use to_encoded() to get the base32 string
    let secret_string = secret.to_encoded().to_string();

    Ok(TotpSetup {
        secret: secret_string,
        otpauth_url,
    })
}

#[tauri::command]
async fn is_2fa_enabled(state: State<'_, AppState>) -> Result<bool, String> {
    let address = get_active_account(&state).await?;
    let keystore = Keystore::load()?;
    Ok(keystore.is_2fa_enabled(&address)?)
}

#[tauri::command]
async fn verify_and_enable_totp(
    secret: String,
    code: String,
    password: String, // Password needed to encrypt the secret
    state: State<'_, AppState>,
) -> Result<bool, String> {
    let address = get_active_account(&state).await?;

    // 1. Verify the code against the provided secret first.
    // Create a Secret enum from the base32 string, then get its raw bytes.
    let secret_bytes = Secret::Encoded(secret.clone());
    let totp = TOTP::new(
        Algorithm::SHA1,
        6,
        1,
        30,
        secret_bytes.to_bytes().map_err(|e| e.to_string())?,
        Some("Chiral Network".to_string()),
        address.clone(),
    )
    .map_err(|e| e.to_string())?;

    if !totp.check_current(&code).unwrap_or(false) {
        return Ok(false); // Code is invalid, don't enable.
    }

    // 2. Code is valid, so save the secret to the keystore.
    let mut keystore = Keystore::load()?;
    keystore.set_2fa_secret(&address, &secret, &password)?;

    Ok(true)
}

#[tauri::command]
async fn verify_totp_code(
    code: String,
    password: String, // Password needed to decrypt the secret
    state: State<'_, AppState>,
) -> Result<bool, String> {
    let address = get_active_account(&state).await?;
    let keystore = Keystore::load()?;

    // 1. Retrieve the secret from the keystore.
    let secret_b32 = keystore
        .get_2fa_secret(&address, &password)?
        .ok_or_else(|| "2FA is not enabled for this account.".to_string())?;

    // 2. Verify the provided code against the stored secret.
    // Create a Secret enum from the base32 string, then get its raw bytes.
    let secret_bytes = Secret::Encoded(secret_b32);
    let totp = TOTP::new(
        Algorithm::SHA1,
        6,
        1,
        30,
        secret_bytes.to_bytes().map_err(|e| e.to_string())?,
        Some("Chiral Network".to_string()),
        address.clone(),
    )
    .map_err(|e| e.to_string())?;

    Ok(totp.check_current(&code).unwrap_or(false))
}

#[tauri::command]
async fn disable_2fa(password: String, state: State<'_, AppState>) -> Result<(), String> {
    // This action is protected by `with2FA` on the frontend, so we can assume
    // the user has already been verified via `verify_totp_code`.
    let address = get_active_account(&state).await?;
    let mut keystore = Keystore::load()?;
    keystore.remove_2fa_secret(&address, &password)?;
    Ok(())
}

// Peer Selection Commands

#[tauri::command]
async fn get_recommended_peers_for_file(
    state: State<'_, AppState>,
    file_hash: String,
    file_size: u64,
    require_encryption: bool,
) -> Result<Vec<String>, String> {
    let dht_guard = state.dht.lock().await;
    if let Some(ref dht) = *dht_guard {
        Ok(dht
            .get_recommended_peers_for_download(&file_hash, file_size, require_encryption)
            .await)
    } else {
        Err("DHT service not available".to_string())
    }
}

#[tauri::command]
async fn record_transfer_success(
    state: State<'_, AppState>,
    peer_id: String,
    bytes: u64,
    duration_ms: u64,
) -> Result<(), String> {
    let dht_guard = state.dht.lock().await;
    if let Some(ref dht) = *dht_guard {
        dht.record_transfer_success(&peer_id, bytes, duration_ms)
            .await;
        Ok(())
    } else {
        Err("DHT service not available".to_string())
    }
}

#[tauri::command]
async fn record_transfer_failure(
    state: State<'_, AppState>,
    peer_id: String,
    error: String,
) -> Result<(), String> {
    let dht_guard = state.dht.lock().await;
    if let Some(ref dht) = *dht_guard {
        dht.record_transfer_failure(&peer_id, &error).await;
        Ok(())
    } else {
        Err("DHT service not available".to_string())
    }
}

#[tauri::command]
async fn get_peer_metrics(
    state: State<'_, AppState>,
) -> Result<Vec<crate::peer_selection::PeerMetrics>, String> {
    let dht_guard = state.dht.lock().await;
    if let Some(ref dht) = *dht_guard {
        Ok(dht.get_peer_metrics().await)
    } else {
        Err("DHT service not available".to_string())
    }
}

#[tauri::command]
async fn select_peers_with_strategy(
    state: State<'_, AppState>,
    available_peers: Vec<String>,
    count: usize,
    strategy: String,
    require_encryption: bool,
) -> Result<Vec<String>, String> {
    use crate::peer_selection::SelectionStrategy;

    let selection_strategy = match strategy.as_str() {
        "fastest" => SelectionStrategy::FastestFirst,
        "reliable" => SelectionStrategy::MostReliable,
        "bandwidth" => SelectionStrategy::HighestBandwidth,
        "balanced" => SelectionStrategy::Balanced,
        "encryption" => SelectionStrategy::EncryptionPreferred,
        "load_balanced" => SelectionStrategy::LoadBalanced,
        _ => SelectionStrategy::Balanced,
    };

    let dht_guard = state.dht.lock().await;
    if let Some(ref dht) = *dht_guard {
        Ok(dht
            .select_peers_with_strategy(
                &available_peers,
                count,
                selection_strategy,
                require_encryption,
            )
            .await)
    } else {
        Err("DHT service not available".to_string())
    }
}

#[tauri::command]
async fn set_peer_encryption_support(
    state: State<'_, AppState>,
    peer_id: String,
    supported: bool,
) -> Result<(), String> {
    let dht_guard = state.dht.lock().await;
    if let Some(ref dht) = *dht_guard {
        dht.set_peer_encryption_support(&peer_id, supported).await;
        Ok(())
    } else {
        Err("DHT service not available".to_string())
    }
}

#[tauri::command]
async fn cleanup_inactive_peers(
    state: State<'_, AppState>,
    max_age_seconds: u64,
) -> Result<(), String> {
    let dht_guard = state.dht.lock().await;
    if let Some(ref dht) = *dht_guard {
        dht.cleanup_inactive_peers(max_age_seconds).await;
        Ok(())
    } else {
        Err("DHT service not available".to_string())
    }
}

#[tauri::command]
async fn send_chiral_transaction(
    state: State<'_, AppState>,
    to_address: String,
    amount: f64,
) -> Result<String, String> {
    // Get the active account address
    let account = get_active_account(&state).await?;

    // Get the private key from state
    let private_key = {
        let key_guard = state.active_account_private_key.lock().await;
        key_guard
            .clone()
            .ok_or("No private key available. Please log in again.")?
    };

    let tx_hash = ethereum::send_transaction(&account, &to_address, amount, &private_key).await?;

    Ok(tx_hash)
}

#[tauri::command]
async fn queue_transaction(
    app: tauri::AppHandle,
    state: State<'_, AppState>,
    to_address: String,
    amount: f64,
) -> Result<String, String> {
    // Validate account is logged in
    let _account = get_active_account(&state).await?;

    // Generate unique transaction ID
    let tx_id = format!(
        "tx_{}",
        SystemTime::now()
            .duration_since(UNIX_EPOCH)
            .unwrap()
            .as_millis()
    );

    // Create queued transaction
    let queued_tx = QueuedTransaction {
        id: tx_id.clone(),
        to_address,
        amount,
        timestamp: SystemTime::now()
            .duration_since(UNIX_EPOCH)
            .unwrap()
            .as_secs(),
    };

    // Add to queue
    {
        let mut queue = state.transaction_queue.lock().await;
        queue.push_back(queued_tx);
    }

    // Start processor if not running
    {
        let mut processor_guard = state.transaction_processor.lock().await;
        if processor_guard.is_none() {
            let app_handle = app.clone();
            let queue_arc = state.transaction_queue.clone();
            let processing_arc = state.processing_transaction.clone();

            // Clone the Arc references we need instead of borrowing state
            let active_account_arc = state.active_account.clone();
            let active_key_arc = state.active_account_private_key.clone();

            let handle = tokio::spawn(async move {
                process_transaction_queue(
                    app_handle,
                    queue_arc,
                    processing_arc,
                    active_account_arc,
                    active_key_arc,
                )
                .await;
            });

            *processor_guard = Some(handle);
        }
    }

    Ok(tx_id)
}

async fn process_transaction_queue(
    app: tauri::AppHandle,
    queue: Arc<Mutex<VecDeque<QueuedTransaction>>>,
    processing: Arc<Mutex<bool>>,
    active_account: Arc<Mutex<Option<String>>>,
    active_private_key: Arc<Mutex<Option<String>>>,
) {
    loop {
        // Check if already processing
        {
            let is_processing = processing.lock().await;
            if *is_processing {
                tokio::time::sleep(Duration::from_millis(500)).await;
                continue;
            }
        }

        // Get next transaction from queue
        let next_tx = {
            let mut queue_guard = queue.lock().await;
            queue_guard.pop_front()
        };

        if let Some(tx) = next_tx {
            // Mark as processing
            {
                let mut is_processing = processing.lock().await;
                *is_processing = true;
            }

            // Emit queue status
            let _ = app.emit("transaction_queue_processing", &tx.id);

            // Get account and private key from the Arc references
            let account_opt = {
                let account_guard = active_account.lock().await;
                account_guard.clone()
            };

            let private_key_opt = {
                let key_guard = active_private_key.lock().await;
                key_guard.clone()
            };

            match (account_opt, private_key_opt) {
                (Some(account), Some(private_key)) => {
                    // Process transaction
                    match ethereum::send_transaction(
                        &account,
                        &tx.to_address,
                        tx.amount,
                        &private_key,
                    )
                    .await
                    {
                        Ok(tx_hash) => {
                            // Success - emit event
                            let _ = app.emit(
                                "transaction_sent",
                                serde_json::json!({
                                    "id": tx.id,
                                    "txHash": tx_hash,
                                    "to": tx.to_address,
                                    "amount": tx.amount,
                                }),
                            );

                            // Wait a bit before processing next (to ensure nonce increments)
                            tokio::time::sleep(Duration::from_secs(2)).await;
                        }
                        Err(e) => {
                            // Error - emit event
                            warn!("Transaction failed: {}", e);
                            let _ = app.emit(
                                "transaction_failed",
                                serde_json::json!({
                                    "id": tx.id,
                                    "error": e,
                                    "to": tx.to_address,
                                    "amount": tx.amount,
                                }),
                            );
                        }
                    }
                }
                _ => {
                    // No account or private key - user logged out
                    warn!("Cannot process transaction - user logged out");
                    let _ = app.emit(
                        "transaction_failed",
                        serde_json::json!({
                            "id": tx.id,
                            "error": "User logged out",
                            "to": tx.to_address,
                            "amount": tx.amount,
                        }),
                    );
                }
            }

            // Mark as not processing
            {
                let mut is_processing = processing.lock().await;
                *is_processing = false;
            }
        } else {
            // Queue is empty, sleep
            tokio::time::sleep(Duration::from_millis(500)).await;
        }
    }
}

#[tauri::command]
async fn get_transaction_queue_status(
    state: State<'_, AppState>,
) -> Result<serde_json::Value, String> {
    let queue = state.transaction_queue.lock().await;
    let processing = state.processing_transaction.lock().await;

    Ok(serde_json::json!({
        "queueLength": queue.len(),
        "isProcessing": *processing,
        "transactions": queue.iter().map(|tx| serde_json::json!({
            "id": tx.id,
            "to": tx.to_address,
            "amount": tx.amount,
            "timestamp": tx.timestamp,
        })).collect::<Vec<_>>(),
    }))
}

// Analytics commands
#[tauri::command]
async fn get_bandwidth_stats(
    state: State<'_, AppState>,
) -> Result<analytics::BandwidthStats, String> {
    Ok(state.analytics.get_bandwidth_stats().await)
}

#[tauri::command]
async fn get_bandwidth_history(
    state: State<'_, AppState>,
    limit: Option<usize>,
) -> Result<Vec<analytics::BandwidthDataPoint>, String> {
    Ok(state.analytics.get_bandwidth_history(limit).await)
}

#[tauri::command]
async fn get_performance_metrics(
    state: State<'_, AppState>,
) -> Result<analytics::PerformanceMetrics, String> {
    Ok(state.analytics.get_performance_metrics().await)
}

#[tauri::command]
async fn get_network_activity(
    state: State<'_, AppState>,
) -> Result<analytics::NetworkActivity, String> {
    Ok(state.analytics.get_network_activity().await)
}

#[tauri::command]
async fn get_resource_contribution(
    state: State<'_, AppState>,
) -> Result<analytics::ResourceContribution, String> {
    Ok(state.analytics.get_resource_contribution().await)
}

#[tauri::command]
async fn get_contribution_history(
    state: State<'_, AppState>,
    limit: Option<usize>,
) -> Result<Vec<analytics::ContributionDataPoint>, String> {
    Ok(state.analytics.get_contribution_history(limit).await)
}

#[tauri::command]
async fn reset_analytics(state: State<'_, AppState>) -> Result<(), String> {
    state.analytics.reset_stats().await;
    Ok(())
}

#[cfg(not(test))]
fn main() {
    // Initialize logging for debug builds
    #[cfg(debug_assertions)]
    {
        use tracing_subscriber::{fmt, prelude::*, EnvFilter};
        tracing_subscriber::registry()
            .with(fmt::layer())
            .with(
                EnvFilter::from_default_env()
                    .add_directive("chiral_network=info".parse().unwrap())
                    .add_directive("libp2p=info".parse().unwrap())
                    .add_directive("libp2p_kad=debug".parse().unwrap())
                    .add_directive("libp2p_swarm=info".parse().unwrap()),
            )
            .init();
    }

    // Parse command line arguments
    use clap::Parser;
    let args = headless::CliArgs::parse();

    // If running in headless mode, don't start the GUI
    if args.headless {
        println!("Running in headless mode...");

        // Create a tokio runtime for async operations
        let runtime = tokio::runtime::Runtime::new().expect("Failed to create tokio runtime");

        // Run the headless mode
        if let Err(e) = runtime.block_on(headless::run_headless(args)) {
            eprintln!("Error in headless mode: {}", e);
            std::process::exit(1);
        }
        return;
    }

    println!("Starting Chiral Network...");
    tracing::info!("🚀 Registering pool mining commands...");

    tauri::Builder::default()
        .plugin(tauri_plugin_fs::init())
        .manage(AppState {
            geth: Mutex::new(GethProcess::new()),
            downloader: Arc::new(GethDownloader::new()),
            miner_address: Mutex::new(None),
            active_account: Arc::new(Mutex::new(None)),
            active_account_private_key: Arc::new(Mutex::new(None)),
            rpc_url: Mutex::new("http://127.0.0.1:8545".to_string()),
            dht: Mutex::new(None),
            file_transfer: Mutex::new(None),
            webrtc: Mutex::new(None),
            keystore: Arc::new(Mutex::new(Keystore::load().unwrap_or_else(|_| Keystore::new()))),
            proxies: Arc::new(Mutex::new(Vec::new())),
            file_transfer_pump: Mutex::new(None),
            socks5_proxy_cli: Mutex::new(args.socks5_proxy),
            analytics: Arc::new(analytics::AnalyticsService::new()),

            // Initialize transaction queue
            transaction_queue: Arc::new(Mutex::new(VecDeque::new())),
            transaction_processor: Mutex::new(None),
            processing_transaction: Arc::new(Mutex::new(false)),

            // Initialize upload sessions
            upload_sessions: Arc::new(Mutex::new(std::collections::HashMap::new())),
        })
        .invoke_handler(tauri::generate_handler![
            create_chiral_account,
            import_chiral_account,
            has_active_account,
            get_network_peer_count,
            start_geth_node,
            stop_geth_node,
            save_account_to_keystore,
            load_account_from_keystore,
            list_keystore_accounts,
            pool::discover_mining_pools,
            pool::create_mining_pool,
            pool::join_mining_pool,
            pool::leave_mining_pool,
            pool::get_current_pool_info,
            pool::get_pool_stats,
            pool::update_pool_discovery,
            get_disk_space,
            send_chiral_transaction,
            queue_transaction,
            get_transaction_queue_status,
            get_cpu_temperature,
            is_geth_running,
            check_geth_binary,
            get_geth_status,
            download_geth_binary,
            set_miner_address,
            start_miner,
            stop_miner,
            get_miner_status,
            get_miner_hashrate,
            get_current_block,
            get_network_stats,
            get_miner_logs,
            get_miner_performance,
            get_blocks_mined,
            get_recent_mined_blocks_pub,
            get_cpu_temperature,
            start_dht_node,
            stop_dht_node,
            publish_file_metadata,
            stop_publishing_file,
            search_file_metadata,
            connect_to_peer,
            get_dht_events,
            detect_locale,
            get_dht_health,
            get_dht_peer_count,
            get_dht_peer_id,
            get_dht_connected_peers,
            send_dht_message,
            start_file_transfer_service,
            upload_file_to_network,
            upload_file_data_to_network,
            download_file_from_network,
            download_blocks_from_network,
            get_file_transfer_events,
            get_download_metrics,
            encrypt_file_with_password,
            decrypt_file_with_password,
            encrypt_file_for_upload,
            show_in_folder,
            get_available_storage,
            proxy_connect,
            proxy_disconnect,
            proxy_echo,
            list_proxies,
            generate_totp_secret,
            is_2fa_enabled,
            verify_and_enable_totp,
            verify_totp_code,
            logout,
            disable_2fa,
            get_recommended_peers_for_file,
            record_transfer_success,
            record_transfer_failure,
            get_peer_metrics,
            select_peers_with_strategy,
            set_peer_encryption_support,
            cleanup_inactive_peers,
            upload_versioned_file,
            get_file_versions_by_name,
            establish_webrtc_connection,
            send_webrtc_file_request,
            get_webrtc_connection_status,
            start_streaming_upload,
            upload_file_chunk,
            cancel_streaming_upload,
            get_bandwidth_stats,
            get_bandwidth_history,
            get_performance_metrics,
            get_network_activity,
            get_resource_contribution,
            get_contribution_history,
            reset_analytics,
            encrypt_file_for_self_upload,
            decrypt_and_reassemble_file,
        ])
        .plugin(tauri_plugin_process::init())
        .plugin(tauri_plugin_os::init())
        .plugin(tauri_plugin_shell::init())
        .plugin(tauri_plugin_dialog::init())
        .plugin(tauri_plugin_store::Builder::default().build())
        .on_window_event(|window, event| {
            if let tauri::WindowEvent::Destroyed = event {
                // When window is destroyed, stop geth
                if let Some(state) = window.app_handle().try_state::<AppState>() {
                    if let Ok(mut geth) = state.geth.try_lock() {
                        let _ = geth.stop();
                        println!("Geth node stopped on window destroy");
                    }
                }
            }
        })
        .setup(|app| {
            // Clean up any orphaned geth processes on startup
            println!("Cleaning up any orphaned geth processes from previous sessions...");
            #[cfg(unix)]
            {
                use std::process::Command;
                // Kill any geth processes that might be running from previous sessions
                let _ = Command::new("pkill")
                    .arg("-9")
                    .arg("-f")
                    .arg("geth.*--datadir.*geth-data")
                    .output();
            }

            #[cfg(windows)]
            {
                use std::process::Command;
                // On Windows, use taskkill to terminate geth processes
                let _ = Command::new("taskkill")
                    .args(["/F", "/IM", "geth.exe"])
                    .output();
            }

            // Also remove the lock file if it exists
            let lock_file = std::path::Path::new(DEFAULT_GETH_DATA_DIR).join("LOCK");
            if lock_file.exists() {
                println!("Removing stale LOCK file: {:?}", lock_file);
                let _ = std::fs::remove_file(&lock_file);
            }

            // Remove geth.ipc file if it exists (another common lock point)
            let ipc_file = std::path::Path::new(DEFAULT_GETH_DATA_DIR).join("geth.ipc");
            if ipc_file.exists() {
                println!("Removing stale IPC file: {:?}", ipc_file);
                let _ = std::fs::remove_file(&ipc_file);
            }

            println!("App setup complete");
            println!("Window should be visible now!");

            let show_i = MenuItem::with_id(app, "show", "Show", true, None::<&str>)?;
            let hide_i = MenuItem::with_id(app, "hide", "Hide", true, None::<&str>)?;
            let quit_i = MenuItem::with_id(app, "quit", "Quit", true, None::<&str>)?;
            let menu = Menu::with_items(app, &[&show_i, &hide_i, &quit_i])?;

            let _tray = TrayIconBuilder::new()
                .icon(app.default_window_icon().unwrap().clone())
                .menu(&menu)
                .tooltip("Chiral Network")
                .show_menu_on_left_click(false)
                .on_tray_icon_event(|tray, event| match event {
                    TrayIconEvent::Click {
                        button: MouseButton::Left,
                        button_state: MouseButtonState::Up,
                        ..
                    } => {
                        println!("Tray icon left-clicked");
                        let app = tray.app_handle();
                        if let Some(window) = app.get_webview_window("main") {
                            let _ = window.unminimize();
                            let _ = window.show();
                            let _ = window.set_focus();
                        }
                    }
                    _ => {}
                })
                .on_menu_event(|app, event| match event.id.as_ref() {
                    "show" => {
                        println!("Show menu item clicked");
                        if let Some(window) = app.get_webview_window("main") {
                            let _ = window.show();
                            let _ = window.set_focus();
                        }
                    }
                    "hide" => {
                        println!("Hide menu item clicked");
                        if let Some(window) = app.get_webview_window("main") {
                            let _ = window.hide();
                        }
                    }
                    "quit" => {
                        println!("Quit menu item clicked");
                        // Stop geth before exiting
                        if let Some(state) = app.try_state::<AppState>() {
                            if let Ok(mut geth) = state.geth.try_lock() {
                                let _ = geth.stop();
                                println!("Geth node stopped");
                            }
                        }
                        app.exit(0);
                    }
                    _ => {}
                })
                .build(app)?;

            // Get the main window and ensure it's visible
            if let Some(window) = app.get_webview_window("main") {
                window.show().unwrap();
                window.set_focus().unwrap();
                println!("Window shown and focused");

                let app_handle = app.handle().clone();
                window.on_window_event(move |event| {
                    if let tauri::WindowEvent::CloseRequested { api, .. } = event {
                        // Prevent the window from closing and hide it instead
                        api.prevent_close();
                        if let Some(window) = app_handle.get_webview_window("main") {
                            let _ = window.hide();
                        }
                    }
                });
            } else {
                println!("Could not find main window!");
            }

            Ok(())
        })
        .build(tauri::generate_context!())
        .expect("error while building tauri application")
        .run(|app_handle, event| match event {
            tauri::RunEvent::ExitRequested { .. } => {
                println!("Exit requested event received");
                // Don't prevent exit, let it proceed naturally
            }
            tauri::RunEvent::Exit => {
                println!("App exiting, cleaning up geth...");
                // Stop geth before exiting
                if let Some(state) = app_handle.try_state::<AppState>() {
                    if let Ok(mut geth) = state.geth.try_lock() {
                        let _ = geth.stop();
                        println!("Geth node stopped on exit");
                    }
                }
            }
            _ => {}
        });
}

#[derive(Serialize, Deserialize, Debug)]
#[serde(rename_all = "camelCase")]
pub struct FileManifestForJs {
    merkle_root: String,
    chunks: Vec<manager::ChunkInfo>,
    encrypted_key_bundle: String, // Serialized JSON of the bundle
}

#[tauri::command]
async fn encrypt_file_for_self_upload(
    app: tauri::AppHandle,
    state: State<'_, AppState>,
    file_path: String,
) -> Result<FileManifestForJs, String> {
    // 1. Get the active user's private key from state to derive the public key.
    let private_key_hex = state
        .active_account_private_key
        .lock()
        .await
        .clone()
        .ok_or("No account is currently active. Please log in.")?;

    // Get the app data directory for chunk storage
    let app_data_dir = app
        .path()
        .app_data_dir()
        .map_err(|e| format!("Could not get app data directory: {}", e))?;
    let chunk_storage_path = app_data_dir.join("chunk_storage");

    // Run the encryption in a blocking task to avoid blocking the async runtime
    tokio::task::spawn_blocking(move || {
        let pk_bytes = hex::decode(private_key_hex.trim_start_matches("0x"))
            .map_err(|_| "Invalid private key format".to_string())?;
        let secret_key = StaticSecret::from(
            <[u8; 32]>::try_from(pk_bytes).map_err(|_| "Private key is not 32 bytes")?,
        );
        let public_key = PublicKey::from(&secret_key);

        // 2. Initialize ChunkManager with proper app data directory
        let manager = ChunkManager::new(chunk_storage_path);

        // 3. Call the existing backend function to perform the encryption.
        let manifest = manager
            .chunk_and_encrypt_file(Path::new(&file_path), &public_key)?;

        // 4. Serialize the key bundle to a JSON string so it can be sent to the frontend easily.
        let bundle_json = serde_json::to_string(&manifest.encrypted_key_bundle)
            .map_err(|e| e.to_string())?;

        Ok(FileManifestForJs {
            merkle_root: manifest.merkle_root,
            chunks: manifest.chunks,
            encrypted_key_bundle: bundle_json,
        })
    })
    .await
    .map_err(|e| format!("Encryption task failed: {}", e))?
}

#[tauri::command]
async fn has_active_account(state: State<'_, AppState>) -> Result<bool, String> {
    Ok(state.active_account.lock().await.is_some())
}

#[tauri::command]
async fn decrypt_and_reassemble_file(
    app: tauri::AppHandle,
    state: State<'_, AppState>,
    manifest_js: FileManifestForJs,
    output_path: String,
) -> Result<(), String> {
    // 1. Get the active user's private key for decryption.
    let private_key_hex = state
        .active_account_private_key
        .lock()
        .await
        .clone()
        .ok_or("No account is currently active. Please log in.")?;

    let pk_bytes = hex::decode(private_key_hex.trim_start_matches("0x"))
        .map_err(|_| "Invalid private key format".to_string())?;
    let secret_key = StaticSecret::from(
        <[u8; 32]>::try_from(pk_bytes).map_err(|_| "Private key is not 32 bytes")?,
    );

    // 2. Deserialize the key bundle from the string.
    let encrypted_key_bundle: encryption::EncryptedAesKeyBundle =
        serde_json::from_str(&manifest_js.encrypted_key_bundle).map_err(|e| e.to_string())?;

    // Get the app data directory for chunk storage
    let app_data_dir = app
        .path()
        .app_data_dir()
        .map_err(|e| format!("Could not get app data directory: {}", e))?;
    let chunk_storage_path = app_data_dir.join("chunk_storage");

    // 3. Clone the data we need for the blocking task
    let chunks = manifest_js.chunks.clone();
    let output_path_clone = output_path.clone();

    // Run the decryption in a blocking task to avoid blocking the async runtime
    tokio::task::spawn_blocking(move || {
        // 4. Initialize ChunkManager with proper app data directory
        let manager = ChunkManager::new(chunk_storage_path);

        // 5. Call the existing backend function to decrypt and save the file.
        manager.reassemble_and_decrypt_file(
            &chunks,
            Path::new(&output_path_clone),
            &encrypted_key_bundle,
            &secret_key, // Pass the secret key
        )
    })
    .await
    .map_err(|e| format!("Decryption task failed: {}", e))?
}<|MERGE_RESOLUTION|>--- conflicted
+++ resolved
@@ -1312,8 +1312,6 @@
 }
 
 #[tauri::command]
-<<<<<<< HEAD
-=======
 async fn upload_file_to_network(
     state: State<'_, AppState>,
     file_path: String,
@@ -1383,7 +1381,6 @@
 }
 
 #[tauri::command]
->>>>>>> e9b9d616
 async fn download_blocks_from_network(
     state: State<'_, AppState>,
     file_metadata: FileMetadata,
