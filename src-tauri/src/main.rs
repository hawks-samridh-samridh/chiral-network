#![cfg_attr(
    all(not(debug_assertions), target_os = "windows"),
    windows_subsystem = "windows"
)]

pub mod commands;

pub mod analytics;
mod dht;
mod encryption;
mod ethereum;
mod file_transfer;
mod geth_downloader;
mod headless;
mod keystore;
mod manager;
mod multi_source_download;
pub mod net;
mod peer_selection;
mod pool;
mod proxy_latency;
mod stream_auth;
mod webrtc_service;

use crate::commands::auth::{
    cleanup_expired_proxy_auth_tokens, generate_proxy_auth_token, revoke_proxy_auth_token,
    validate_proxy_auth_token,
};
use crate::commands::bootstrap::get_bootstrap_nodes_command;
use crate::commands::proxy::{
    disable_privacy_routing, enable_privacy_routing, list_proxies, proxy_connect, proxy_disconnect,
    proxy_echo, proxy_remove, ProxyNode,
};
use async_std::path::Path as async_path;
use chiral_network::stream_auth::{
    AuthMessage, HmacKeyExchangeConfirmation, HmacKeyExchangeRequest, HmacKeyExchangeResponse,
    StreamAuthService,
};
use dht::{DhtEvent, DhtMetricsSnapshot, DhtService, FileMetadata};
use directories::ProjectDirs;
use ethereum::{
    create_new_account, get_account_from_private_key, get_balance, get_block_number, get_hashrate,
    get_mined_blocks_count, get_mining_logs, get_mining_performance, get_mining_status,
    get_network_difficulty, get_network_hashrate, get_peer_count, get_recent_mined_blocks,
    start_mining, stop_mining, EthAccount, GethProcess, MinedBlock,
};
use file_transfer::{DownloadMetricsSnapshot, FileTransferEvent, FileTransferService};
use fs2::available_space;
use geth_downloader::GethDownloader;
use keystore::Keystore;
use lazy_static::lazy_static;
use multi_source_download::{MultiSourceDownloadService, MultiSourceEvent, MultiSourceProgress};
use serde::{Deserialize, Serialize};
use sha2::Digest;
use std::collections::VecDeque;
use std::fs::{self, File};
use std::path::{Path, PathBuf};
use std::process::Command;
use std::sync::Mutex as StdMutex;
use std::{
    io::{BufRead, BufReader},
    sync::Arc,
    time::{Duration, Instant, SystemTime, UNIX_EPOCH},
};
use sysinfo::{Components, System};
use tauri::{
    menu::{Menu, MenuItem},
    tray::{MouseButton, MouseButtonState, TrayIconBuilder, TrayIconEvent},
    Emitter, Manager, State,
};
use tokio::time::{timeout as tokio_timeout, Duration as TokioDuration};
use tokio::{sync::Mutex, task::JoinHandle, time::sleep};
use totp_rs::{Algorithm, Secret, TOTP};
use tracing::{error, info, warn};
use webrtc_service::{WebRTCFileRequest, WebRTCService};

use crate::manager::ChunkManager; // Import the ChunkManager
                                  // For key encoding
use blockstore::block::Block;
use x25519_dalek::{PublicKey, StaticSecret}; // For key handling

/// Detect MIME type from file extension
fn detect_mime_type_from_filename(filename: &str) -> Option<String> {
    let extension = filename.rsplit('.').next()?.to_lowercase();

    match extension.as_str() {
        // Images
        "jpg" | "jpeg" => Some("image/jpeg".to_string()),
        "png" => Some("image/png".to_string()),
        "gif" => Some("image/gif".to_string()),
        "bmp" => Some("image/bmp".to_string()),
        "webp" => Some("image/webp".to_string()),
        "svg" => Some("image/svg+xml".to_string()),
        "ico" => Some("image/x-icon".to_string()),

        // Videos
        "mp4" => Some("video/mp4".to_string()),
        "avi" => Some("video/x-msvideo".to_string()),
        "mkv" => Some("video/x-matroska".to_string()),
        "mov" => Some("video/quicktime".to_string()),
        "wmv" => Some("video/x-ms-wmv".to_string()),
        "flv" => Some("video/x-flv".to_string()),
        "webm" => Some("video/webm".to_string()),

        // Audio
        "mp3" => Some("audio/mpeg".to_string()),
        "wav" => Some("audio/wav".to_string()),
        "flac" => Some("audio/flac".to_string()),
        "aac" => Some("audio/aac".to_string()),
        "ogg" => Some("audio/ogg".to_string()),
        "wma" => Some("audio/x-ms-wma".to_string()),

        // Documents
        "pdf" => Some("application/pdf".to_string()),
        "doc" => Some("application/msword".to_string()),
        "docx" => Some(
            "application/vnd.openxmlformats-officedocument.wordprocessingml.document".to_string(),
        ),
        "xls" => Some("application/vnd.ms-excel".to_string()),
        "xlsx" => {
            Some("application/vnd.openxmlformats-officedocument.spreadsheetml.sheet".to_string())
        }
        "ppt" => Some("application/vnd.ms-powerpoint".to_string()),
        "pptx" => Some(
            "application/vnd.openxmlformats-officedocument.presentationml.presentation".to_string(),
        ),
        "txt" => Some("text/plain".to_string()),
        "rtf" => Some("application/rtf".to_string()),

        // Archives
        "zip" => Some("application/zip".to_string()),
        "rar" => Some("application/x-rar-compressed".to_string()),
        "7z" => Some("application/x-7z-compressed".to_string()),
        "tar" => Some("application/x-tar".to_string()),
        "gz" => Some("application/gzip".to_string()),

        // Code files
        "html" | "htm" => Some("text/html".to_string()),
        "css" => Some("text/css".to_string()),
        "js" => Some("application/javascript".to_string()),
        "json" => Some("application/json".to_string()),
        "xml" => Some("application/xml".to_string()),
        "py" => Some("text/x-python".to_string()),
        "rs" => Some("text/rust".to_string()),
        "java" => Some("text/x-java-source".to_string()),
        "cpp" | "cc" | "cxx" => Some("text/x-c++src".to_string()),
        "c" => Some("text/x-csrc".to_string()),
        "h" => Some("text/x-chdr".to_string()),
        "hpp" => Some("text/x-c++hdr".to_string()),

        // Other common types
        "exe" => Some("application/x-msdownload".to_string()),
        "dll" => Some("application/x-msdownload".to_string()),
        "iso" => Some("application/x-iso9660-image".to_string()),

        // Default fallback
        _ => Some("application/octet-stream".to_string()),
    }
}

#[derive(Clone)]
struct QueuedTransaction {
    id: String,
    to_address: String,
    amount: f64,
    timestamp: u64,
}

#[derive(Clone)]
struct ProxyAuthToken {
    token: String,
    proxy_address: String,
    expires_at: u64,
    created_at: u64,
}

#[derive(Clone, Debug)]
pub struct StreamingUploadSession {
    pub file_name: String,
    pub file_size: u64,
    pub received_chunks: u32,
    pub total_chunks: u32,
    pub hasher: sha2::Sha256,
    pub created_at: std::time::SystemTime,
    pub chunk_cids: Vec<String>,
    pub file_data: Vec<u8>,
}

struct AppState {
    geth: Mutex<GethProcess>,
    downloader: Arc<GethDownloader>,
    miner_address: Mutex<Option<String>>,

    // Wrap in Arc so they can be cloned
    active_account: Arc<Mutex<Option<String>>>,
    active_account_private_key: Arc<Mutex<Option<String>>>,

    rpc_url: Mutex<String>,
    dht: Mutex<Option<Arc<DhtService>>>,
    file_transfer: Mutex<Option<Arc<FileTransferService>>>,
    webrtc: Mutex<Option<Arc<WebRTCService>>>,
    multi_source_download: Mutex<Option<Arc<MultiSourceDownloadService>>>,
    keystore: Arc<Mutex<Keystore>>,
    proxies: Arc<Mutex<Vec<ProxyNode>>>,
    privacy_proxies: Arc<Mutex<Vec<String>>>,
    file_transfer_pump: Mutex<Option<JoinHandle<()>>>,
    multi_source_pump: Mutex<Option<JoinHandle<()>>>,
    socks5_proxy_cli: Mutex<Option<String>>,
    analytics: Arc<analytics::AnalyticsService>,

    // New fields for transaction queue
    transaction_queue: Arc<Mutex<VecDeque<QueuedTransaction>>>,
    transaction_processor: Mutex<Option<JoinHandle<()>>>,
    processing_transaction: Arc<Mutex<bool>>,

    // New field for streaming upload sessions
    upload_sessions: Arc<Mutex<std::collections::HashMap<String, StreamingUploadSession>>>,

    // Proxy authentication tokens storage
    proxy_auth_tokens: Arc<Mutex<std::collections::HashMap<String, ProxyAuthToken>>>,

    // Stream authentication service
    stream_auth: Arc<Mutex<StreamAuthService>>,

    // Proof-of-Storage watcher background handle and contract address
    // make these clonable so we can .clone() and move into spawned tasks
    proof_watcher: Arc<Mutex<Option<JoinHandle<()>>>>,
    proof_contract_address: Arc<Mutex<Option<String>>>,

    // Relay reputation statistics storage
    relay_reputation: Arc<Mutex<std::collections::HashMap<String, RelayNodeStats>>>,

    // Relay node aliases (peer_id -> alias)
    relay_aliases: Arc<Mutex<std::collections::HashMap<String, String>>>,
}

#[tauri::command]
async fn create_chiral_account(state: State<'_, AppState>) -> Result<EthAccount, String> {
    let account = create_new_account()?;

    // Set as active account
    {
        let mut active_account = state.active_account.lock().await;
        *active_account = Some(account.address.clone());
    }

    // Store private key in session
    {
        let mut active_key = state.active_account_private_key.lock().await;
        *active_key = Some(account.private_key.clone());
    }

    Ok(account)
}

#[tauri::command]
async fn import_chiral_account(
    private_key: String,
    state: State<'_, AppState>,
) -> Result<EthAccount, String> {
    let account = get_account_from_private_key(&private_key)?;

    // Set as active account
    {
        let mut active_account = state.active_account.lock().await;
        *active_account = Some(account.address.clone());
    }

    // Store private key in session
    {
        let mut active_key = state.active_account_private_key.lock().await;
        *active_key = Some(account.private_key.clone());
    }

    Ok(account)
}

#[tauri::command]
async fn start_geth_node(
    state: State<'_, AppState>,
    data_dir: String,
    rpc_url: Option<String>,
) -> Result<(), String> {
    let mut geth = state.geth.lock().await;
    let miner_address = state.miner_address.lock().await;
    let rpc_url = rpc_url.unwrap_or_else(|| "http://127.0.0.1:8545".to_string());
    *state.rpc_url.lock().await = rpc_url;

    geth.start(&data_dir, miner_address.as_deref())
}

#[tauri::command]
async fn stop_geth_node(state: State<'_, AppState>) -> Result<(), String> {
    let mut geth = state.geth.lock().await;
    geth.stop()
}

#[tauri::command]
async fn save_account_to_keystore(
    address: String,
    private_key: String,
    password: String,
) -> Result<(), String> {
    let mut keystore = Keystore::load()?;
    keystore.add_account(address, &private_key, &password)?;
    Ok(())
}

#[tauri::command]
async fn load_account_from_keystore(
    address: String,
    password: String,
    state: State<'_, AppState>,
) -> Result<EthAccount, String> {
    let keystore = Keystore::load()?;

    // Get decrypted private key from keystore
    let private_key = keystore.get_account(&address, &password)?;

    // Set the active account in the app state
    {
        let mut active_account = state.active_account.lock().await;
        *active_account = Some(address.clone());
    }

    // Store the private key securely in memory for the session
    {
        let mut active_key = state.active_account_private_key.lock().await;
        *active_key = Some(private_key.clone());
    }

    // Update WebRTC service with the active private key for decryption
    if let Some(webrtc_service) = state.webrtc.lock().await.as_ref() {
        webrtc_service
            .set_active_private_key(Some(private_key.clone()))
            .await;
    }

    // Derive account details from private key
    get_account_from_private_key(&private_key)
}

#[tauri::command]
async fn list_keystore_accounts() -> Result<Vec<String>, String> {
    let keystore = Keystore::load()?;
    Ok(keystore.list_accounts())
}

#[tauri::command]
async fn get_disk_space(path: String) -> Result<u64, String> {
    match available_space(Path::new(&path)) {
        Ok(space) => Ok(space),
        Err(e) => Err(format!("Failed to get disk space: {}", e)),
    }
}

#[tauri::command]
async fn get_account_balance(address: String) -> Result<String, String> {
    get_balance(&address).await
}

#[tauri::command]
async fn get_network_peer_count() -> Result<u32, String> {
    get_peer_count().await
}

#[tauri::command]
async fn is_geth_running(state: State<'_, AppState>) -> Result<bool, String> {
    let geth = state.geth.lock().await;
    Ok(geth.is_running())
}

#[tauri::command]
async fn check_geth_binary(state: State<'_, AppState>) -> Result<bool, String> {
    Ok(state.downloader.is_geth_installed())
}

#[tauri::command]
async fn download_geth_binary(
    app: tauri::AppHandle,
    state: State<'_, AppState>,
) -> Result<(), String> {
    let downloader = state.downloader.clone();
    let app_handle = app.clone();

    downloader
        .download_geth(move |progress| {
            let _ = app_handle.emit("geth-download-progress", progress);
        })
        .await
}

#[tauri::command]
async fn set_miner_address(state: State<'_, AppState>, address: String) -> Result<(), String> {
    let mut miner_address = state.miner_address.lock().await;
    *miner_address = Some(address);
    Ok(())
}

#[tauri::command]
async fn get_file_versions_by_name(
    state: State<'_, AppState>,
    file_name: String,
) -> Result<Vec<FileMetadata>, String> {
    info!(
        "🚀 Tauri command: get_file_versions_by_name called with: {}",
        file_name
    );

    let dht = { state.dht.lock().await.as_ref().cloned() };
    if let Some(dht) = dht {
        info!("✅ DHT service found, calling get_versions_by_file_name");
        let result = (*dht).get_versions_by_file_name(file_name).await;
        match &result {
            Ok(versions) => info!(
                "🎉 Tauri command: Successfully returned {} versions",
                versions.len()
            ),
            Err(e) => info!("❌ Tauri command: Error occurred: {}", e),
        }
        result
    } else {
        info!("❌ Tauri command: DHT not running");
        Err("DHT not running".into())
    }
}

#[tauri::command]
async fn test_backend_connection(state: State<'_, AppState>) -> Result<String, String> {
    info!("🧪 Testing backend connection...");

    let dht = { state.dht.lock().await.as_ref().cloned() };
    if let Some(dht) = dht {
        info!("✅ DHT service is available");
        Ok("DHT service is running".to_string())
    } else {
        info!("❌ DHT service is not available");
        Err("DHT not running".into())
    }
}

#[tauri::command]
async fn establish_webrtc_connection(
    state: State<'_, AppState>,
    peer_id: String,
    offer: String,
) -> Result<(), String> {
    let webrtc = { state.webrtc.lock().await.as_ref().cloned() };
    if let Some(webrtc) = webrtc {
        webrtc
            .establish_connection_with_answer(peer_id, offer)
            .await
    } else {
        Err("WebRTC service not running".into())
    }
}

#[tauri::command]
async fn send_webrtc_file_request(
    state: State<'_, AppState>,
    peer_id: String,
    file_hash: String,
    file_name: String,
    file_size: u64,
) -> Result<(), String> {
    let webrtc = { state.webrtc.lock().await.as_ref().cloned() };
    if let Some(webrtc) = webrtc {
        let request = WebRTCFileRequest {
            file_hash,
            file_name,
            file_size,
            requester_peer_id: {
                let dht = state.dht.lock().await;
                if let Some(d) = dht.as_ref() {
                    d.get_peer_id().await
                } else {
                    "unknown".to_string()
                }
            },
            recipient_public_key: None, // No encryption for basic downloads
        };
        webrtc.send_file_request(peer_id, request).await
    } else {
        Err("WebRTC service not running".into())
    }
}

#[tauri::command]
async fn get_webrtc_connection_status(
    state: State<'_, AppState>,
    peer_id: String,
) -> Result<bool, String> {
    let webrtc = { state.webrtc.lock().await.as_ref().cloned() };
    if let Some(webrtc) = webrtc {
        Ok(webrtc.get_connection_status(&peer_id).await)
    } else {
        Ok(false)
    }
}

#[tauri::command]
async fn disconnect_from_peer(state: State<'_, AppState>, peer_id: String) -> Result<(), String> {
    let webrtc = { state.webrtc.lock().await.as_ref().cloned() };
    if let Some(webrtc) = webrtc {
        webrtc.close_connection(peer_id).await
    } else {
        Err("WebRTC service not running".into())
    }
}

#[tauri::command]
async fn upload_versioned_file(
    state: State<'_, AppState>,
    file_name: String,
    file_path: String,
    _file_size: u64,
    mime_type: Option<String>,
    is_encrypted: bool,
    encryption_method: Option<String>,
    key_fingerprint: Option<String>,
) -> Result<FileMetadata, String> {
    let dht_opt = { state.dht.lock().await.as_ref().cloned() };
    if let Some(dht) = dht_opt {
        // --- FIX: Calculate file_hash using file_transfer helper
        let file_data = tokio::fs::read(&file_path)
            .await
            .map_err(|e| e.to_string())?;
        let file_hash = FileTransferService::calculate_file_hash(&file_data);

        let created_at = std::time::SystemTime::now()
            .duration_since(std::time::UNIX_EPOCH)
            .unwrap()
            .as_secs();

        // Use the DHT versioning helper to fill in parent_hash/version
        let metadata = dht
            .prepare_versioned_metadata(
                file_hash.clone(),
                file_name.clone(),
                file_data.len() as u64, // Use file size directly from data
                file_data.clone(),
                created_at,
                mime_type,
                is_encrypted,
                encryption_method,
                key_fingerprint,
            )
            .await?;

        // Store file data locally for seeding
        let ft = {
            let ft_guard = state.file_transfer.lock().await; // Store the file locally for seeding
            ft_guard.as_ref().cloned()
        };
        if let Some(ft) = ft {
            ft.store_file_data(file_hash.clone(), file_name, file_data)
                .await;
        }

        dht.publish_file(metadata.clone()).await?;
        Ok(metadata)
    } else {
        Err("DHT not running".into())
    }
}

/// Checks if the Geth RPC endpoint is ready to accept connections.
async fn is_geth_rpc_ready(state: &State<'_, AppState>) -> bool {
    let rpc_url = state.rpc_url.lock().await.clone();
    if let Ok(response) = reqwest::Client::new()
        .post(&rpc_url)
        .json(&serde_json::json!({
            "jsonrpc": "2.0", "method": "net_version", "params": [], "id": 1
        }))
        .send()
        .await
    {
        if response.status().is_success() {
            if let Ok(json) = response.json::<serde_json::Value>().await {
                return json.get("result").is_some();
            }
        }
    }
    false
}

/// Stops, restarts, and waits for the Geth node to be ready.
/// This is used when `miner_setEtherbase` is not available and a restart is required.
async fn restart_geth_and_wait(state: &State<'_, AppState>, data_dir: &str) -> Result<(), String> {
    info!("Restarting Geth with new configuration...");

    // Stop Geth
    state.geth.lock().await.stop()?;
    tokio::time::sleep(tokio::time::Duration::from_secs(2)).await; // Brief pause for shutdown

    // Restart with the stored miner address
    {
        let mut geth = state.geth.lock().await;
        let miner_address = state.miner_address.lock().await;
        info!("Restarting Geth with miner address: {:?}", miner_address);
        geth.start(data_dir, miner_address.as_deref())?;
    }

    // Wait for Geth to become responsive
    let max_attempts = 30;
    for attempt in 1..=max_attempts {
        if is_geth_rpc_ready(state).await {
            info!("Geth is ready for RPC calls after restart.");
            return Ok(());
        }
        info!(
            "Waiting for Geth to start... (attempt {}/{})",
            attempt, max_attempts
        );
        tokio::time::sleep(tokio::time::Duration::from_secs(1)).await;
    }

    Err("Geth failed to start up within 30 seconds after restart.".to_string())
}

#[tauri::command]
async fn start_miner(
    state: State<'_, AppState>,
    address: String,
    threads: u32,
    data_dir: String,
) -> Result<(), String> {
    // Store the miner address for future geth restarts
    {
        let mut miner_address = state.miner_address.lock().await;
        *miner_address = Some(address.clone());
    } // MutexGuard is dropped here

    // Try to start mining
    match start_mining(&address, threads).await {
        Ok(_) => Ok(()),
        Err(e) if e.contains("-32601") || e.to_lowercase().contains("does not exist") => {
            // miner_setEtherbase method doesn't exist, need to restart with etherbase
            warn!("miner_setEtherbase not supported, restarting geth with miner address...");
            restart_geth_and_wait(&state, &data_dir).await?;

            // Try mining again without setting etherbase (it's set via command line now)
            let rpc_url = state.rpc_url.lock().await.clone();
            let client = reqwest::Client::new();
            let start_mining_direct = serde_json::json!({
                "jsonrpc": "2.0",
                "method": "miner_start",
                "params": [threads],
                "id": 1
            });

            let response = client
                .post(&rpc_url)
                .json(&start_mining_direct)
                .send()
                .await
                .map_err(|e| format!("Failed to start mining after restart: {}", e))?;

            let json_response: serde_json::Value = response
                .json()
                .await
                .map_err(|e| format!("Failed to parse response: {}", e))?;

            if let Some(error) = json_response.get("error") {
                Err(format!("Failed to start mining after restart: {}", error))
            } else {
                Ok(())
            }
        }
        Err(e) => Err(format!("Failed to start mining: {}", e)),
    }
}

#[tauri::command]
async fn stop_miner() -> Result<(), String> {
    stop_mining().await
}

#[tauri::command]
async fn get_miner_status() -> Result<bool, String> {
    get_mining_status().await
}

#[tauri::command]
async fn get_miner_hashrate() -> Result<String, String> {
    get_hashrate().await
}

#[tauri::command]
async fn get_current_block() -> Result<u64, String> {
    get_block_number().await
}

#[tauri::command]
async fn get_network_stats() -> Result<(String, String), String> {
    let difficulty = get_network_difficulty().await?;
    let hashrate = get_network_hashrate().await?;
    Ok((difficulty, hashrate))
}

#[tauri::command]
async fn get_miner_logs(data_dir: String, lines: usize) -> Result<Vec<String>, String> {
    get_mining_logs(&data_dir, lines)
}

#[tauri::command]
async fn get_miner_performance(data_dir: String) -> Result<(u64, f64), String> {
    get_mining_performance(&data_dir)
}
lazy_static! {
    static ref BLOCKS_CACHE: StdMutex<Option<(String, u64, Instant)>> = StdMutex::new(None);
}
#[tauri::command]

async fn get_blocks_mined(address: String) -> Result<u64, String> {
    // Check cache (directly return within 500ms)
    {
        let cache = BLOCKS_CACHE.lock().unwrap();
        if let Some((cached_addr, cached_blocks, cached_time)) = cache.as_ref() {
            if cached_addr == &address && cached_time.elapsed() < Duration::from_millis(500) {
                return Ok(*cached_blocks);
            }
        }
    }

    // Invoke existing logic (slow query)
    let blocks = get_mined_blocks_count(&address).await?;

    // Update Cache
    {
        let mut cache = BLOCKS_CACHE.lock().unwrap();
        *cache = Some((address, blocks, Instant::now()));
    }

    Ok(blocks)
}
#[tauri::command]
async fn get_recent_mined_blocks_pub(
    address: String,
    lookback: u64,
    limit: usize,
) -> Result<Vec<MinedBlock>, String> {
    get_recent_mined_blocks(&address, lookback, limit).await
}
#[tauri::command]
async fn start_dht_node(
    app: tauri::AppHandle,
    state: State<'_, AppState>,
    port: u16,
    bootstrap_nodes: Vec<String>,
    enable_autonat: Option<bool>,
    autonat_probe_interval_secs: Option<u64>,
    autonat_servers: Option<Vec<String>>,
    proxy_address: Option<String>,
    is_bootstrap: Option<bool>,
    chunk_size_kb: Option<usize>,
    cache_size_mb: Option<usize>,
    // New optional relay controls
    enable_autorelay: Option<bool>,
    preferred_relays: Option<Vec<String>>,
    enable_relay_server: Option<bool>,
) -> Result<String, String> {
    {
        let dht_guard = state.dht.lock().await;
        if dht_guard.is_some() {
            return Err("DHT node is already running".to_string());
        }
    }

    // Disable autonat by default to prevent warnings when no servers are available
    // Users can explicitly enable it when needed
    let auto_enabled = enable_autonat.unwrap_or(true);
    let probe_interval = autonat_probe_interval_secs.map(Duration::from_secs);
    let autonat_server_list = autonat_servers.unwrap_or_default();

    // Get the proxy from the command line, if it was provided at launch
    let cli_proxy = state.socks5_proxy_cli.lock().await.clone();
    // Prioritize the command-line argument. Fall back to the one from the UI.
    let final_proxy_address = cli_proxy.or(proxy_address.clone());

    // Get the file transfer service for DHT integration
    let file_transfer_service = {
        let ft_guard = state.file_transfer.lock().await;
        ft_guard.as_ref().cloned()
    };

    // --- Hotfix: Disable AutoRelay on bootstrap nodes (and via env var)
    let mut final_enable_autorelay = enable_autorelay.unwrap_or(true);
    if is_bootstrap.unwrap_or(false) {
        final_enable_autorelay = false;
        tracing::info!("AutoRelay disabled on bootstrap (hotfix).");
    }
    if std::env::var("CHIRAL_DISABLE_AUTORELAY").ok().as_deref() == Some("1") {
        final_enable_autorelay = false;
        tracing::info!("AutoRelay disabled via env CHIRAL_DISABLE_AUTORELAY=1");
    }

<<<<<<< HEAD
    // Handle enable_relay_server: default to true for bootstrap nodes, false otherwise
    let final_enable_relay_server = enable_relay_server.unwrap_or_else(|| is_bootstrap.unwrap_or(false));

=======
    let proj_dirs = ProjectDirs::from("com", "chiral-network", "chiral-network")
        .ok_or("Failed to get project directories")?;
    let blockstore_db_path = proj_dirs.data_dir().join("blockstore_db");
>>>>>>> 9cc8b3de
    let dht_service = DhtService::new(
        port,
        bootstrap_nodes,
        None,
        is_bootstrap.unwrap_or(false),
        /* enable AutoNAT by default for WAN */ auto_enabled,
        probe_interval,
        autonat_server_list,
        final_proxy_address,
        file_transfer_service,
        chunk_size_kb,
        cache_size_mb,
        /* enable AutoRelay (after hotfix) */ final_enable_autorelay,
        preferred_relays.unwrap_or_default(),
<<<<<<< HEAD
        final_enable_relay_server, // User-configurable relay server
=======
        is_bootstrap.unwrap_or(false), // enable_relay_server only on bootstrap
        Some(async_path::new(blockstore_db_path.as_os_str())),
>>>>>>> 9cc8b3de
    )
    .await
    .map_err(|e| format!("Failed to start DHT: {}", e))?;

    let peer_id = dht_service.get_peer_id().await;

    // DHT node is already running in a spawned background task
    let dht_arc = Arc::new(dht_service);

    // Spawn the event pump
    let app_handle = app.clone();
    let proxies_arc = state.proxies.clone();
    let relay_reputation_arc = state.relay_reputation.clone();
    let dht_clone_for_pump = dht_arc.clone();

    tokio::spawn(async move {
        use std::time::Duration;
        loop {
            // If the DHT service has been shut down, the weak reference will be None
            let events = dht_clone_for_pump.drain_events(64).await;
            if events.is_empty() {
                // Avoid busy-waiting
                tokio::time::sleep(Duration::from_millis(200)).await;
                // Check if the DHT is still alive before continuing
                if Arc::strong_count(&dht_clone_for_pump) <= 1 {
                    // 1 is the pump itself
                    info!("DHT service appears to be shut down. Exiting event pump.");
                    break;
                }
                continue;
            }

            for ev in events {
                match ev {
                    DhtEvent::PeerDiscovered { peer_id, addresses } => {
                        let payload = serde_json::json!({
                            "peerId": peer_id,
                            "addresses": addresses,
                        });
                        let _ = app_handle.emit("dht_peer_discovered", payload);
                    }
                    DhtEvent::PeerConnected { peer_id, address } => {
                        let payload = serde_json::json!({
                            "peerId": peer_id,
                            "address": address,
                        });
                        let _ = app_handle.emit("dht_peer_connected", payload);
                    }
                    DhtEvent::PeerDisconnected { peer_id } => {
                        let payload = serde_json::json!({ "peerId": peer_id });
                        let _ = app_handle.emit("dht_peer_disconnected", payload);
                    }
                    DhtEvent::ProxyStatus {
                        id,
                        address,
                        status,
                        latency_ms,
                        error,
                    } => {
                        let to_emit: ProxyNode = {
                            let mut proxies = proxies_arc.lock().await;

                            if let Some(i) = proxies.iter().position(|p| p.id == id) {
                                let p = &mut proxies[i];
                                if p.id != id {
                                    p.id = id.clone();
                                }
                                if !address.is_empty() {
                                    p.address = address.clone();
                                }
                                p.status = status.clone();
                                if let Some(ms) = latency_ms {
                                    p.latency = ms as u32;
                                }
                                p.error = error.clone();
                                p.clone()
                            } else {
                                let node = ProxyNode {
                                    id: id.clone(),
                                    address: address.clone(),
                                    status,
                                    latency: latency_ms.unwrap_or(0) as u32,
                                    error,
                                };
                                proxies.push(node.clone());
                                node
                            }
                        };

                        let _ = app_handle.emit("proxy_status_update", to_emit);
                    }
                    DhtEvent::NatStatus {
                        state,
                        confidence,
                        last_error,
                        summary,
                    } => {
                        let payload = serde_json::json!({
                            "state": state,
                            "confidence": confidence,
                            "lastError": last_error,
                            "summary": summary,
                        });
                        let _ = app_handle.emit("nat_status_update", payload);
                    }
                    DhtEvent::EchoReceived { from, utf8, bytes } => {
                        // Sending inbox event to frontend
                        let payload =
                            serde_json::json!({ "from": from, "text": utf8, "bytes": bytes });
                        let _ = app_handle.emit("proxy_echo_rx", payload);
                    }
                    DhtEvent::PeerRtt { peer, rtt_ms } => {
                        // NOTE: if from dht.rs only sends rtt for known proxies, then this is fine.
                        // If it can send rtt for any peer, we need to first check if it's generated from ProxyStatus
                        let mut proxies = proxies_arc.lock().await;
                        if let Some(p) = proxies.iter_mut().find(|p| p.id == peer) {
                            p.latency = rtt_ms as u32;
                            let _ = app_handle.emit("proxy_status_update", p.clone());
                        }
                    }
                    DhtEvent::DownloadedFile(metadata) => {
                        let payload = serde_json::json!(metadata);
                        let _ = app_handle.emit("file_content", payload);
                    }
                    DhtEvent::PublishedFile(metadata) => {
                        let payload = serde_json::json!(metadata);
                        let _ = app_handle.emit("published_file", payload);
                    }
                    DhtEvent::FileDiscovered(metadata) => {
                        let payload = serde_json::json!(metadata);
                        let _ = app_handle.emit("found_file", payload);
                    }
                    DhtEvent::ReputationEvent {
                        peer_id,
                        event_type,
                        impact,
                        data,
                    } => {
                        // Update relay reputation statistics
                        let mut stats = relay_reputation_arc.lock().await;
                        let entry = stats.entry(peer_id.clone()).or_insert(RelayNodeStats {
                            peer_id: peer_id.clone(),
                            alias: None,
                            reputation_score: 0.0,
                            reservations_accepted: 0,
                            circuits_established: 0,
                            circuits_successful: 0,
                            total_events: 0,
                            last_seen: 0,
                        });

                        // Update statistics based on event type
                        entry.reputation_score += impact;
                        entry.total_events += 1;
                        entry.last_seen = data.get("timestamp")
                            .and_then(|v| v.as_u64())
                            .unwrap_or_else(|| {
                                std::time::SystemTime::now()
                                    .duration_since(std::time::UNIX_EPOCH)
                                    .unwrap()
                                    .as_secs()
                            });

                        match event_type.as_str() {
                            "RelayReservationAccepted" => entry.reservations_accepted += 1,
                            "RelayCircuitEstablished" => entry.circuits_established += 1,
                            "RelayCircuitSuccessful" => entry.circuits_successful += 1,
                            _ => {}
                        }

                        // Emit event to frontend
                        let payload = serde_json::json!({
                            "peerId": peer_id,
                            "eventType": event_type,
                            "impact": impact,
                            "data": data,
                        });
                        let _ = app_handle.emit("relay_reputation_event", payload);
                    }
                    _ => {}
                }
            }
        }
    });

    {
        let mut dht_guard = state.dht.lock().await;
        *dht_guard = Some(dht_arc);
    }

    Ok(peer_id)
}

#[tauri::command]
async fn stop_dht_node(app: tauri::AppHandle, state: State<'_, AppState>) -> Result<(), String> {
    let dht = {
        let mut dht_guard = state.dht.lock().await;
        dht_guard.take()
    };

    if let Some(dht) = dht {
        (*dht)
            .shutdown()
            .await
            .map_err(|e| format!("Failed to stop DHT: {}", e))?;
    }

    // Proxy reset
    {
        let mut proxies = state.proxies.lock().await;
        proxies.clear();
    }
    let _ = app.emit("proxy_reset", ());

    Ok(())
}

#[tauri::command]
async fn stop_publishing_file(state: State<'_, AppState>, file_hash: String) -> Result<(), String> {
    let dht = {
        let dht_guard = state.dht.lock().await;
        dht_guard.as_ref().cloned()
    };
    if let Some(dht) = dht {
        dht.stop_publishing_file(file_hash).await
    } else {
        Err("DHT node is not running".to_string())
    }
}

#[tauri::command]
async fn connect_to_peer(state: State<'_, AppState>, peer_address: String) -> Result<(), String> {
    let dht = {
        let dht_guard = state.dht.lock().await;
        dht_guard.as_ref().cloned()
    };

    if let Some(dht) = dht {
        dht.connect_peer(peer_address).await
    } else {
        Err("DHT node is not running".to_string())
    }
}

#[tauri::command]
async fn get_dht_peer_count(state: State<'_, AppState>) -> Result<usize, String> {
    let dht = {
        let dht_guard = state.dht.lock().await;
        dht_guard.as_ref().cloned()
    };

    if let Some(dht) = dht {
        Ok(dht.get_peer_count().await)
    } else {
        Ok(0) // Return 0 if DHT is not running
    }
}

#[tauri::command]
async fn get_dht_peer_id(state: State<'_, AppState>) -> Result<Option<String>, String> {
    let dht = {
        let dht_guard = state.dht.lock().await;
        dht_guard.as_ref().cloned()
    };

    if let Some(dht) = dht {
        Ok(Some(dht.get_peer_id().await))
    } else {
        Ok(None) // Return None if DHT is not running
    }
}

#[tauri::command]
async fn get_dht_connected_peers(state: State<'_, AppState>) -> Result<Vec<String>, String> {
    let dht = {
        let dht_guard = state.dht.lock().await;
        dht_guard.as_ref().cloned()
    };

    if let Some(dht) = dht {
        // Get connected peers from DHT
        let connected_peers = dht.get_connected_peers().await;
        Ok(connected_peers)
    } else {
        Ok(Vec::new()) // Return empty vector if DHT is not running
    }
}

#[tauri::command]
async fn create_auth_session(
    state: State<'_, AppState>,
    session_id: String,
    hmac_key: Vec<u8>,
) -> Result<(), String> {
    let mut auth_service = state.stream_auth.lock().await;
    auth_service.create_session(session_id, hmac_key)
}

#[tauri::command]
async fn verify_stream_auth(
    state: State<'_, AppState>,
    session_id: String,
    auth_message: AuthMessage,
) -> Result<bool, String> {
    let mut auth_service = state.stream_auth.lock().await;
    auth_service.verify_data(&session_id, &auth_message)
}

#[tauri::command]
async fn generate_hmac_key() -> Vec<u8> {
    StreamAuthService::generate_hmac_key()
}

#[tauri::command]
async fn cleanup_auth_sessions(state: State<'_, AppState>) -> Result<(), String> {
    let mut auth_service = state.stream_auth.lock().await;
    auth_service.cleanup_expired_sessions();
    auth_service.cleanup_expired_exchanges();
    Ok(())
}

#[tauri::command]
async fn initiate_hmac_key_exchange(
    state: State<'_, AppState>,
    initiator_peer_id: String,
    target_peer_id: String,
    session_id: String,
) -> Result<HmacKeyExchangeRequest, String> {
    let mut auth_service = state.stream_auth.lock().await;
    auth_service.initiate_key_exchange(initiator_peer_id, target_peer_id, session_id)
}

#[tauri::command]
async fn respond_to_hmac_key_exchange(
    state: State<'_, AppState>,
    request: HmacKeyExchangeRequest,
    responder_peer_id: String,
) -> Result<HmacKeyExchangeResponse, String> {
    let mut auth_service = state.stream_auth.lock().await;
    auth_service.respond_to_key_exchange(request, responder_peer_id)
}

#[tauri::command]
async fn confirm_hmac_key_exchange(
    state: State<'_, AppState>,
    response: HmacKeyExchangeResponse,
    initiator_peer_id: String,
) -> Result<HmacKeyExchangeConfirmation, String> {
    let mut auth_service = state.stream_auth.lock().await;
    auth_service.confirm_key_exchange(response, initiator_peer_id)
}

#[tauri::command]
async fn finalize_hmac_key_exchange(
    state: State<'_, AppState>,
    confirmation: HmacKeyExchangeConfirmation,
    responder_peer_id: String,
) -> Result<(), String> {
    let mut auth_service = state.stream_auth.lock().await;
    auth_service.finalize_key_exchange(confirmation, responder_peer_id)
}

#[tauri::command]
async fn get_hmac_exchange_status(
    state: State<'_, AppState>,
    exchange_id: String,
) -> Result<Option<String>, String> {
    let auth_service = state.stream_auth.lock().await;
    Ok(auth_service
        .get_exchange_status(&exchange_id)
        .map(|s| format!("{:?}", s)))
}

#[tauri::command]
async fn get_active_hmac_exchanges(state: State<'_, AppState>) -> Result<Vec<String>, String> {
    let auth_service = state.stream_auth.lock().await;
    Ok(auth_service.get_active_exchanges())
}

#[tauri::command]
async fn send_dht_message(
    state: State<'_, AppState>,
    peer_id: String,
    message: serde_json::Value,
) -> Result<(), String> {
    let dht = {
        let dht_guard = state.dht.lock().await;
        dht_guard.as_ref().cloned()
    };

    if let Some(dht) = dht {
        // Send message through DHT to target peer
        dht.send_message_to_peer(&peer_id, message)
            .await
            .map_err(|e| format!("Failed to send DHT message: {}", e))
    } else {
        Err("DHT not available".to_string())
    }
}

#[tauri::command]
async fn get_dht_health(state: State<'_, AppState>) -> Result<Option<DhtMetricsSnapshot>, String> {
    let dht = {
        let dht_guard = state.dht.lock().await;
        dht_guard.as_ref().cloned()
    };

    if let Some(dht) = dht {
        Ok(Some(dht.metrics_snapshot().await))
    } else {
        Ok(None)
    }
}

#[tauri::command]
async fn get_dht_events(state: State<'_, AppState>) -> Result<Vec<String>, String> {
    let dht = {
        let dht_guard = state.dht.lock().await;
        dht_guard.as_ref().cloned()
    };

    if let Some(dht) = dht {
        let events = dht.drain_events(100).await;
        // Convert events to concise human-readable strings for the UI
        let mapped: Vec<String> = events
            .into_iter()
            .map(|e| match e {
                // DhtEvent::PeerDiscovered(p) => format!("peer_discovered:{}", p),
                // DhtEvent::PeerConnected(p) => format!("peer_connected:{}", p),
                // DhtEvent::PeerDisconnected(p) => format!("peer_disconnected:{}", p),
                DhtEvent::PeerDiscovered { peer_id, addresses } => {
                    let joined = if addresses.is_empty() {
                        "-".to_string()
                    } else {
                        addresses.join("|")
                    };
                    format!("peer_discovered:{}:{}", peer_id, joined)
                }
                DhtEvent::PeerConnected { peer_id, address } => {
                    format!("peer_connected:{}:{}", peer_id, address.unwrap_or_default())
                }
                DhtEvent::PeerDisconnected { peer_id } => {
                    format!("peer_disconnected:{}", peer_id)
                }
                DhtEvent::FileDiscovered(meta) => {
                    // Serialize the full metadata object to JSON for the frontend
                    let payload = serde_json::to_string(&meta).unwrap_or_else(|_| "{}".to_string());
                    format!("file_discovered:{}", payload)
                }
                DhtEvent::PublishedFile(meta) => format!(
                    "file_published:{}:{}:{}", // Use merkle_root as the primary identifier
                    meta.merkle_root, meta.file_name, meta.file_size
                ),
                DhtEvent::DownloadedFile(file_metadata) => {
                    format!("Downloaded File {}", file_metadata.file_name)
                }
                DhtEvent::FileNotFound(hash) => format!("file_not_found:{}", hash),
                DhtEvent::Error(err) => format!("error:{}", err),
                DhtEvent::Info(msg) => format!("info:{}", msg),
                DhtEvent::Warning(msg) => format!("warning:{}", msg),
                DhtEvent::ProxyStatus {
                    id,
                    address,
                    status,
                    latency_ms,
                    error,
                } => {
                    let lat = latency_ms
                        .map(|ms| format!("{ms}"))
                        .unwrap_or_else(|| "-".into());
                    let err = error.unwrap_or_default();
                    format!(
                        "proxy_status:{id}:{address}:{status}:{lat}{}",
                        if err.is_empty() {
                            "".into()
                        } else {
                            format!(":{err}")
                        }
                    )
                }
                DhtEvent::NatStatus {
                    state,
                    confidence,
                    last_error,
                    summary,
                } => match serde_json::to_string(&serde_json::json!({
                    "state": state,
                    "confidence": confidence,
                    "lastError": last_error,
                    "summary": summary,
                })) {
                    Ok(json) => format!("nat_status:{json}"),
                    Err(_) => "nat_status:{}".to_string(),
                },
                DhtEvent::PeerRtt { peer, rtt_ms } => format!("peer_rtt:{peer}:{rtt_ms}"),
                DhtEvent::EchoReceived { from, utf8, bytes } => format!(
                    "echo_received:{}:{}:{}",
                    from,
                    utf8.unwrap_or_default(),
                    bytes
                ),
                DhtEvent::BitswapDataReceived { query_id, data } => {
                    format!("bitswap_data_received:{}:{}", query_id, data.len())
                }
                DhtEvent::BitswapError { query_id, error } => {
                    format!("bitswap_error:{}:{}", query_id, error)
                }
                DhtEvent::FileDownloaded { file_hash } => {
                    format!("file_downloaded:{}", file_hash)
                }
                DhtEvent::ReputationEvent {
                    peer_id,
                    event_type,
                    impact,
                    data,
                } => {
                    let json = serde_json::to_string(&serde_json::json!({
                        "peer_id": peer_id,
                        "event_type": event_type,
                        "impact": impact,
                        "data": data,
                    }))
                    .unwrap_or_else(|_| "{}".to_string());
                    format!("reputation_event:{}", json)
                }
            })
            .collect();
        Ok(mapped)
    } else {
        Ok(vec![])
    }
}

#[derive(Debug, Clone)]
enum TemperatureMethod {
    Sysinfo,
    #[cfg(target_os = "windows")]
    WindowsWmi,
    #[cfg(target_os = "linux")]
    LinuxSensors,
    #[cfg(target_os = "linux")]
    LinuxThermalZone(String),
    #[cfg(target_os = "linux")]
    LinuxHwmon(String),
}

#[tauri::command]
async fn get_cpu_temperature() -> Option<f32> {
    tokio::task::spawn_blocking(move || {
        use std::sync::OnceLock;
        use std::time::Instant;
        use sysinfo::MINIMUM_CPU_UPDATE_INTERVAL;
        use tracing::info;

        static LAST_UPDATE: OnceLock<std::sync::Mutex<Option<Instant>>> = OnceLock::new();
        static WORKING_METHOD: OnceLock<std::sync::Mutex<Option<TemperatureMethod>>> = OnceLock::new();
        static TEMP_HISTORY: OnceLock<std::sync::Mutex<Vec<(Instant, f32)>>> = OnceLock::new();

        let last_update_mutex = LAST_UPDATE.get_or_init(|| std::sync::Mutex::new(None));
        let working_method_mutex = WORKING_METHOD.get_or_init(|| std::sync::Mutex::new(None));
        let temp_history_mutex = TEMP_HISTORY.get_or_init(|| std::sync::Mutex::new(Vec::new()));

        {
            let mut last_update = last_update_mutex.lock().unwrap();
            if let Some(last) = *last_update {
                if last.elapsed() < MINIMUM_CPU_UPDATE_INTERVAL {
                    return None;
                }
            }
            *last_update = Some(Instant::now());
        }

        // Helper function to add temperature to history and return smoothed value
        let smooth_temperature = |raw_temp: f32| -> f32 {
            let now = Instant::now();
            let mut history = temp_history_mutex.lock().unwrap();

            // Add current reading
            history.push((now, raw_temp));

            // Keep only last 5 readings within 30 seconds
            history.retain(|(time, _)| now.duration_since(*time).as_secs() < 30);
            if history.len() > 5 {
                let excess = history.len() - 5;
                history.drain(0..excess);
            }

            // Return smoothed temperature (weighted average, recent readings have more weight)
            if history.len() == 1 {
                raw_temp
            } else {
                let total_weight: f32 = (1..=history.len()).map(|i| i as f32).sum();
                let weighted_sum: f32 = history.iter().enumerate()
                    .map(|(i, (_, temp))| temp * (i + 1) as f32)
                    .sum();
                weighted_sum / total_weight
            }
        };

        // Try cached working method first
        {
            let working_method = working_method_mutex.lock().unwrap();
            if let Some(ref method) = *working_method {
                if let Some(temp) = try_temperature_method(method) {
                    return Some(smooth_temperature(temp));
                }
                // Method stopped working, clear cache
                drop(working_method);
                let mut working_method = working_method_mutex.lock().unwrap();
                *working_method = None;
            }
        }

        // Try all methods to find one that works and cache it
        let methods_to_try = vec![
            TemperatureMethod::Sysinfo,
            #[cfg(target_os = "windows")]
            TemperatureMethod::WindowsWmi,
            #[cfg(target_os = "linux")]
            TemperatureMethod::LinuxSensors,
        ];

        for method in methods_to_try {
            if let Some(temp) = try_temperature_method(&method) {
                // Cache the working method
                let mut working_method = working_method_mutex.lock().unwrap();
                *working_method = Some(method.clone());
                return Some(smooth_temperature(temp));
            }
        }

        // Try more Linux methods if the basic ones failed
        #[cfg(target_os = "linux")]
        {
            if let Some((temp, method)) = get_linux_temperature_advanced() {
                let mut working_method = working_method_mutex.lock().unwrap();
                *working_method = Some(method);
                return Some(smooth_temperature(temp));
            }
        }

        // Final fallback: return None when sensors are unavailable
        // Only log the info message once to avoid spamming logs
        static SENSOR_WARNING_LOGGED: OnceLock<()> = OnceLock::new();

        SENSOR_WARNING_LOGGED.get_or_init(|| {
            info!("Hardware temperature sensors not accessible on this system. Temperature monitoring disabled.");
        });

        None
    })
    .await // 2. Await the result of the blocking task
    .unwrap_or(None)
}

fn try_temperature_method(method: &TemperatureMethod) -> Option<f32> {
    match method {
        TemperatureMethod::Sysinfo => {
            let mut sys = System::new_all();
            sys.refresh_cpu_all();
            let components = Components::new_with_refreshed_list();

            let mut core_count = 0;
            let sum: f32 = components
                .iter()
                .filter(|c| {
                    let label = c.label().to_lowercase();
                    label.contains("cpu")
                        || label.contains("package")
                        || label.contains("tdie")
                        || label.contains("core")
                        || label.contains("thermal")
                })
                .map(|c| {
                    core_count += 1;
                    c.temperature()
                })
                .sum();

            if core_count > 0 {
                let avg_temp = sum / core_count as f32;
                if avg_temp > 0.0 && avg_temp < 150.0 {
                    return Some(avg_temp);
                }
            }
            None
        }
        #[cfg(target_os = "windows")]
        TemperatureMethod::WindowsWmi => get_windows_temperature(),
        #[cfg(target_os = "linux")]
        TemperatureMethod::LinuxSensors => get_linux_sensors_temperature(),
        #[cfg(target_os = "linux")]
        TemperatureMethod::LinuxThermalZone(path) => {
            if let Ok(temp_str) = std::fs::read_to_string(path) {
                if let Ok(temp_millidegrees) = temp_str.trim().parse::<i32>() {
                    let temp_celsius = temp_millidegrees as f32 / 1000.0;
                    if temp_celsius > 0.0 && temp_celsius < 150.0 {
                        return Some(temp_celsius);
                    }
                }
            }
            None
        }
        #[cfg(target_os = "linux")]
        TemperatureMethod::LinuxHwmon(path) => {
            if let Ok(temp_str) = std::fs::read_to_string(path) {
                if let Ok(temp_millidegrees) = temp_str.trim().parse::<i32>() {
                    let temp_celsius = temp_millidegrees as f32 / 1000.0;
                    if temp_celsius > 0.0 && temp_celsius < 150.0 {
                        return Some(temp_celsius);
                    }
                }
            }
            None
        }
    }
}

#[cfg(target_os = "linux")]
fn get_linux_sensors_temperature() -> Option<f32> {
    // Try sensors command (most reliable and matches user expectations)
    if let Ok(output) = std::process::Command::new("sensors")
        .arg("-u") // Raw output
        .output()
    {
        if let Ok(output_str) = String::from_utf8(output.stdout) {
            let lines: Vec<&str> = output_str.lines().collect();
            let mut i = 0;

            while i < lines.len() {
                let line = lines[i].trim();

                // Look for CPU package temperature section
                if line.contains("Package id 0:") {
                    // Look for temp1_input in the following lines
                    for j in (i + 1)..(i + 10).min(lines.len()) {
                        let temp_line = lines[j].trim();
                        if temp_line.starts_with("temp1_input:") {
                            if let Some(temp_str) = temp_line.split(':').nth(1) {
                                if let Ok(temp) = temp_str.trim().parse::<f32>() {
                                    if temp > 0.0 && temp < 150.0 {
                                        return Some(temp);
                                    }
                                }
                            }
                            break;
                        }
                    }
                }
                // Look for first core temperature as fallback
                else if line.contains("Core 0:") {
                    // Look for temp2_input (Core 0 uses temp2_input)
                    for j in (i + 1)..(i + 10).min(lines.len()) {
                        let temp_line = lines[j].trim();
                        if temp_line.starts_with("temp2_input:") {
                            if let Some(temp_str) = temp_line.split(':').nth(1) {
                                if let Ok(temp) = temp_str.trim().parse::<f32>() {
                                    if temp > 0.0 && temp < 150.0 {
                                        return Some(temp);
                                    }
                                }
                            }
                            break;
                        }
                    }
                }
                i += 1;
            }
        }
    }

    None
}

#[cfg(target_os = "linux")]
fn get_linux_temperature_advanced() -> Option<(f32, TemperatureMethod)> {
    use std::fs;

    // Method 1: Try thermal zones (prioritize x86_pkg_temp)
    // Look for CPU thermal zones in /sys/class/thermal/
    // Prioritize x86_pkg_temp as it's usually the most accurate for CPU package temperature
    for i in 0..20 {
        let type_path = format!("/sys/class/thermal/thermal_zone{}/type", i);
        if let Ok(zone_type) = fs::read_to_string(&type_path) {
            let zone_type = zone_type.trim().to_lowercase();
            if zone_type == "x86_pkg_temp" {
                let thermal_path = format!("/sys/class/thermal/thermal_zone{}/temp", i);
                if let Ok(temp_str) = fs::read_to_string(&thermal_path) {
                    if let Ok(temp_millidegrees) = temp_str.trim().parse::<i32>() {
                        let temp_celsius = temp_millidegrees as f32 / 1000.0;
                        if temp_celsius > 0.0 && temp_celsius < 150.0 {
                            return Some((
                                temp_celsius,
                                TemperatureMethod::LinuxThermalZone(thermal_path),
                            ));
                        }
                    }
                }
            }
        }
    }

    // Fallback to other CPU thermal zones
    for i in 0..20 {
        let type_path = format!("/sys/class/thermal/thermal_zone{}/type", i);
        if let Ok(zone_type) = fs::read_to_string(&type_path) {
            let zone_type = zone_type.trim().to_lowercase();
            if zone_type.contains("cpu")
                || zone_type.contains("coretemp")
                || zone_type.contains("k10temp")
            {
                let thermal_path = format!("/sys/class/thermal/thermal_zone{}/temp", i);
                if let Ok(temp_str) = fs::read_to_string(&thermal_path) {
                    if let Ok(temp_millidegrees) = temp_str.trim().parse::<i32>() {
                        let temp_celsius = temp_millidegrees as f32 / 1000.0;
                        if temp_celsius > 0.0 && temp_celsius < 150.0 {
                            return Some((
                                temp_celsius,
                                TemperatureMethod::LinuxThermalZone(thermal_path),
                            ));
                        }
                    }
                }
            }
        }
    }

    // Method 2: Try hwmon (hardware monitoring) interfaces
    // Look for CPU temperature sensors in /sys/class/hwmon/
    for i in 0..10 {
        let hwmon_dir = format!("/sys/class/hwmon/hwmon{}", i);

        // Check if this hwmon device is for CPU temperature
        let name_path = format!("{}/name", hwmon_dir);
        if let Ok(name) = fs::read_to_string(&name_path) {
            let name = name.trim().to_lowercase();
            if name.contains("coretemp")
                || name.contains("k10temp")
                || name.contains("cpu")
                || name.contains("acpi")
            {
                // Try different temperature input files
                for temp_input in 1..=8 {
                    let temp_path = format!("{}/temp{}_input", hwmon_dir, temp_input);
                    if let Ok(temp_str) = fs::read_to_string(&temp_path) {
                        if let Ok(temp_millidegrees) = temp_str.trim().parse::<i32>() {
                            let temp_celsius = temp_millidegrees as f32 / 1000.0;
                            if temp_celsius > 0.0 && temp_celsius < 150.0 {
                                return Some((
                                    temp_celsius,
                                    TemperatureMethod::LinuxHwmon(temp_path),
                                ));
                            }
                        }
                    }
                }
            }
        }
    }

    // Method 3: Try reading from specific CPU temperature files using glob patterns
    let cpu_temp_paths = [
        "/sys/devices/platform/coretemp.0/hwmon/hwmon*/temp1_input",
        "/sys/devices/platform/coretemp.0/temp1_input",
        "/sys/bus/platform/devices/coretemp.0/hwmon/hwmon*/temp*_input",
        "/sys/devices/pci0000:00/0000:00:18.3/hwmon/hwmon*/temp1_input", // AMD
    ];

    for pattern in &cpu_temp_paths {
        if let Ok(paths) = glob::glob(pattern) {
            for path_result in paths {
                if let Ok(path) = path_result {
                    if let Ok(temp_str) = fs::read_to_string(&path) {
                        if let Ok(temp_millidegrees) = temp_str.trim().parse::<i32>() {
                            let temp_celsius = temp_millidegrees as f32 / 1000.0;
                            if temp_celsius > 0.0 && temp_celsius < 150.0 {
                                let path_str = path.to_string_lossy().to_string();
                                return Some((
                                    temp_celsius,
                                    TemperatureMethod::LinuxHwmon(path_str),
                                ));
                            }
                        }
                    }
                }
            }
        }
    }

    None
}

#[cfg(target_os = "windows")]
fn get_windows_temperature() -> Option<f32> {
    use std::sync::OnceLock;

    static LAST_LOG_STATE: OnceLock<std::sync::Mutex<bool>> = OnceLock::new();

    // Try multiple WMI methods for better compatibility

    // Method 1: Try HighPrecisionTemperature (newer Windows versions)
    if let Ok(output) = Command::new("powershell")
        .args([
            "-Command",
            "try { Get-WmiObject -Query \"SELECT HighPrecisionTemperature FROM Win32_PerfRawData_Counters_ThermalZoneInformation\" -ErrorAction Stop | Select-Object -First 1 -ExpandProperty HighPrecisionTemperature } catch { $null }"
        ])
        .output()
    {
        if let Ok(output_str) = String::from_utf8(output.stdout) {
            let trimmed = output_str.trim();
            if !trimmed.is_empty() && trimmed != "null" {
                if let Ok(temp_tenths_kelvin) = trimmed.parse::<f32>() {
                    let temp_celsius = (temp_tenths_kelvin / 10.0) - 273.15;
                    if temp_celsius > 0.0 && temp_celsius < 150.0 {
                        // Log success only once
                        let log_state = LAST_LOG_STATE.get_or_init(|| std::sync::Mutex::new(false));
                        let mut logged = log_state.lock().unwrap();
                        if !*logged {
                            info!("✅ Temperature sensor detected via WMI HighPrecision: {:.1}°C", temp_celsius);
                            *logged = true;
                        }
                        return Some(temp_celsius);
                    }
                }
            }
        }
    }

    // Method 2: Try CurrentTemperature (older Windows versions)
    if let Ok(output) = Command::new("powershell")
        .args([
            "-Command",
            "try { Get-WmiObject -Query \"SELECT CurrentTemperature FROM Win32_TemperatureProbe\" -ErrorAction Stop | Select-Object -First 1 -ExpandProperty CurrentTemperature } catch { $null }"
        ])
        .output()
    {
        if let Ok(output_str) = String::from_utf8(output.stdout) {
            let trimmed = output_str.trim();
            if !trimmed.is_empty() && trimmed != "null" {
                if let Ok(temp_tenths_kelvin) = trimmed.parse::<f32>() {
                    let temp_celsius = (temp_tenths_kelvin / 10.0) - 273.15;
                    if temp_celsius > 0.0 && temp_celsius < 150.0 {
                        let log_state = LAST_LOG_STATE.get_or_init(|| std::sync::Mutex::new(false));
                        let mut logged = log_state.lock().unwrap();
                        if !*logged {
                            info!("✅ Temperature sensor detected via WMI CurrentTemperature: {:.1}°C", temp_celsius);
                            *logged = true;
                        }
                        return Some(temp_celsius);
                    }
                }
            }
        }
    }

    // Method 3: Try MSAcpi_ThermalZoneTemperature (alternative approach)
    if let Ok(output) = Command::new("powershell")
        .args([
            "-Command",
            "try { Get-WmiObject -Namespace \"root\\wmi\" -Query \"SELECT CurrentTemperature FROM MSAcpi_ThermalZoneTemperature\" -ErrorAction Stop | Select-Object -First 1 -ExpandProperty CurrentTemperature } catch { $null }"
        ])
        .output()
    {
        if let Ok(output_str) = String::from_utf8(output.stdout) {
            let trimmed = output_str.trim();
            if !trimmed.is_empty() && trimmed != "null" {
                if let Ok(temp_tenths_kelvin) = trimmed.parse::<f32>() {
                    let temp_celsius = (temp_tenths_kelvin / 10.0) - 273.15;
                    if temp_celsius > 0.0 && temp_celsius < 150.0 {
                        let log_state = LAST_LOG_STATE.get_or_init(|| std::sync::Mutex::new(false));
                        let mut logged = log_state.lock().unwrap();
                        if !*logged {
                            info!("✅ Temperature sensor detected via MSAcpi: {:.1}°C", temp_celsius);
                            *logged = true;
                        }
                        return Some(temp_celsius);
                    }
                }
            }
        }
    }

    // Log only once when no sensor is found
    let log_state = LAST_LOG_STATE.get_or_init(|| std::sync::Mutex::new(false));
    let mut logged = log_state.lock().unwrap();
    if !*logged {
        info!("⚠️ No WMI temperature sensors detected. Temperature monitoring disabled.");
        *logged = true;
    }

    None
}

#[tauri::command]
fn detect_locale() -> String {
    sys_locale::get_locale().unwrap_or_else(|| "en-US".into())
}

#[tauri::command]
async fn start_file_transfer_service(
    app: tauri::AppHandle,
    state: State<'_, AppState>,
) -> Result<(), String> {
    {
        let ft_guard = state.file_transfer.lock().await;
        if ft_guard.is_some() {
            return Err("File transfer service is already running".to_string());
        }
    }

    let file_transfer_service = FileTransferService::new_with_encryption(true)
        .await
        .map_err(|e| format!("Failed to start file transfer service: {}", e))?;

    let ft_arc = Arc::new(file_transfer_service);
    {
        let mut ft_guard = state.file_transfer.lock().await;
        *ft_guard = Some(ft_arc.clone());
    }

    // Initialize WebRTC service with file transfer service
    let webrtc_service = WebRTCService::new(ft_arc.clone(), state.keystore.clone())
        .await
        .map_err(|e| format!("Failed to start WebRTC service: {}", e))?;

    let webrtc_arc = Arc::new(webrtc_service);
    {
        let mut webrtc_guard = state.webrtc.lock().await;
        *webrtc_guard = Some(webrtc_arc.clone());
    }

    // Initialize multi-source download service
    let dht_arc = {
        let dht_guard = state.dht.lock().await;
        dht_guard.as_ref().cloned()
    };

    if let Some(dht_service) = dht_arc {
        let multi_source_service = MultiSourceDownloadService::new(dht_service, webrtc_arc.clone());
        let multi_source_arc = Arc::new(multi_source_service);

        {
            let mut multi_source_guard = state.multi_source_download.lock().await;
            *multi_source_guard = Some(multi_source_arc.clone());
        }

        // Start multi-source download service
        {
            let mut pump_guard = state.multi_source_pump.lock().await;
            if pump_guard.is_none() {
                let app_handle = app.clone();
                let ms_clone = multi_source_arc.clone();
                let handle = tokio::spawn(async move {
                    pump_multi_source_events(app_handle, ms_clone).await;
                });
                *pump_guard = Some(handle);
            }
        }

        // Start the service background task
        let ms_clone = multi_source_arc.clone();
        tokio::spawn(async move {
            ms_clone.run().await;
        });
    }

    {
        let mut pump_guard = state.file_transfer_pump.lock().await;
        if pump_guard.is_none() {
            let app_handle = app.clone();
            let ft_clone = ft_arc.clone();
            let handle = tokio::spawn(async move {
                pump_file_transfer_events(app_handle, ft_clone).await;
            });
            *pump_guard = Some(handle);
        }
    }

    Ok(())
}

#[tauri::command]
async fn upload_file_to_network(
    state: State<'_, AppState>,
    file_path: String,
) -> Result<(), String> {
    // Get the active account address
    let account = get_active_account(&state).await?;

    // Get the private key from state
    let private_key = {
        let key_guard = state.active_account_private_key.lock().await;
        key_guard
            .clone()
            .ok_or("No private key available. Please log in again.")?
    };

    let ft = {
        let ft_guard = state.file_transfer.lock().await;
        ft_guard.as_ref().cloned()
    };

    if let Some(ft) = ft {
        // Upload the file
        let file_name = file_path.split('/').last().unwrap_or(&file_path);

        ft.upload_file_with_account(
            file_path.clone(),
            file_name.to_string(),
            Some(account),
            Some(private_key),
        )
        .await
        .map_err(|e| format!("Failed to upload file: {}", e))?;

        // Get the file hash by reading the file and calculating it
        let file_data = tokio::fs::read(&file_path)
            .await
            .map_err(|e| format!("Failed to read file: {}", e))?;
        let file_hash = file_transfer::FileTransferService::calculate_file_hash(&file_data);

        // Also publish to DHT if it's running
        let dht = {
            let dht_guard = state.dht.lock().await;
            dht_guard.as_ref().cloned()
        };

        if let Some(dht) = dht {
            let metadata = FileMetadata {
                merkle_root: file_hash.clone(),
                is_root: true,
                file_name: file_name.to_string(),
                file_size: file_data.len() as u64,
                file_data: file_data.clone(),
                seeders: vec![],
                created_at: std::time::SystemTime::now()
                    .duration_since(std::time::UNIX_EPOCH)
                    .unwrap()
                    .as_secs(),
                mime_type: None,
                is_encrypted: false,
                encryption_method: None,
                key_fingerprint: None,
                parent_hash: None,
                version: Some(1),
                cids: None,
                encrypted_key_bundle: None,
            };

            match dht.publish_file(metadata.clone()).await {
                Ok(_) => info!("Published file metadata to DHT: {}", file_hash),
                Err(e) => warn!("Failed to publish file metadata to DHT: {}", e),
            };

            Ok(())
        } else {
            Err("DHT Service not running.".to_string())
        }
    } else {
        Err("File transfer service is not running".to_string())
    }
}

#[tauri::command]
async fn download_blocks_from_network(
    state: State<'_, AppState>,
    file_metadata: FileMetadata,
) -> Result<(), String> {
    {
        let dht = {
            let dht_guard = state.dht.lock().await;
            dht_guard.as_ref().cloned()
        };

        if let Some(dht) = dht {
            dht.download_file(file_metadata).await
        } else {
            Err("DHT node is not running".to_string())
        }
    }
}

#[tauri::command]
async fn download_file_from_network(
    state: State<'_, AppState>,
    file_hash: String,
    _output_path: String,
) -> Result<String, String> {
    let ft = {
        let ft_guard = state.file_transfer.lock().await;
        ft_guard.as_ref().cloned()
    };

    if let Some(_ft) = ft {
        info!("Starting P2P download for: {}", file_hash);

        // Search DHT for file metadata
        let dht = {
            let dht_guard = state.dht.lock().await;
            dht_guard.as_ref().cloned()
        };

        if let Some(dht_service) = dht {
            // Search for file metadata in DHT with 5 second timeout
            match dht_service
                .synchronous_search_metadata(file_hash.clone(), 5000)
                .await
            {
                Ok(Some(metadata)) => {
                    info!(
                        "Found file metadata in DHT: {} (size: {} bytes)",
                        metadata.file_name, metadata.file_size
                    );

                    // Implement peer discovery for file chunks
                    info!(
                        "Discovering peers for file: {} with {} known seeders",
                        metadata.file_name,
                        metadata.seeders.len()
                    );

                    if metadata.seeders.is_empty() {
                        return Err(format!(
                            "No seeders available for file: {} ({})",
                            metadata.file_name, metadata.merkle_root
                        ));
                    }

                    // Discover and verify available peers for this file
                    let available_peers = dht_service
                        .discover_peers_for_file(&metadata)
                        .await
                        .map_err(|e| format!("Peer discovery failed: {}", e))?;

                    if available_peers.is_empty() {
                        info!("File found but no seeders currently available");
                        // Return metadata as JSON instead of error so frontend can display file info
                        let metadata_json = serde_json::to_string(&metadata)
                            .map_err(|e| format!("Failed to serialize metadata: {}", e))?;
                        return Ok(metadata_json);
                    }

                    // Implement chunk requesting protocol with real WebRTC
                    // Create WebRTC offer for the first available peer
                    let webrtc = {
                        let webrtc_guard = state.webrtc.lock().await;
                        webrtc_guard.as_ref().cloned()
                    };

                    if let Some(webrtc_service) = webrtc {
                        // Select the best peer for download
                        let selected_peer = if available_peers.len() == 1 {
                            available_peers[0].clone()
                        } else {
                            // Use peer selection strategy to pick the best peer
                            let recommended = dht_service
                                .select_peers_with_strategy(
                                    &available_peers,
                                    1,
                                    crate::peer_selection::SelectionStrategy::FastestFirst,
                                    false,
                                )
                                .await;
                            recommended
                                .into_iter()
                                .next()
                                .unwrap_or_else(|| available_peers[0].clone())
                        };

                        info!("Selected peer {} for WebRTC download", selected_peer);

                        // Create WebRTC offer
                        match webrtc_service.create_offer(selected_peer.clone()).await {
                            Ok(offer) => {
                                info!("Created WebRTC offer for peer {}", selected_peer);

                                // Send WebRTC offer via DHT signaling
                                let offer_request = dht::WebRTCOfferRequest {
                                    offer_sdp: offer, // The Merkle root is now the primary file hash
                                    file_hash: metadata.merkle_root.clone(),
                                    requester_peer_id: dht_service.get_peer_id().await,
                                };

                                match dht_service
                                    .send_webrtc_offer(selected_peer.clone(), offer_request)
                                    .await
                                {
                                    Ok(answer_receiver) => {
                                        info!(
                                            "Sent WebRTC offer to peer {}, waiting for answer",
                                            selected_peer
                                        );

                                        // Wait for WebRTC answer with timeout
                                        match tokio::time::timeout(
                                            Duration::from_secs(30),
                                            answer_receiver,
                                        )
                                        .await
                                        {
                                            Ok(Ok(Ok(answer_response))) => {
                                                info!(
                                                    "Received WebRTC answer from peer {}",
                                                    selected_peer
                                                );

                                                // Establish WebRTC connection with the answer
                                                match webrtc_service
                                                    .establish_connection_with_answer(
                                                        selected_peer.clone(),
                                                        answer_response.answer_sdp,
                                                    )
                                                    .await
                                                {
                                                    Ok(_) => {
                                                        info!("WebRTC connection established with peer {}", selected_peer);

                                                        // Send file request over WebRTC data channel
                                                        let file_request = crate::webrtc_service::WebRTCFileRequest {
                                                            file_hash: metadata.merkle_root.clone(),
                                                            file_name: metadata.file_name.clone(),
                                                            file_size: metadata.file_size,
                                                            requester_peer_id: dht_service.get_peer_id().await,
                                                            recipient_public_key: None, // No encryption for basic downloads
                                                        };

                                                        match webrtc_service
                                                            .send_file_request(
                                                                selected_peer.clone(),
                                                                file_request,
                                                            )
                                                            .await
                                                        {
                                                            Ok(_) => {
                                                                info!("Sent file request for {} to peer {}", metadata.file_name, selected_peer);

                                                                // The peer will now start sending chunks automatically
                                                                // We don't need to request individual chunks - the WebRTC service handles this
                                                                Ok(format!(
                                                                    "WebRTC download initiated: {} ({} bytes) from peer {}",
                                                                    metadata.file_name, metadata.file_size, selected_peer
                                                                ))
                                                            }
                                                            Err(e) => {
                                                                warn!("Failed to send file request: {}", e);
                                                                Err(format!("Failed to send file request: {}", e))
                                                            }
                                                        }
                                                    }
                                                    Err(e) => {
                                                        warn!("Failed to establish WebRTC connection: {}", e);
                                                        Err(format!(
                                                            "WebRTC connection failed: {}",
                                                            e
                                                        ))
                                                    }
                                                }
                                            }
                                            Ok(Ok(Err(e))) => {
                                                warn!("WebRTC signaling failed: {}", e);
                                                Err(format!("WebRTC signaling failed: {}", e))
                                            }
                                            Ok(Err(_)) => {
                                                warn!("WebRTC answer receiver was canceled");
                                                Err("WebRTC answer receiver was canceled"
                                                    .to_string())
                                            }
                                            Err(_) => {
                                                warn!(
                                                    "WebRTC answer timeout from peer {}",
                                                    selected_peer
                                                );
                                                Err(format!(
                                                    "WebRTC answer timeout from peer {}",
                                                    selected_peer
                                                ))
                                            }
                                        }
                                    }
                                    Err(e) => {
                                        warn!("Failed to send WebRTC offer: {}", e);
                                        Err(format!("Failed to send WebRTC offer: {}", e))
                                    }
                                }
                            }
                            Err(e) => {
                                warn!("Failed to create WebRTC offer: {}", e);
                                Err(format!("WebRTC setup failed: {}", e))
                            }
                        }
                    } else {
                        Err("WebRTC service not available".to_string())
                    }
                }
                Ok(None) => {
                    return Err("DHT search timed out - file metadata not found".to_string());
                }
                Err(e) => {
                    warn!("DHT search failed: {}", e);

                    return Err(format!("DHT search failed: {}", e));
                }
            }
        } else {
            return Err("DHT service not available".to_string());
        }
    } else {
        Err("File transfer service is not running".to_string())
    }
}

#[tauri::command]
async fn show_in_folder(path: String) -> Result<(), String> {
    #[cfg(target_os = "windows")]
    {
        std::process::Command::new("explorer")
            .args(["/select,", &path])
            .spawn()
            .map_err(|e| format!("Failed to open folder: {}", e))?;
    }

    #[cfg(target_os = "macos")]
    {
        std::process::Command::new("open")
            .args(["-R", &path])
            .spawn()
            .map_err(|e| format!("Failed to open folder: {}", e))?;
    }

    #[cfg(target_os = "linux")]
    {
        std::process::Command::new("xdg-open")
            .arg(&path)
            .spawn()
            .map_err(|e| format!("Failed to open file manager: {}", e))?;
    }
    Ok(())
}

/// Save a file blob to a temporary file (for drag-and-drop uploads)
/// Returns the path to the temp file
#[tauri::command]
async fn save_temp_file_for_upload(
    file_name: String,
    file_data: Vec<u8>,
) -> Result<String, String> {
    let temp_dir = std::env::temp_dir().join("chiral_uploads");
    fs::create_dir_all(&temp_dir).map_err(|e| format!("Failed to create temp directory: {}", e))?;

    // Create unique temp file path
    let timestamp = SystemTime::now()
        .duration_since(UNIX_EPOCH)
        .unwrap()
        .as_nanos();
    let temp_file_path = temp_dir.join(format!("{}_{}", timestamp, file_name));

    // Write file data
    fs::write(&temp_file_path, file_data)
        .map_err(|e| format!("Failed to write temp file: {}", e))?;

    Ok(temp_file_path.to_string_lossy().to_string())
}

#[tauri::command]
async fn start_streaming_upload(
    file_name: String,
    file_size: u64,
    state: State<'_, AppState>,
) -> Result<String, String> {
    // Check for active account - require login for all uploads
    let account = get_active_account(&state).await?;

    let dht_opt = { state.dht.lock().await.as_ref().cloned() };
    if dht_opt.is_none() {
        return Err("DHT not running".into());
    }

    // Generate a unique upload session ID
    let upload_id = format!(
        "upload_{}",
        std::time::SystemTime::now()
            .duration_since(std::time::UNIX_EPOCH)
            .unwrap()
            .as_nanos()
    );

    // Store upload session in app state
    let mut upload_sessions = state.upload_sessions.lock().await;
    upload_sessions.insert(
        upload_id.clone(),
        StreamingUploadSession {
            file_name,
            file_size,
            received_chunks: 0,
            total_chunks: 0, // Will be set when we know chunk count
            hasher: sha2::Sha256::new(),
            created_at: std::time::SystemTime::now(),
            chunk_cids: Vec::new(),
            file_data: Vec::new(),
        },
    );

    Ok(upload_id)
}

#[tauri::command]
async fn upload_file_chunk(
    upload_id: String,
    chunk_data: Vec<u8>,
    _chunk_index: u32,
    is_last_chunk: bool,
    state: State<'_, AppState>,
) -> Result<Option<String>, String> {
    let mut upload_sessions = state.upload_sessions.lock().await;
    let session = upload_sessions
        .get_mut(&upload_id)
        .ok_or_else(|| format!("Upload session {} not found", upload_id))?;

    // Update hasher with chunk data and accumulate file data
    session.hasher.update(&chunk_data);
    session.file_data.extend_from_slice(&chunk_data);
    session.received_chunks += 1;

    // Store chunk directly in Bitswap (if DHT is available)
    if let Some(dht) = state.dht.lock().await.as_ref() {
        // Create a block from the chunk data
        use dht::split_into_blocks;
        let blocks = split_into_blocks(&chunk_data, dht.chunk_size());

        for block in blocks.iter() {
            let cid = match block.cid() {
                Ok(c) => c,
                Err(e) => {
                    error!("failed to get cid for chunk block: {}", e);
                    return Err(format!("failed to get cid for chunk block: {}", e));
                }
            };

            // Collect CID for root block creation
            session.chunk_cids.push(cid.to_string());

            // Store block in Bitswap via DHT command
            if let Err(e) = dht.store_block(cid.clone(), block.data().to_vec()).await {
                error!("failed to store chunk block {}: {}", cid, e);
                return Err(format!("failed to store chunk block {}: {}", cid, e));
            }
        }
    }

    if is_last_chunk {
        // Calculate Merkle root for integrity verification
        let hasher = std::mem::replace(&mut session.hasher, sha2::Sha256::new());
        let merkle_root = format!("{:x}", hasher.finalize());

        // Create root block containing the list of chunk CIDs
        let chunk_cids = std::mem::take(&mut session.chunk_cids);
        let root_block_data = match serde_json::to_vec(&chunk_cids) {
            Ok(data) => data,
            Err(e) => {
                return Err(format!("Failed to serialize chunk CIDs: {}", e));
            }
        };

        // Generate CID for the root block
        use dht::{Cid, Code, MultihashDigest, RAW_CODEC};
        let root_cid = Cid::new_v1(RAW_CODEC, Code::Sha2_256.digest(&root_block_data));

        // Store root block in Bitswap
        let dht_opt = { state.dht.lock().await.as_ref().cloned() };
        if let Some(dht) = &dht_opt {
            if let Err(e) = dht.store_block(root_cid.clone(), root_block_data).await {
                error!("failed to store root block: {}", e);
                return Err(format!("failed to store root block: {}", e));
            }
        } else {
            return Err("DHT not running".into());
        }

        // Create minimal metadata (without file_data to avoid DHT size limits)
        let created_at = std::time::SystemTime::now()
            .duration_since(std::time::UNIX_EPOCH)
            .unwrap()
            .as_secs();

        let metadata = dht::FileMetadata {
            merkle_root: merkle_root, // Store Merkle root for verification
            file_name: session.file_name.clone(),
            file_size: session.file_size,
            file_data: vec![], // Empty - data is stored in Bitswap blocks
            seeders: vec![],
            created_at,
            mime_type: None,
            is_encrypted: false,
            encryption_method: None,
            key_fingerprint: None,
            parent_hash: None,
            version: Some(1),
            cids: Some(vec![root_cid.clone()]), // The root CID for retrieval
            encrypted_key_bundle: None,
            is_root: true,
            encrypted_key_bundle: None,
        };

        // Store complete file data locally for seeding
        let complete_file_data = session.file_data.clone();
        let file_name_for_storage = session.file_name.clone();

        // Clean up session before storing file data
        let file_hash = root_cid.to_string();
        upload_sessions.remove(&upload_id);

        // Release the upload_sessions lock before the async operation
        drop(upload_sessions);

        // Store file data in FileTransferService
        let ft = {
            let ft_guard = state.file_transfer.lock().await;
            ft_guard.as_ref().cloned()
        };
        if let Some(ft) = ft {
            ft.store_file_data(file_hash.clone(), file_name_for_storage, complete_file_data)
                .await;
        }

        // Publish to DHT
        if let Some(dht) = dht_opt {
            dht.publish_file(metadata.clone()).await?;
        } else {
            return Err("DHT not running".into());
        }

        Ok(Some(file_hash))
    } else {
        Ok(None)
    }
}

#[tauri::command]
async fn cancel_streaming_upload(
    upload_id: String,
    state: State<'_, AppState>,
) -> Result<(), String> {
    let mut upload_sessions = state.upload_sessions.lock().await;
    upload_sessions.remove(&upload_id);
    Ok(())
}

#[tauri::command]
async fn write_file(path: String, contents: Vec<u8>) -> Result<(), String> {
    tokio::fs::write(&path, contents)
        .await
        .map_err(|e| format!("Failed to write file: {}", e))?;
    Ok(())
}

#[tauri::command]
async fn get_file_transfer_events(state: State<'_, AppState>) -> Result<Vec<String>, String> {
    let ft = {
        let ft_guard = state.file_transfer.lock().await;
        ft_guard.as_ref().cloned()
    };

    if let Some(ft) = ft {
        let events = ft.drain_events(100).await;
        let mapped: Vec<String> = events
            .into_iter()
            .map(|e| match e {
                FileTransferEvent::FileUploaded {
                    file_hash,
                    file_name,
                } => {
                    format!("file_uploaded:{}:{}", file_hash, file_name)
                }
                FileTransferEvent::FileDownloaded { file_path } => {
                    format!("file_downloaded:{}", file_path)
                }
                FileTransferEvent::FileNotFound { file_hash } => {
                    format!("file_not_found:{}", file_hash)
                }
                FileTransferEvent::Error { message } => {
                    format!("error:{}", message)
                }
                FileTransferEvent::DownloadAttempt(snapshot) => {
                    match serde_json::to_string(&snapshot) {
                        Ok(json) => format!("download_attempt:{}", json),
                        Err(_) => "download_attempt:{}".to_string(),
                    }
                }
            })
            .collect();
        Ok(mapped)
    } else {
        Ok(vec![])
    }
}

#[tauri::command]
async fn get_download_metrics(
    state: State<'_, AppState>,
) -> Result<DownloadMetricsSnapshot, String> {
    let ft = {
        let ft_guard = state.file_transfer.lock().await;
        ft_guard.as_ref().cloned()
    };

    if let Some(ft) = ft {
        Ok(ft.download_metrics_snapshot().await)
    } else {
        Ok(DownloadMetricsSnapshot::default())
    }
}

async fn pump_file_transfer_events(app: tauri::AppHandle, ft: Arc<FileTransferService>) {
    loop {
        let events = ft.drain_events(64).await;
        if events.is_empty() {
            if Arc::strong_count(&ft) <= 1 {
                break;
            }
            sleep(Duration::from_millis(250)).await;
            continue;
        }

        for event in events {
            match event {
                FileTransferEvent::DownloadAttempt(snapshot) => {
                    if let Err(err) = app.emit("download_attempt", &snapshot) {
                        warn!("Failed to emit download_attempt event: {}", err);
                    }
                }
                other => {
                    if let Err(err) = app.emit("file_transfer_event", format!("{:?}", other)) {
                        warn!("Failed to emit file_transfer_event: {}", err);
                    }
                }
            }
        }
    }
}

async fn pump_multi_source_events(app: tauri::AppHandle, ms: Arc<MultiSourceDownloadService>) {
    loop {
        let events = ms.drain_events(64).await;
        if events.is_empty() {
            if Arc::strong_count(&ms) <= 1 {
                break;
            }
            sleep(Duration::from_millis(250)).await;
            continue;
        }

        for event in events {
            match &event {
                MultiSourceEvent::DownloadStarted {
                    file_hash: _,
                    total_peers: _,
                } => {
                    if let Err(err) = app.emit("multi_source_download_started", &event) {
                        warn!(
                            "Failed to emit multi_source_download_started event: {}",
                            err
                        );
                    }
                }
                MultiSourceEvent::ProgressUpdate {
                    file_hash: _,
                    progress,
                } => {
                    if let Err(err) = app.emit("multi_source_progress_update", progress) {
                        warn!("Failed to emit multi_source_progress_update event: {}", err);
                    }
                }
                MultiSourceEvent::DownloadCompleted {
                    file_hash: _,
                    output_path: _,
                    duration_secs: _,
                    average_speed_bps: _,
                } => {
                    if let Err(err) = app.emit("multi_source_download_completed", &event) {
                        warn!(
                            "Failed to emit multi_source_download_completed event: {}",
                            err
                        );
                    }
                }
                _ => {
                    if let Err(err) = app.emit("multi_source_event", &event) {
                        warn!("Failed to emit multi_source_event: {}", err);
                    }
                }
            }
        }
    }
}

#[tauri::command]
async fn start_multi_source_download(
    state: State<'_, AppState>,
    file_hash: String,
    output_path: String,
    max_peers: Option<usize>,
    chunk_size: Option<usize>,
) -> Result<String, String> {
    let ms = {
        let ms_guard = state.multi_source_download.lock().await;
        ms_guard.as_ref().cloned()
    };

    if let Some(multi_source_service) = ms {
        multi_source_service
            .start_download(file_hash.clone(), output_path, max_peers, chunk_size)
            .await?;

        Ok(format!("Multi-source download started for: {}", file_hash))
    } else {
        Err("Multi-source download service not available".to_string())
    }
}

#[tauri::command]
async fn cancel_multi_source_download(
    state: State<'_, AppState>,
    file_hash: String,
) -> Result<(), String> {
    let ms = {
        let ms_guard = state.multi_source_download.lock().await;
        ms_guard.as_ref().cloned()
    };

    if let Some(multi_source_service) = ms {
        multi_source_service.cancel_download(file_hash).await
    } else {
        Err("Multi-source download service not available".to_string())
    }
}

#[tauri::command]
async fn get_multi_source_progress(
    state: State<'_, AppState>,
    file_hash: String,
) -> Result<Option<MultiSourceProgress>, String> {
    let ms = {
        let ms_guard = state.multi_source_download.lock().await;
        ms_guard.as_ref().cloned()
    };

    if let Some(multi_source_service) = ms {
        Ok(multi_source_service.get_download_progress(&file_hash).await)
    } else {
        Err("Multi-source download service not available".to_string())
    }
}

#[tauri::command]
async fn update_proxy_latency(
    state: State<'_, AppState>,
    proxy_id: String,
    latency_ms: Option<u64>,
) -> Result<(), String> {
    let ms = {
        let ms_guard = state.multi_source_download.lock().await;
        ms_guard.as_ref().cloned()
    };

    if let Some(multi_source_service) = ms {
        multi_source_service
            .update_proxy_latency(proxy_id, latency_ms)
            .await;
        Ok(())
    } else {
        Err("Multi-source download service not available for proxy latency update".to_string())
    }
}

#[tauri::command]
async fn get_proxy_optimization_status(
    state: State<'_, AppState>,
) -> Result<serde_json::Value, String> {
    let ms = {
        let ms_guard = state.multi_source_download.lock().await;
        ms_guard.as_ref().cloned()
    };

    if let Some(multi_source_service) = ms {
        Ok(multi_source_service.get_proxy_optimization_status().await)
    } else {
        Err("Multi-source download service not available for proxy optimization status".to_string())
    }
}

#[tauri::command]
async fn download_file_multi_source(
    state: State<'_, AppState>,
    file_hash: String,
    output_path: String,
    prefer_multi_source: Option<bool>,
    max_peers: Option<usize>,
) -> Result<String, String> {
    let prefer_multi_source = prefer_multi_source.unwrap_or(true);

    // If multi-source is preferred and available, use it
    if prefer_multi_source {
        let ms = {
            let ms_guard = state.multi_source_download.lock().await;
            ms_guard.as_ref().cloned()
        };

        if let Some(multi_source_service) = ms {
            info!("Using multi-source download for file: {}", file_hash);
            return multi_source_service
                .start_download(file_hash.clone(), output_path, max_peers, None)
                .await
                .map(|_| format!("Multi-source download initiated for: {}", file_hash));
        }
    }

    // Fallback to original single-source download
    info!(
        "Falling back to single-source download for file: {}",
        file_hash
    );
    download_file_from_network(state, file_hash, output_path).await
}

#[tauri::command]
async fn encrypt_file_with_password(
    input_path: String,
    output_path: String,
    password: String,
) -> Result<encryption::EncryptionInfo, String> {
    use std::path::Path;

    let input = Path::new(&input_path);
    let output = Path::new(&output_path);

    if !input.exists() {
        return Err("Input file does not exist".to_string());
    }

    let result =
        encryption::FileEncryption::encrypt_file_with_password(input, output, &password).await?;

    Ok(result.encryption_info)
}

#[tauri::command]
async fn decrypt_file_with_password(
    input_path: String,
    output_path: String,
    password: String,
    encryption_info: encryption::EncryptionInfo,
) -> Result<u64, String> {
    use std::path::Path;

    let input = Path::new(&input_path);
    let output = Path::new(&output_path);

    if !input.exists() {
        return Err("Encrypted file does not exist".to_string());
    }

    encryption::FileEncryption::decrypt_file_with_password(
        input,
        output,
        &password,
        &encryption_info,
    )
    .await
}

#[tauri::command]
async fn encrypt_file_for_upload(
    input_path: String,
    password: Option<String>,
) -> Result<(String, encryption::EncryptionInfo), String> {
    use std::path::Path;

    let input = Path::new(&input_path);
    if !input.exists() {
        return Err("Input file does not exist".to_string());
    }

    // Create encrypted file in same directory with .enc extension
    let encrypted_path = input.with_extension("enc");

    let result = if let Some(pwd) = password {
        encryption::FileEncryption::encrypt_file_with_password(input, &encrypted_path, &pwd).await?
    } else {
        // Generate random key for no-password encryption
        let key = encryption::FileEncryption::generate_random_key();
        encryption::FileEncryption::encrypt_file(input, &encrypted_path, &key).await?
    };

    Ok((
        encrypted_path.to_string_lossy().to_string(),
        result.encryption_info,
    ))
}

#[tauri::command]
async fn search_file_metadata(
    state: State<'_, AppState>,
    file_hash: String,
    timeout_ms: Option<u64>,
) -> Result<(), String> {
    let dht = {
        let dht_guard = state.dht.lock().await;
        dht_guard.as_ref().cloned()
    };

    if let Some(dht) = dht {
        let timeout = timeout_ms.unwrap_or(10_000);
        dht.search_metadata(file_hash, timeout).await
    } else {
        Err("DHT node is not running".to_string())
    }
}

#[tauri::command]
async fn get_available_storage() -> f64 {
    use std::time::Duration;
    use tokio::time::timeout;

    // On Windows, use the current directory's drive, on Unix use "/"
    let path = if cfg!(windows) {
        Path::new(".")
    } else {
        Path::new("/")
    };

    // Add timeout to prevent hanging - run in a blocking task with timeout
    let result = timeout(
        Duration::from_secs(5),
        tokio::task::spawn_blocking(move || {
            available_space(path).map(|space| space as f64 / 1024.0 / 1024.0 / 1024.0)
            // Convert to GB
        }),
    )
    .await;

    match result {
        Ok(Ok(storage_result)) => match storage_result {
            Ok(storage_gb) => {
                if storage_gb > 0.0 && storage_gb.is_finite() {
                    storage_gb.floor()
                } else {
                    warn!("Invalid storage value: {:.2}, using fallback", storage_gb);
                    100.0
                }
            }
            Err(e) => {
                warn!("Disk space check failed: {}, using fallback", e);
                100.0
            }
        },
        Ok(Err(e)) => {
            warn!("Task failed: {}, using fallback", e);
            100.0
        }
        Err(_) => {
            warn!("Failed to get available storage (timeout or error), using fallback");
            100.0
        }
    }
}

const DEFAULT_GETH_DATA_DIR: &str = "./bin/geth-data";

/// Robust disk space checking that tries multiple methods to avoid hanging
fn get_disk_space_robust(path: &std::path::Path) -> Result<f64, String> {
    use std::fs;
    use std::process::Command;

    // Method 1: Try fs2::available_space (can hang on Windows)
    match available_space(path) {
        Ok(space) => return Ok(space as f64 / 1024.0 / 1024.0 / 1024.0),
        Err(_) => {
            // Continue to other methods
        }
    }

    // Method 2: Try using system commands (Windows: wmic, Unix: df)
    #[cfg(windows)]
    {
        match Command::new("wmic")
            .args(&["logicaldisk", "where", "name='C:'", "get", "freespace"])
            .output()
        {
            Ok(output) => {
                if output.status.success() {
                    let stdout = String::from_utf8_lossy(&output.stdout);
                    for line in stdout.lines() {
                        let line = line.trim();
                        if let Ok(bytes) = line.parse::<u64>() {
                            return Ok(bytes as f64 / 1024.0 / 1024.0);
                        }
                    }
                }
            }
            Err(_) => {}
        }
    }

    #[cfg(unix)]
    {
        match Command::new("df").arg(path).arg("-k").output() {
            Ok(output) => {
                if output.status.success() {
                    let stdout = String::from_utf8_lossy(&output.stdout);
                    for line in stdout.lines().skip(1) {
                        let parts: Vec<&str> = line.split_whitespace().collect();
                        if parts.len() >= 4 {
                            if let Ok(kilobytes) = parts[3].parse::<u64>() {
                                return Ok(kilobytes as f64 / 1024.0 / 1024.0);
                            }
                        }
                    }
                }
            }
            Err(_) => {}
        }
    }

    // Method 3: Try filesystem metadata (less accurate but won't hang)
    match fs::metadata(path) {
        Ok(_) => {
            // If we can read metadata, assume we have at least some space
            // This is a fallback that won't hang
            return Ok(50.0); // Assume 50GB as safe fallback
        }
        Err(_) => {}
    }

    // Final fallback
    Err("Unable to determine available disk space".to_string())
}

#[derive(Serialize)]
#[serde(rename_all = "camelCase")]
struct GethStatusPayload {
    installed: bool,
    running: bool,
    binary_path: Option<String>,
    data_dir: String,
    data_dir_exists: bool,
    log_path: Option<String>,
    log_available: bool,
    log_lines: usize,
    version: Option<String>,
    last_logs: Vec<String>,
    last_updated: u64,
}

fn resolve_geth_data_dir(data_dir: &str) -> Result<PathBuf, String> {
    let dir = PathBuf::from(data_dir);
    if dir.is_absolute() {
        return Ok(dir);
    }

    let exe_dir = std::env::current_exe()
        .map_err(|e| format!("Failed to get executable path: {}", e))?
        .parent()
        .ok_or_else(|| "Failed to determine executable directory".to_string())?
        .to_path_buf();

    Ok(exe_dir.join(dir))
}

fn read_last_lines(path: &Path, max_lines: usize) -> Result<Vec<String>, String> {
    let file = File::open(path).map_err(|e| format!("Failed to open log file: {}", e))?;
    let reader = BufReader::new(file);
    let mut buffer = VecDeque::with_capacity(max_lines);

    for line in reader.lines() {
        let line = line.map_err(|e| format!("Failed to read log file: {}", e))?;
        if buffer.len() == max_lines {
            buffer.pop_front();
        }
        buffer.push_back(line);
    }

    Ok(buffer.into_iter().collect())
}

#[tauri::command]
async fn get_geth_status(
    state: State<'_, AppState>,
    data_dir: Option<String>,
    log_lines: Option<usize>,
) -> Result<GethStatusPayload, String> {
    let requested_lines = log_lines.unwrap_or(40).clamp(1, 200);
    let data_dir_value = data_dir.unwrap_or_else(|| DEFAULT_GETH_DATA_DIR.to_string());

    let running = {
        let geth = state.geth.lock().await;
        geth.is_running()
    };

    let downloader = state.downloader.clone();
    let geth_path = downloader.geth_path();
    let installed = geth_path.exists();
    let binary_path = installed.then(|| geth_path.to_string_lossy().into_owned());

    let data_path = resolve_geth_data_dir(&data_dir_value)?;
    let data_dir_exists = data_path.exists();
    let log_path = data_path.join("geth.log");
    let log_available = log_path.exists();

    let last_logs = if log_available {
        match read_last_lines(&log_path, requested_lines) {
            Ok(lines) => lines,
            Err(err) => {
                warn!("Failed to read geth logs: {}", err);
                Vec::new()
            }
        }
    } else {
        Vec::new()
    };

    let version = if installed {
        match Command::new(&geth_path).arg("version").output() {
            Ok(output) if output.status.success() => {
                let stdout = String::from_utf8_lossy(&output.stdout).trim().to_string();
                if stdout.is_empty() {
                    None
                } else {
                    Some(stdout)
                }
            }
            Ok(output) => {
                warn!(
                    "geth version command exited with status {:?}",
                    output.status.code()
                );
                None
            }
            Err(err) => {
                warn!("Failed to execute geth version: {}", err);
                None
            }
        }
    } else {
        None
    };

    let last_updated = SystemTime::now()
        .duration_since(UNIX_EPOCH)
        .unwrap_or_default()
        .as_secs();

    let log_path_string = if log_available {
        Some(log_path.to_string_lossy().into_owned())
    } else {
        None
    };

    Ok(GethStatusPayload {
        installed,
        running,
        binary_path,
        data_dir: data_dir_value,
        data_dir_exists,
        log_path: log_path_string,
        log_available,
        log_lines: requested_lines,
        version,
        last_logs,
        last_updated,
    })
}

#[tauri::command]
async fn logout(state: State<'_, AppState>) -> Result<(), ()> {
    let mut active_account = state.active_account.lock().await;
    *active_account = None;

    // Clear private key from memory
    let mut active_key = state.active_account_private_key.lock().await;
    *active_key = None;

    // Clear private key from WebRTC service
    if let Some(webrtc_service) = state.webrtc.lock().await.as_ref() {
        webrtc_service.set_active_private_key(None).await;
    }

    Ok(())
}

async fn get_active_account(state: &State<'_, AppState>) -> Result<String, String> {
    state
        .active_account
        .lock()
        .await
        .clone()
        .ok_or_else(|| "No account is currently active. Please log in.".to_string())
}

// --- 2FA Commands ---

#[derive(serde::Serialize)]
struct TotpSetup {
    secret: String,
    otpauth_url: String,
}

#[tauri::command]
fn generate_totp_secret() -> Result<TotpSetup, String> {
    // Customize the issuer and account name.
    // The account name should ideally be the user's identifier (e.g., email or username).
    let issuer = "Chiral Network".to_string();
    let account_name = "Chiral User".to_string(); // Generic name, as it's not tied to a specific account yet

    // Generate a new secret using random bytes
    use rand::RngCore;
    let mut rng = rand::thread_rng();
    let mut secret_bytes = [0u8; 20]; // 160-bit secret (recommended for SHA1)
    rng.fill_bytes(&mut secret_bytes);
    let secret = Secret::Raw(secret_bytes.to_vec());

    // Create a TOTP object.
    let totp = TOTP::new(
        Algorithm::SHA1,
        6,  // 6 digits
        1,  // 1 second tolerance
        30, // 30 second step
        secret.to_bytes().map_err(|e| e.to_string())?,
        Some(issuer),
        account_name,
    )
    .map_err(|e| e.to_string())?;

    let otpauth_url = totp.get_url();
    // For totp-rs v5+, use to_encoded() to get the base32 string
    let secret_string = secret.to_encoded().to_string();

    Ok(TotpSetup {
        secret: secret_string,
        otpauth_url,
    })
}

#[tauri::command]
async fn is_2fa_enabled(state: State<'_, AppState>) -> Result<bool, String> {
    let address = get_active_account(&state).await?;
    let keystore = Keystore::load()?;
    Ok(keystore.is_2fa_enabled(&address)?)
}

#[tauri::command]
async fn verify_and_enable_totp(
    secret: String,
    code: String,
    password: String, // Password needed to encrypt the secret
    state: State<'_, AppState>,
) -> Result<bool, String> {
    let address = get_active_account(&state).await?;

    // 1. Verify the code against the provided secret first.
    // Create a Secret enum from the base32 string, then get its raw bytes.
    let secret_bytes = Secret::Encoded(secret.clone());
    let totp = TOTP::new(
        Algorithm::SHA1,
        6,
        1,
        30,
        secret_bytes.to_bytes().map_err(|e| e.to_string())?,
        Some("Chiral Network".to_string()),
        address.clone(),
    )
    .map_err(|e| e.to_string())?;

    if !totp.check_current(&code).unwrap_or(false) {
        return Ok(false); // Code is invalid, don't enable.
    }

    // 2. Code is valid, so save the secret to the keystore.
    let mut keystore = Keystore::load()?;
    keystore.set_2fa_secret(&address, &secret, &password)?;

    Ok(true)
}

#[tauri::command]
async fn verify_totp_code(
    code: String,
    password: String, // Password needed to decrypt the secret
    state: State<'_, AppState>,
) -> Result<bool, String> {
    let address = get_active_account(&state).await?;
    let keystore = Keystore::load()?;

    // 1. Retrieve the secret from the keystore.
    let secret_b32 = keystore
        .get_2fa_secret(&address, &password)?
        .ok_or_else(|| "2FA is not enabled for this account.".to_string())?;

    // 2. Verify the provided code against the stored secret.
    // Create a Secret enum from the base32 string, then get its raw bytes.
    let secret_bytes = Secret::Encoded(secret_b32);
    let totp = TOTP::new(
        Algorithm::SHA1,
        6,
        1,
        30,
        secret_bytes.to_bytes().map_err(|e| e.to_string())?,
        Some("Chiral Network".to_string()),
        address.clone(),
    )
    .map_err(|e| e.to_string())?;

    Ok(totp.check_current(&code).unwrap_or(false))
}

#[tauri::command]
async fn disable_2fa(password: String, state: State<'_, AppState>) -> Result<(), String> {
    let address = get_active_account(&state).await?;
    let mut keystore = Keystore::load()?;
    keystore.remove_2fa_secret(&address, &password)?;
    Ok(())
}

// Peer Selection Commands

#[tauri::command]
async fn get_recommended_peers_for_file(
    state: State<'_, AppState>,
    file_hash: String,
    file_size: u64,
    require_encryption: bool,
) -> Result<Vec<String>, String> {
    let dht_guard = state.dht.lock().await;
    if let Some(ref dht) = *dht_guard {
        Ok(dht
            .get_recommended_peers_for_download(&file_hash, file_size, require_encryption)
            .await)
    } else {
        Err("DHT service not available".to_string())
    }
}

#[tauri::command]
async fn record_transfer_success(
    state: State<'_, AppState>,
    peer_id: String,
    bytes: u64,
    duration_ms: u64,
) -> Result<(), String> {
    let dht_guard = state.dht.lock().await;
    if let Some(ref dht) = *dht_guard {
        dht.record_transfer_success(&peer_id, bytes, duration_ms)
            .await;
        Ok(())
    } else {
        Err("DHT service not available".to_string())
    }
}

#[tauri::command]
async fn record_transfer_failure(
    state: State<'_, AppState>,
    peer_id: String,
    error: String,
) -> Result<(), String> {
    let dht_guard = state.dht.lock().await;
    if let Some(ref dht) = *dht_guard {
        dht.record_transfer_failure(&peer_id, &error).await;
        Ok(())
    } else {
        Err("DHT service not available".to_string())
    }
}

#[tauri::command]
async fn get_peer_metrics(
    state: State<'_, AppState>,
) -> Result<Vec<crate::peer_selection::PeerMetrics>, String> {
    let dht_guard = state.dht.lock().await;
    if let Some(ref dht) = *dht_guard {
        Ok(dht.get_peer_metrics().await)
    } else {
        Err("DHT service not available".to_string())
    }
}

#[tauri::command]
async fn report_malicious_peer(
    peer_id: String,
    severity: String,
    state: State<'_, AppState>,
) -> Result<(), String> {
    let dht_guard = state.dht.lock().await;
    if let Some(ref dht) = *dht_guard {
        dht.report_malicious_peer(&peer_id, &severity).await;
        Ok(())
    } else {
        Err("DHT service not available".to_string())
    }
}

#[tauri::command]
async fn select_peers_with_strategy(
    state: State<'_, AppState>,
    available_peers: Vec<String>,
    count: usize,
    strategy: String,
    require_encryption: bool,
    blacklisted_peers: Vec<String>,
) -> Result<Vec<String>, String> {
    use crate::peer_selection::SelectionStrategy;

    let selection_strategy = match strategy.as_str() {
        "fastest" => SelectionStrategy::FastestFirst,
        "reliable" => SelectionStrategy::MostReliable,
        "bandwidth" => SelectionStrategy::HighestBandwidth,
        "balanced" => SelectionStrategy::Balanced,
        "encryption" => SelectionStrategy::EncryptionPreferred,
        "load_balanced" => SelectionStrategy::LoadBalanced,
        _ => SelectionStrategy::Balanced,
    };

    let filtered_peers: Vec<String> = available_peers
        .into_iter()
        .filter(|peer| !blacklisted_peers.contains(peer))
        .collect();

    let dht_guard = state.dht.lock().await;
    if let Some(ref dht) = *dht_guard {
        Ok(dht
            .select_peers_with_strategy(
                &filtered_peers,
                count,
                selection_strategy,
                require_encryption,
            )
            .await)
    } else {
        Err("DHT service not available".to_string())
    }
}

#[tauri::command]
async fn set_peer_encryption_support(
    state: State<'_, AppState>,
    peer_id: String,
    supported: bool,
) -> Result<(), String> {
    let dht_guard = state.dht.lock().await;
    if let Some(ref dht) = *dht_guard {
        dht.set_peer_encryption_support(&peer_id, supported).await;
        Ok(())
    } else {
        Err("DHT service not available".to_string())
    }
}

#[tauri::command]
async fn cleanup_inactive_peers(
    state: State<'_, AppState>,
    max_age_seconds: u64,
) -> Result<(), String> {
    let dht_guard = state.dht.lock().await;
    if let Some(ref dht) = *dht_guard {
        dht.cleanup_inactive_peers(max_age_seconds).await;
        Ok(())
    } else {
        Err("DHT service not available".to_string())
    }
}

#[tauri::command]
async fn send_chiral_transaction(
    state: State<'_, AppState>,
    to_address: String,
    amount: f64,
) -> Result<String, String> {
    // Get the active account address
    let account = get_active_account(&state).await?;

    // Get the private key from state
    let private_key = {
        let key_guard = state.active_account_private_key.lock().await;
        key_guard
            .clone()
            .ok_or("No private key available. Please log in again.")?
    };

    let tx_hash = ethereum::send_transaction(&account, &to_address, amount, &private_key).await?;

    Ok(tx_hash)
}

#[tauri::command]
async fn queue_transaction(
    app: tauri::AppHandle,
    state: State<'_, AppState>,
    to_address: String,
    amount: f64,
) -> Result<String, String> {
    // Validate account is logged in
    let account = get_active_account(&state).await?;

    // Generate unique transaction ID
    let tx_id = format!(
        "tx_{}",
        SystemTime::now()
            .duration_since(UNIX_EPOCH)
            .unwrap()
            .as_millis()
    );

    // Create queued transaction
    let queued_tx = QueuedTransaction {
        id: tx_id.clone(),
        to_address,
        amount,
        timestamp: SystemTime::now()
            .duration_since(UNIX_EPOCH)
            .unwrap()
            .as_secs(),
    };

    // Add to queue
    {
        let mut queue = state.transaction_queue.lock().await;
        queue.push_back(queued_tx);
    }

    // Start processor if not running
    {
        let mut processor_guard = state.transaction_processor.lock().await;
        if processor_guard.is_none() {
            let app_handle = app.clone();
            let queue_arc = state.transaction_queue.clone();
            let processing_arc = state.processing_transaction.clone();

            // Clone the Arc references we need instead of borrowing state
            let active_account_arc = state.active_account.clone();
            let active_key_arc = state.active_account_private_key.clone();

            let handle = tokio::spawn(async move {
                process_transaction_queue(
                    app_handle,
                    queue_arc,
                    processing_arc,
                    active_account_arc,
                    active_key_arc,
                )
                .await;
            });

            *processor_guard = Some(handle);
        }
    }

    Ok(tx_id)
}

async fn process_transaction_queue(
    app: tauri::AppHandle,
    queue: Arc<Mutex<VecDeque<QueuedTransaction>>>,
    processing: Arc<Mutex<bool>>,
    active_account: Arc<Mutex<Option<String>>>,
    active_private_key: Arc<Mutex<Option<String>>>,
) {
    loop {
        // Check if already processing
        {
            let is_processing = processing.lock().await;
            if *is_processing {
                tokio::time::sleep(Duration::from_millis(500)).await;
                continue;
            }
        }

        // Get next transaction from queue
        let next_tx = {
            let mut queue_guard = queue.lock().await;
            queue_guard.pop_front()
        };

        if let Some(tx) = next_tx {
            // Mark as processing
            {
                let mut is_processing = processing.lock().await;
                *is_processing = true;
            }

            // Emit queue status
            let _ = app.emit("transaction_queue_processing", &tx.id);

            // Get account and private key from the Arc references
            let account_opt = {
                let account_guard = active_account.lock().await;
                account_guard.clone()
            };

            let private_key_opt = {
                let key_guard = active_private_key.lock().await;
                key_guard.clone()
            };

            match (account_opt, private_key_opt) {
                (Some(account), Some(private_key)) => {
                    // Process transaction
                    match ethereum::send_transaction(
                        &account,
                        &tx.to_address,
                        tx.amount,
                        &private_key,
                    )
                    .await
                    {
                        Ok(tx_hash) => {
                            // Success - emit event
                            let _ = app.emit(
                                "transaction_sent",
                                serde_json::json!({
                                    "id": tx.id,
                                    "txHash": tx_hash,
                                    "to": tx.to_address,
                                    "amount": tx.amount,
                                }),
                            );

                            // Wait a bit before processing next (to ensure nonce increments)
                            tokio::time::sleep(Duration::from_secs(2)).await;
                        }
                        Err(e) => {
                            // Error - emit event
                            warn!("Transaction failed: {}", e);
                            let _ = app.emit(
                                "transaction_failed",
                                serde_json::json!({
                                    "id": tx.id,
                                    "error": e,
                                    "to": tx.to_address,
                                    "amount": tx.amount,
                                }),
                            );
                        }
                    }
                }
                _ => {
                    // No account or private key - user logged out
                    warn!("Cannot process transaction - user logged out");
                    let _ = app.emit(
                        "transaction_failed",
                        serde_json::json!({
                            "id": tx.id,
                            "error": "User logged out",
                            "to": tx.to_address,
                            "amount": tx.amount,
                        }),
                    );
                }
            }

            // Mark as not processing
            {
                let mut is_processing = processing.lock().await;
                *is_processing = false;
            }
        } else {
            // Queue is empty, sleep
            tokio::time::sleep(Duration::from_millis(500)).await;
        }
    }
}

#[tauri::command]
async fn get_transaction_queue_status(
    state: State<'_, AppState>,
) -> Result<serde_json::Value, String> {
    let queue = state.transaction_queue.lock().await;
    let processing = state.processing_transaction.lock().await;

    Ok(serde_json::json!({
        "queueLength": queue.len(),
        "isProcessing": *processing,
        "transactions": queue.iter().map(|tx| serde_json::json!({
            "id": tx.id,
            "to": tx.to_address,
            "amount": tx.amount,
            "timestamp": tx.timestamp,
        })).collect::<Vec<_>>(),
    }))
}

// Analytics commands
#[tauri::command]
async fn get_bandwidth_stats(
    state: State<'_, AppState>,
) -> Result<analytics::BandwidthStats, String> {
    Ok(state.analytics.get_bandwidth_stats().await)
}

#[tauri::command]
async fn get_bandwidth_history(
    state: State<'_, AppState>,
    limit: Option<usize>,
) -> Result<Vec<analytics::BandwidthDataPoint>, String> {
    Ok(state.analytics.get_bandwidth_history(limit).await)
}

#[tauri::command]
async fn get_performance_metrics(
    state: State<'_, AppState>,
) -> Result<analytics::PerformanceMetrics, String> {
    Ok(state.analytics.get_performance_metrics().await)
}

#[tauri::command]
async fn get_network_activity(
    state: State<'_, AppState>,
) -> Result<analytics::NetworkActivity, String> {
    Ok(state.analytics.get_network_activity().await)
}

#[tauri::command]
async fn get_resource_contribution(
    state: State<'_, AppState>,
) -> Result<analytics::ResourceContribution, String> {
    Ok(state.analytics.get_resource_contribution().await)
}

#[tauri::command]
async fn get_contribution_history(
    state: State<'_, AppState>,
    limit: Option<usize>,
) -> Result<Vec<analytics::ContributionDataPoint>, String> {
    Ok(state.analytics.get_contribution_history(limit).await)
}

#[tauri::command]
async fn reset_analytics(state: State<'_, AppState>) -> Result<(), String> {
    state.analytics.reset_stats().await;
    Ok(())
}

#[cfg(not(test))]
fn main() {
    // Initialize logging for debug builds
    #[cfg(debug_assertions)]
    {
        use tracing_subscriber::{fmt, prelude::*, EnvFilter};
        tracing_subscriber::registry()
            .with(fmt::layer())
            .with(
                EnvFilter::from_default_env()
                    .add_directive("chiral_network=info".parse().unwrap())
                    .add_directive("libp2p=warn".parse().unwrap())
                    .add_directive("libp2p_kad=warn".parse().unwrap())
                    .add_directive("libp2p_swarm=warn".parse().unwrap())
                    .add_directive("libp2p_mdns=warn".parse().unwrap()),
            )
            .init();
    }

    // Parse command line arguments
    use clap::Parser;
    let args = headless::CliArgs::parse();

    // If running in headless mode, don't start the GUI
    if args.headless {
        println!("Running in headless mode...");

        // Create a tokio runtime for async operations
        let runtime = tokio::runtime::Runtime::new().expect("Failed to create tokio runtime");

        // Run the headless mode
        if let Err(e) = runtime.block_on(headless::run_headless(args)) {
            eprintln!("Error in headless mode: {}", e);
            std::process::exit(1);
        }
        return;
    }

    println!("Starting Chiral Network...");

    tauri::Builder::default()
        .plugin(tauri_plugin_fs::init())
        .manage(AppState {
            geth: Mutex::new(GethProcess::new()),
            downloader: Arc::new(GethDownloader::new()),
            miner_address: Mutex::new(None),
            active_account: Arc::new(Mutex::new(None)),
            active_account_private_key: Arc::new(Mutex::new(None)),
            rpc_url: Mutex::new("http://127.0.0.1:8545".to_string()),
            dht: Mutex::new(None),
            file_transfer: Mutex::new(None),
            webrtc: Mutex::new(None),
            multi_source_download: Mutex::new(None),
            keystore: Arc::new(Mutex::new(
                Keystore::load().unwrap_or_else(|_| Keystore::new()),
            )),
            proxies: Arc::new(Mutex::new(Vec::new())),
            privacy_proxies: Arc::new(Mutex::new(Vec::new())),
            file_transfer_pump: Mutex::new(None),
            multi_source_pump: Mutex::new(None),
            socks5_proxy_cli: Mutex::new(args.socks5_proxy),
            analytics: Arc::new(analytics::AnalyticsService::new()),

            // Initialize transaction queue
            transaction_queue: Arc::new(Mutex::new(VecDeque::new())),
            transaction_processor: Mutex::new(None),
            processing_transaction: Arc::new(Mutex::new(false)),

            // Initialize upload sessions
            upload_sessions: Arc::new(Mutex::new(std::collections::HashMap::new())),

            // Initialize proxy authentication tokens
            proxy_auth_tokens: Arc::new(Mutex::new(std::collections::HashMap::new())),

            // Initialize stream authentication
            stream_auth: Arc::new(Mutex::new(StreamAuthService::new())),

            // Proof-of-Storage watcher background handle and contract address
            // make these clonable so we can .clone() and move into spawned tasks
            proof_watcher: Arc::new(Mutex::new(None)),
            proof_contract_address: Arc::new(Mutex::new(None)),

            // Relay reputation statistics
            relay_reputation: Arc::new(Mutex::new(std::collections::HashMap::new())),

            // Relay aliases
            relay_aliases: Arc::new(Mutex::new(std::collections::HashMap::new())),
        })
        .invoke_handler(tauri::generate_handler![
            create_chiral_account,
            import_chiral_account,
            has_active_account,
            get_network_peer_count,
            start_geth_node,
            stop_geth_node,
            save_account_to_keystore,
            load_account_from_keystore,
            list_keystore_accounts,
            pool::discover_mining_pools,
            pool::create_mining_pool,
            pool::join_mining_pool,
            pool::leave_mining_pool,
            pool::get_current_pool_info,
            pool::get_pool_stats,
            pool::update_pool_discovery,
            get_disk_space,
            send_chiral_transaction,
            queue_transaction,
            get_transaction_queue_status,
            get_cpu_temperature,
            is_geth_running,
            check_geth_binary,
            get_geth_status,
            download_geth_binary,
            set_miner_address,
            start_miner,
            stop_miner,
            get_miner_status,
            get_miner_hashrate,
            get_current_block,
            get_network_stats,
            get_miner_logs,
            get_miner_performance,
            get_blocks_mined,
            get_recent_mined_blocks_pub,
            get_cpu_temperature,
            start_dht_node,
            stop_dht_node,
            stop_publishing_file,
            search_file_metadata,
            connect_to_peer,
            get_dht_events,
            detect_locale,
            get_dht_health,
            get_dht_peer_count,
            get_dht_peer_id,
            get_dht_connected_peers,
            send_dht_message,
            start_file_transfer_service,
            download_file_from_network,
            upload_file_to_network,
            download_blocks_from_network,
            start_multi_source_download,
            cancel_multi_source_download,
            get_multi_source_progress,
            update_proxy_latency,
            get_proxy_optimization_status,
            download_file_multi_source,
            get_file_transfer_events,
            write_file,
            get_download_metrics,
            encrypt_file_with_password,
            decrypt_file_with_password,
            encrypt_file_for_upload,
            show_in_folder,
            get_available_storage,
            proxy_connect,
            proxy_disconnect,
            proxy_remove,
            proxy_echo,
            list_proxies,
            enable_privacy_routing,
            disable_privacy_routing,
            get_bootstrap_nodes_command,
            generate_totp_secret,
            is_2fa_enabled,
            verify_and_enable_totp,
            verify_totp_code,
            logout,
            disable_2fa,
            get_recommended_peers_for_file,
            record_transfer_success,
            record_transfer_failure,
            get_peer_metrics,
            report_malicious_peer,
            select_peers_with_strategy,
            set_peer_encryption_support,
            cleanup_inactive_peers,
            upload_versioned_file,
            get_file_versions_by_name,
            test_backend_connection,
            establish_webrtc_connection,
            send_webrtc_file_request,
            get_webrtc_connection_status,
            disconnect_from_peer,
            start_streaming_upload,
            upload_file_chunk,
            cancel_streaming_upload,
            get_bandwidth_stats,
            get_bandwidth_history,
            get_performance_metrics,
            get_network_activity,
            get_resource_contribution,
            get_contribution_history,
            reset_analytics,
            save_temp_file_for_upload,
            encrypt_file_for_self_upload,
            encrypt_file_for_recipient,
            upload_and_publish_file,
            decrypt_and_reassemble_file,
            create_auth_session,
            verify_stream_auth,
            generate_hmac_key,
            cleanup_auth_sessions,
            initiate_hmac_key_exchange,
            respond_to_hmac_key_exchange,
            confirm_hmac_key_exchange,
            finalize_hmac_key_exchange,
            get_hmac_exchange_status,
            get_active_hmac_exchanges,
            generate_proxy_auth_token,
            validate_proxy_auth_token,
            revoke_proxy_auth_token,
            cleanup_expired_proxy_auth_tokens,
            get_file_data,
            store_file_data,
            start_proof_of_storage_watcher,
            stop_proof_of_storage_watcher,
            get_relay_reputation_stats,
            set_relay_alias,
            get_relay_alias
        ])
        .plugin(tauri_plugin_process::init())
        .plugin(tauri_plugin_os::init())
        .plugin(tauri_plugin_shell::init())
        .plugin(tauri_plugin_dialog::init())
        .plugin(tauri_plugin_store::Builder::default().build())
        .on_window_event(|window, event| {
            if let tauri::WindowEvent::Destroyed = event {
                // When window is destroyed, stop geth
                if let Some(state) = window.app_handle().try_state::<AppState>() {
                    if let Ok(mut geth) = state.geth.try_lock() {
                        let _ = geth.stop();
                        println!("Geth node stopped on window destroy");
                    }
                }
            }
        })
        .setup(|app| {
            // Clean up any orphaned geth processes on startup
            #[cfg(unix)]
            {
                use std::process::Command;
                // Kill any geth processes that might be running from previous sessions
                let _ = Command::new("pkill")
                    .arg("-9")
                    .arg("-f")
                    .arg("geth.*--datadir.*geth-data")
                    .output();
            }

            #[cfg(windows)]
            {
                use std::process::Command;
                // On Windows, use taskkill to terminate geth processes
                let _ = Command::new("taskkill")
                    .args(["/F", "/IM", "geth.exe"])
                    .output();
            }

            // Also remove the lock file if it exists
            let lock_file = std::path::Path::new(DEFAULT_GETH_DATA_DIR).join("LOCK");
            if lock_file.exists() {
                println!("Removing stale LOCK file: {:?}", lock_file);
                let _ = std::fs::remove_file(&lock_file);
            }

            // Remove geth.ipc file if it exists (another common lock point)
            let ipc_file = std::path::Path::new(DEFAULT_GETH_DATA_DIR).join("geth.ipc");
            if ipc_file.exists() {
                println!("Removing stale IPC file: {:?}", ipc_file);
                let _ = std::fs::remove_file(&ipc_file);
            }

            let show_i = MenuItem::with_id(app, "show", "Show", true, None::<&str>)?;
            let hide_i = MenuItem::with_id(app, "hide", "Hide", true, None::<&str>)?;
            let quit_i = MenuItem::with_id(app, "quit", "Quit", true, None::<&str>)?;
            let menu = Menu::with_items(app, &[&show_i, &hide_i, &quit_i])?;

            let tray = TrayIconBuilder::new()
                .icon(app.default_window_icon().unwrap().clone())
                .menu(&menu)
                .tooltip("Chiral Network")
                .show_menu_on_left_click(false)
                .on_tray_icon_event(|tray, event| match event {
                    TrayIconEvent::Click {
                        button: MouseButton::Left,
                        button_state: MouseButtonState::Up,
                        ..
                    } => {
                        println!("Tray icon left-clicked");
                        let app = tray.app_handle();
                        if let Some(window) = app.get_webview_window("main") {
                            let _ = window.unminimize();
                            let _ = window.show();
                            let _ = window.set_focus();
                        }
                    }
                    _ => {}
                })
                .on_menu_event(|app, event| match event.id.as_ref() {
                    "show" => {
                        println!("Show menu item clicked");
                        if let Some(window) = app.get_webview_window("main") {
                            let _ = window.show();
                            let _ = window.set_focus();
                        }
                    }
                    "hide" => {
                        println!("Hide menu item clicked");
                        if let Some(window) = app.get_webview_window("main") {
                            let _ = window.hide();
                        }
                    }
                    "quit" => {
                        println!("Quit menu item clicked");
                        // Stop geth before exiting
                        if let Some(state) = app.try_state::<AppState>() {
                            if let Ok(mut geth) = state.geth.try_lock() {
                                let _ = geth.stop();
                                println!("Geth node stopped");
                            }
                        }
                        app.exit(0);
                    }
                    _ => {}
                })
                .build(app)?;

            // Get the main window and ensure it's visible
            if let Some(window) = app.get_webview_window("main") {
                window.show().unwrap();
                window.set_focus().unwrap();

                let app_handle = app.handle().clone();
                window.on_window_event(move |event| {
                    if let tauri::WindowEvent::CloseRequested { api, .. } = event {
                        // Prevent the window from closing and hide it instead
                        api.prevent_close();
                        if let Some(window) = app_handle.get_webview_window("main") {
                            let _ = window.hide();
                        }
                    }
                });
            } else {
                println!("Could not find main window!");
            }

            // NOTE: You must add `start_proof_of_storage_watcher` to the invoke_handler call in the
            // real code where you register other commands. For brevity the snippet above shows where to add it.

            Ok(())
        })
        .build(tauri::generate_context!())
        .expect("error while building tauri application")
        .run(|app_handle, event| match event {
            tauri::RunEvent::ExitRequested { .. } => {
                println!("Exit requested event received");
                // Don't prevent exit, let it proceed naturally
            }
            tauri::RunEvent::Exit => {
                println!("App exiting, cleaning up geth...");
                // Stop geth before exiting
                if let Some(state) = app_handle.try_state::<AppState>() {
                    if let Ok(mut geth) = state.geth.try_lock() {
                        let _ = geth.stop();
                        println!("Geth node stopped on exit");
                    }
                }
            }
            _ => {}
        });
}

#[derive(Serialize, Deserialize, Debug)]
#[serde(rename_all = "camelCase")]
pub struct FileManifestForJs {
    merkle_root: String,
    chunks: Vec<manager::ChunkInfo>,
    encrypted_key_bundle: String, // Serialized JSON of the bundle
}

#[tauri::command]
async fn encrypt_file_for_self_upload(
    app: tauri::AppHandle,
    state: State<'_, AppState>,
    file_path: String,
) -> Result<FileManifestForJs, String> {
    // 1. Get the active user's private key from state to derive the public key.
    let private_key_hex = state
        .active_account_private_key
        .lock()
        .await
        .clone()
        .ok_or("No account is currently active. Please log in.")?;

    // Get the app data directory for chunk storage
    let app_data_dir = app
        .path()
        .app_data_dir()
        .map_err(|e| format!("Could not get app data directory: {}", e))?;
    let chunk_storage_path = app_data_dir.join("chunk_storage");

    // Run the encryption in a blocking task to avoid blocking the async runtime
    tokio::task::spawn_blocking(move || {
        let pk_bytes = hex::decode(private_key_hex.trim_start_matches("0x"))
            .map_err(|_| "Invalid private key format".to_string())?;
        let secret_key = StaticSecret::from(
            <[u8; 32]>::try_from(pk_bytes).map_err(|_| "Private key is not 32 bytes")?,
        );
        let public_key = PublicKey::from(&secret_key);

        // 2. Initialize ChunkManager with proper app data directory
        let manager = ChunkManager::new(chunk_storage_path);

        // 3. Call the existing backend function to perform the encryption.
        let manifest = manager.chunk_and_encrypt_file(Path::new(&file_path), &public_key)?;

        // 4. Serialize the key bundle to a JSON string so it can be sent to the frontend easily.
        let bundle_json =
            serde_json::to_string(&manifest.encrypted_key_bundle).map_err(|e| e.to_string())?;

        Ok(FileManifestForJs {
            merkle_root: manifest.merkle_root,
            chunks: manifest.chunks,
            encrypted_key_bundle: bundle_json,
        })
    })
    .await
    .map_err(|e| format!("Encryption task failed: {}", e))?
}

/// Encrypt a file for upload with optional recipient public key
#[tauri::command]
async fn encrypt_file_for_recipient(
    app: tauri::AppHandle,
    state: State<'_, AppState>,
    file_path: String,
    recipient_public_key: Option<String>,
) -> Result<FileManifestForJs, String> {
    // Get the app data directory for chunk storage
    let app_data_dir = app
        .path()
        .app_data_dir()
        .map_err(|e| format!("Could not get app data directory: {}", e))?;
    let chunk_storage_path = app_data_dir.join("chunk_storage");

    // Determine the public key to use for encryption
    let recipient_pk = if let Some(pk_hex) = recipient_public_key {
        // Use the provided recipient public key
        let pk_bytes = hex::decode(pk_hex.trim_start_matches("0x"))
            .map_err(|_| "Invalid recipient public key format".to_string())?;
        PublicKey::from(
            <[u8; 32]>::try_from(pk_bytes).map_err(|_| "Recipient public key is not 32 bytes")?,
        )
    } else {
        // Use the active user's own public key
        let private_key_hex = state
            .active_account_private_key
            .lock()
            .await
            .clone()
            .ok_or("No account is currently active. Please log in.")?;
        let pk_bytes = hex::decode(private_key_hex.trim_start_matches("0x"))
            .map_err(|_| "Invalid private key format".to_string())?;
        let secret_key = StaticSecret::from(
            <[u8; 32]>::try_from(pk_bytes).map_err(|_| "Private key is not 32 bytes")?,
        );
        PublicKey::from(&secret_key)
    };

    // Run the encryption in a blocking task to avoid blocking the async runtime
    tokio::task::spawn_blocking(move || {
        // Initialize ChunkManager with proper app data directory
        let manager = ChunkManager::new(chunk_storage_path);

        // Call the existing backend function to perform the encryption with recipient's public key
        let manifest = manager.chunk_and_encrypt_file(Path::new(&file_path), &recipient_pk)?;

        // Serialize the key bundle to a JSON string so it can be sent to the frontend easily.
        let bundle_json = match manifest.encrypted_key_bundle {
            Some(bundle) => serde_json::to_string(&bundle).map_err(|e| e.to_string())?,
            None => return Err("No encryption key bundle generated".to_string()),
        };

        Ok(FileManifestForJs {
            merkle_root: manifest.merkle_root,
            chunks: manifest.chunks,
            encrypted_key_bundle: bundle_json,
        })
    })
    .await
    .map_err(|e| format!("Encryption task failed: {}", e))?
}

/// Unified upload command: processes file with ChunkManager and auto-publishes to DHT
/// Returns file metadata for frontend use
#[derive(serde::Serialize)]
#[serde(rename_all = "camelCase")]
struct UploadResult {
    merkle_root: String,
    file_name: String,
    file_size: u64,
    is_encrypted: bool,
    peer_id: String,
    version: u32,
}

#[tauri::command]
async fn upload_and_publish_file(
    app: tauri::AppHandle,
    state: State<'_, AppState>,
    file_path: String,
    file_name: Option<String>,
    recipient_public_key: Option<String>,
) -> Result<UploadResult, String> {
    // 1. Process file with ChunkManager (encrypt, chunk, build Merkle tree)
    let manifest = encrypt_file_for_recipient(
        app.clone(),
        state.clone(),
        file_path.clone(),
        recipient_public_key.clone(),
    )
    .await?;

    // 2. Get file name (use provided name or extract from path)
    let file_name = file_name.unwrap_or_else(|| {
        std::path::Path::new(&file_path)
            .file_name()
            .and_then(|n| n.to_str())
            .unwrap_or("unknown")
            .to_string()
    });

    let file_size: u64 = manifest.chunks.iter().map(|c| c.size as u64).sum();

    // 3. Get peer ID from DHT
    let peer_id = {
        let dht_guard = state.dht.lock().await;
        if let Some(dht) = dht_guard.as_ref() {
            dht.get_peer_id().await
        } else {
            "unknown".to_string()
        }
    };

    // 4. Publish to DHT with versioning support
    let dht = {
        let dht_guard = state.dht.lock().await; // Use the Merkle root as the file hash
        dht_guard.as_ref().cloned()
    };

    let version = if let Some(dht) = dht {
        let created_at = std::time::SystemTime::now()
            .duration_since(std::time::UNIX_EPOCH)
            .unwrap()
            .as_secs();

        // Use prepare_versioned_metadata to handle version incrementing and parent_hash
        let mime_type = detect_mime_type_from_filename(&file_name)
            .unwrap_or_else(|| "application/octet-stream".to_string());
        let metadata = dht
            .prepare_versioned_metadata(
                manifest.merkle_root.clone(), // This is the Merkle root
                file_name.clone(),
                file_size,
                vec![], // Empty - chunks already stored
                created_at,
                Some(mime_type),
                true,                            // is_encrypted
                Some("AES-256-GCM".to_string()), // Encryption method
                None,                            // key_fingerprint (deprecated)
            )
            .await?;

        let version = metadata.version.unwrap_or(1);

        // Store file data locally for seeding (CRITICAL FIX)
        let ft = {
            let ft_guard = state.file_transfer.lock().await;
            ft_guard.as_ref().cloned()
        };
        if let Some(ft) = ft {
            // Read the original file data to store locally
            let file_data = tokio::fs::read(&file_path)
                .await
                .map_err(|e| format!("Failed to read file for local storage: {}", e))?;

            ft.store_file_data(manifest.merkle_root.clone(), file_name.clone(), file_data)
                .await; // Store with Merkle root as key
        }

        dht.publish_file(metadata).await?;
        version
    } else {
        1 // Default to v1 if DHT not running
    };

    // 5. Return metadata to frontend
    Ok(UploadResult {
        merkle_root: manifest.merkle_root,
        file_name,
        file_size,
        is_encrypted: true,
        peer_id,
        version,
    })
}

// async fn break_into_chunks(
//     app: tauri::AppHandle,
//     state: State<'_, AppState>,
//     file_path: String,
// ) -> Result<FileManifestForJs, String> {
//     // Get the app data directory for chunk storage
//     let app_data_dir = app
//         .path()
//         .app_data_dir()
//         .map_err(|e| format!("Could not get app data directory: {}", e))?;
//     let chunk_storage_path = app_data_dir.join("chunk_storage");

//     // Use the active user's own public key
//     let private_key_hex = state
//         .active_account_private_key
//         .lock()
//         .await
//         .clone()
//         .ok_or("No account is currently active. Please log in.")?;
//     let pk_bytes = hex::decode(private_key_hex.trim_start_matches("0x"))
//         .map_err(|_| "Invalid private key format".to_string())?;
//     let secret_key = StaticSecret::from(
//         <[u8; 32]>::try_from(pk_bytes).map_err(|_| "Private key is not 32 bytes")?,
//     );
//     PublicKey::from(&secret_key);

//     // Run the encryption in a blocking task to avoid blocking the async runtime
//     tokio::task::spawn_blocking(move || {
//         // Initialize ChunkManager with proper app data directory
//         let manager = ChunkManager::new(chunk_storage_path);

//         // Call the existing backend function to perform the encryption with recipient's public key
//         let manifest = manager.chunk_and_encrypt_file(Path::new(&file_path), &recipient_pk)?;

//         // Serialize the key bundle to a JSON string so it can be sent to the frontend easily.
//         let bundle_json =
//             serde_json::to_string(&manifest.encrypted_key_bundle).map_err(|e| e.to_string())?;

//         Ok(FileManifestForJs {
//             merkle_root: manifest.merkle_root,
//             chunks: manifest.chunks,
//             encrypted_key_bundle: bundle_json,
//         })
//     })
//     .await
//     .map_err(|e| format!("Encryption task failed: {}", e))?
// }

#[tauri::command]
async fn has_active_account(state: State<'_, AppState>) -> Result<bool, String> {
    Ok(state.active_account.lock().await.is_some())
}

#[tauri::command]
async fn decrypt_and_reassemble_file(
    app: tauri::AppHandle,
    state: State<'_, AppState>,
    manifest_js: FileManifestForJs,
    output_path: String,
) -> Result<(), String> {
    // 1. Get the active user's private key for decryption.
    let private_key_hex = state
        .active_account_private_key
        .lock()
        .await
        .clone()
        .ok_or("No account is currently active. Please log in.")?;

    let pk_bytes = hex::decode(private_key_hex.trim_start_matches("0x"))
        .map_err(|_| "Invalid private key format".to_string())?;
    let secret_key = StaticSecret::from(
        <[u8; 32]>::try_from(pk_bytes).map_err(|_| "Private key is not 32 bytes")?,
    );

    // 2. Deserialize the key bundle from the string.
    let encrypted_key_bundle: encryption::EncryptedAesKeyBundle =
        serde_json::from_str(&manifest_js.encrypted_key_bundle).map_err(|e| e.to_string())?;

    // Get the app data directory for chunk storage
    let app_data_dir = app
        .path()
        .app_data_dir()
        .map_err(|e| format!("Could not get app data directory: {}", e))?;
    let chunk_storage_path = app_data_dir.join("chunk_storage");

    // 3. Clone the data we need for the blocking task
    let chunks = manifest_js.chunks.clone();
    let output_path_clone = output_path.clone();

    // Run the decryption in a blocking task to avoid blocking the async runtime
    tokio::task::spawn_blocking(move || {
        // 4. Initialize ChunkManager with proper app data directory
        let manager = ChunkManager::new(chunk_storage_path);

        // 5. Call the existing backend function to decrypt and save the file.
        manager.reassemble_and_decrypt_file(
            &chunks,
            Path::new(&output_path_clone),
            &Some(encrypted_key_bundle),
            &secret_key, // Pass the secret key
        )
    })
    .await
    .map_err(|e| format!("Decryption task failed: {}", e))?
}

#[tauri::command]
async fn get_file_data(state: State<'_, AppState>, file_hash: String) -> Result<String, String> {
    let ft = {
        let ft_guard = state.file_transfer.lock().await;
        ft_guard.as_ref().cloned()
    };
    if let Some(ft) = ft {
        let data = ft
            .get_file_data(&file_hash)
            .await
            .ok_or("File not found".to_string())?;
        use base64::{engine::general_purpose, Engine as _};
        Ok(general_purpose::STANDARD.encode(&data))
    } else {
        Err("File transfer service not running".to_string())
    }
}

#[tauri::command]
async fn store_file_data(
    state: State<'_, AppState>,
    file_hash: String,
    file_name: String,
    file_data: Vec<u8>,
) -> Result<(), String> {
    let ft = {
        let ft_guard = state.file_transfer.lock().await;
        ft_guard.as_ref().cloned()
    };
    if let Some(ft) = ft {
        ft.store_file_data(file_hash, file_name, file_data).await;
        Ok(())
    } else {
        Err("File transfer service not running".to_string())
    }
}

// --- New: Proof-of-Storage watcher commands & task ----------------------------------
//
// Summary of additions:
// - start_proof_of_storage_watcher(contract_address, poll_interval_secs, response_timeout_secs)
//      stores contract address in AppState and spawns a background task to watch for challenges
// - stop_proof_of_storage_watcher() stops the background task if running
//
// The background task is a skeleton showing:
//  - how to fetch challenges (TODO: integrate with your ethereum module / event subscription)
//  - how to locate requested chunk (TODO: use your ChunkManager/FileTransferService)
//  - how to generate Merkle proof (TODO: call your Merkle helper)
//  - how to submit proof to contract (TODO: call ethereum::verify_proof or similar)
//  - timeout handling for missed responses
//
// The TODO markers indicate where to plug in concrete project functions.

#[tauri::command]
async fn start_proof_of_storage_watcher(
    state: State<'_, AppState>,
    contract_address: String,
    poll_interval_secs: Option<u64>,
    response_timeout_secs: Option<u64>,
) -> Result<(), String> {
    // Basic validation
    if contract_address.trim().is_empty() {
        return Err("contract_address cannot be empty".into());
    }

    // Store contract address in app state for other parts of the app to read
    {
        let mut addr = state.proof_contract_address.lock().await;
        *addr = Some(contract_address.clone());
    }

    // If a watcher is already running, stop it first
    stop_proof_of_storage_watcher(state.clone()).await.ok();

    // Spawn background watcher
    let poll_interval = TokioDuration::from_secs(poll_interval_secs.unwrap_or(10));
    let response_timeout = TokioDuration::from_secs(response_timeout_secs.unwrap_or(15));

    let ft_arc = {
        let ft_guard = state.file_transfer.lock().await;
        ft_guard.as_ref().cloned()
    };

    // Clone relevant Arcs to move into task
    let proof_contract_address_arc = state.proof_contract_address.clone();
    // Need to confirm usage of clone
    // let app_state_clone = state.inner().clone();
    let app_state_clone = state.inner();

    let handle = tokio::spawn(async move {
        // Simple backoff mechanism on errors
        let mut backoff = TokioDuration::from_secs(1);

        loop {
            // Read the configured contract address
            let contract_opt = { proof_contract_address_arc.lock().await.clone() };
            if contract_opt.is_none() {
                tracing::info!("Proof watcher: no contract configured; exiting watcher loop.");
                break;
            }
            let contract = contract_opt.unwrap();

            // TODO: Replace the following placeholder with a real blockchain subscription
            // Approach A: subscribe to events if your ethereum module exposes a listener
            // Approach B: poll an RPC / ethers provider for new "ChallengeIssued" events
            //
            // For now we call a placeholder `fetch_pending_challenges(contract)` that you should
            // implement in your `ethereum` module and return Vec<ChallengeEvent>.
            let challenges_result: Result<Vec<ChallengeEvent>, String> = {
                // Placeholder - if you have 'ethereum::fetch_pending_challenges', call it here:
                // ethereum::fetch_pending_challenges(&contract).await.map_err(|e| e.to_string())
                //
                // Otherwise implement the fetch inside your ethereum module and call it here.
                Err("fetch_pending_challenges not implemented - please wire your ethereum subscription here".to_string())
            };

            match challenges_result {
                Ok(challenges) => {
                    backoff = TokioDuration::from_secs(1); // reset backoff on success
                    for challenge in challenges.into_iter() {
                        let challenge_id = challenge.challenge_id.clone();
                        tracing::info!("Proof watcher: received challenge {:?}", challenge);

                        // Spawn a per-challenge handler with timeout for generating & submitting proof
                        let ft_local = ft_arc.clone();
                        let contract_clone = contract.clone();
                        let resp_timeout = response_timeout;
                        tokio::spawn(async move {
                            // Wrap the full handling in a timeout.
                            let res = tokio_timeout(resp_timeout, async {
                                // 1) Locate requested chunk data (TODO: integrate with FileTransferService/ChunkManager)
                                // Example stub-call — replace with your real API:
                                // let chunk_data = ft_local.get_chunk(&challenge.merkle_root, challenge.chunk_index).await?;
                                //
                                // Or use ChunkManager to retrieve / reassemble chunk bytes.

                                let chunk_data_result: Result<Vec<u8>, String> =
                                    Err("get_chunk not implemented - please plug your ChunkManager/FileTransferService API".to_string());

                                let chunk_data = match chunk_data_result {
                                    Ok(c) => c,
                                    Err(e) => {
                                        tracing::error!("Failed to fetch chunk for challenge {}: {}", challenge_id, e);
                                        return Err::<(), String>(e);
                                    }
                                };

                                // 2) Generate Merkle proof for the chunk (TODO: call your Merkle helper)
                                // Expected: produce a Vec<[u8; 32]> or similar proof along with index/total
                                let merkle_proof_result: Result<MerkleProof, String> =
                                    Err("generate_merkle_proof not implemented - please integrate your Merkle helper".to_string());

                                let merkle_proof = match merkle_proof_result {
                                    Ok(p) => p,
                                    Err(e) => {
                                        tracing::error!("Failed to generate merkle proof for {}: {}", challenge_id, e);
                                        return Err::<(), String>(e);
                                    }
                                };

                                // 3) Submit proof to smart contract (verifyProof(fileRoot, proof, chunkData))
                                // TODO: call your ethereum module function that invokes contract method `verifyProof`
                                // Example stub:
                                // let tx_hash = ethereum::submit_proof(&contract_clone, &challenge.merkle_root, &merkle_proof, &chunk_data).await?;
                                let submit_result: Result<String, String> =
                                    Err("submit_proof not implemented - please integrate ethereum::submit_proof".to_string());

                                match submit_result {
                                    Ok(tx) => {
                                        tracing::info!("Submitted proof for challenge {} tx={}", challenge_id, tx);
                                        Ok::<(), String>(())
                                    }
                                    Err(e) => {
                                        tracing::error!("Failed to submit proof for {}: {}", challenge_id, e);
                                        Err(e)
                                    }
                                }
                            }).await;

                            match res {
                                Ok(Ok(_)) => {
                                    tracing::info!(
                                        "Challenge {} handled successfully",
                                        challenge_id
                                    );
                                }
                                Ok(Err(e)) => {
                                    // The handler returned an error (but within timeout)
                                    tracing::error!(
                                        "Error handling challenge {}: {}",
                                        challenge_id,
                                        e
                                    );
                                }
                                Err(_) => {
                                    // The entire proof handling timed out
                                    tracing::warn!(
                                        "Timeout while handling challenge {} ({}s)",
                                        challenge_id,
                                        resp_timeout.as_secs()
                                    );
                                    // TODO: Optionally notify contract of failure or emit event into UI
                                }
                            }
                        });
                    }
                }
                Err(e) => {
                    tracing::warn!(
                        "Proof watcher poll failed: {} (backoff {}s)",
                        e,
                        backoff.as_secs()
                    );
                    tokio::time::sleep(backoff).await;
                    backoff = std::cmp::min(backoff * 2, TokioDuration::from_secs(300));
                    // cap backoff
                }
            }

            // Sleep until next poll cycle
            tokio::time::sleep(poll_interval).await;
        }

        tracing::info!("Proof watcher task exiting");
    });

    // Store the handle in AppState so it can be stopped later
    {
        let mut guard = state.proof_watcher.lock().await;
        *guard = Some(handle);
    }

    Ok(())
}

// Define a small struct representing a challenge event coming from the chain.
// Adjust fields to match your smart contract event definition.
#[derive(Debug, Clone)]
struct ChallengeEvent {
    pub challenge_id: String,
    pub merkle_root: String,
    pub chunk_index: u32,
    pub total_chunks: u32,
    pub requester: Option<String>,
    pub issued_at_unix: u64,
    pub deadline_unix: Option<u64>,
}

// MerkleProof placeholder type - replace with your actual proof representation.
#[derive(Debug, Clone)]
struct MerkleProof {
    pub leaf_hash: Vec<u8>,
    pub proof_nodes: Vec<Vec<u8>>, // sequence of sibling hashes
    pub index: u32,
    pub total_leaves: u32,
}

#[tauri::command]
async fn stop_proof_of_storage_watcher(state: State<'_, AppState>) -> Result<(), String> {
    // Clear configured contract address
    {
        let mut addr = state.proof_contract_address.lock().await;
        *addr = None;
    }

    // Stop the background task if present
    let maybe_handle = {
        let mut guard = state.proof_watcher.lock().await;
        guard.take()
    };

    if let Some(handle) = maybe_handle {
        // Ask the task to stop by dropping the contract address above; give it a chance to wind down.
        // Also abort if it doesn't stop in a short amount of time.
        tracing::info!("Stopping Proof-of-Storage watcher...");
        let abort_wait = TokioDuration::from_secs(5);
        handle.abort();
        // best-effort: await join (not strictly necessary)
        match tokio::time::timeout(abort_wait, handle).await {
            Ok(_) => tracing::info!("Proof watcher stopped"),
            Err(_) => tracing::warn!("Proof watcher abort timed out"),
        }
    } else {
        tracing::info!("No proof watcher to stop");
    }

    Ok(())
}

#[cfg(test)]
mod tests {
    use super::*;

    #[tokio::test]
    async fn test_detect_mime_type_from_filename() {
        let cases = vec![
            ("image.jpg", "image/jpeg"),
            ("image.jpeg", "image/jpeg"),
            ("image.png", "image/png"),
            ("video.mp4", "video/mp4"),
            ("audio.mp3", "audio/mpeg"),
            ("document.pdf", "application/pdf"),
            ("archive.zip", "application/zip"),
            ("script.js", "application/javascript"),
            ("style.css", "text/css"),
            ("index.html", "text/html"),
            ("data.json", "application/json"),
            ("unknown.ext", "application/octet-stream"),
        ];

        for (input, expected_mime) in cases {
            let mime = detect_mime_type_from_filename(input);
            assert_eq!(mime, Some(expected_mime.to_string()));
        }
    }

    // Add more tests for other functions/modules as needed
}

#[derive(Debug, Serialize, Deserialize)]
struct RelayReputationStats {
    total_relays: usize,
    top_relays: Vec<RelayNodeStats>,
}

#[derive(Debug, Clone, Serialize, Deserialize)]
struct RelayNodeStats {
    peer_id: String,
    alias: Option<String>,
    reputation_score: f64,
    reservations_accepted: u64,
    circuits_established: u64,
    circuits_successful: u64,
    total_events: u64,
    last_seen: u64,
}

#[tauri::command]
async fn get_relay_reputation_stats(
    state: State<'_, AppState>,
    limit: Option<usize>,
) -> Result<RelayReputationStats, String> {
    // Read from relay reputation storage
    let stats_map = state.relay_reputation.lock().await;
    let aliases_map = state.relay_aliases.lock().await;

    let max_relays = limit.unwrap_or(100);

    // Convert HashMap to Vec, populate aliases, and sort by reputation score (descending)
    let mut all_relays: Vec<RelayNodeStats> = stats_map
        .values()
        .map(|stats| {
            let mut stats_with_alias = stats.clone();
            stats_with_alias.alias = aliases_map.get(&stats.peer_id).cloned();
            stats_with_alias
        })
        .collect();

    all_relays.sort_by(|a, b| {
        b.reputation_score
            .partial_cmp(&a.reputation_score)
            .unwrap_or(std::cmp::Ordering::Equal)
    });

    // Take top N relays
    let top_relays = all_relays.into_iter().take(max_relays).collect();
    let total_relays = stats_map.len();

    Ok(RelayReputationStats {
        total_relays,
        top_relays,
    })
}

#[tauri::command]
async fn set_relay_alias(
    state: State<'_, AppState>,
    peer_id: String,
    alias: String,
) -> Result<(), String> {
    let mut aliases = state.relay_aliases.lock().await;

    if alias.trim().is_empty() {
        aliases.remove(&peer_id);
    } else {
        aliases.insert(peer_id, alias.trim().to_string());
    }

    Ok(())
}

#[tauri::command]
async fn get_relay_alias(
    state: State<'_, AppState>,
    peer_id: String,
) -> Result<Option<String>, String> {
    let aliases = state.relay_aliases.lock().await;
    Ok(aliases.get(&peer_id).cloned())
}<|MERGE_RESOLUTION|>--- conflicted
+++ resolved
@@ -795,15 +795,9 @@
         tracing::info!("AutoRelay disabled via env CHIRAL_DISABLE_AUTORELAY=1");
     }
 
-<<<<<<< HEAD
-    // Handle enable_relay_server: default to true for bootstrap nodes, false otherwise
-    let final_enable_relay_server = enable_relay_server.unwrap_or_else(|| is_bootstrap.unwrap_or(false));
-
-=======
     let proj_dirs = ProjectDirs::from("com", "chiral-network", "chiral-network")
         .ok_or("Failed to get project directories")?;
     let blockstore_db_path = proj_dirs.data_dir().join("blockstore_db");
->>>>>>> 9cc8b3de
     let dht_service = DhtService::new(
         port,
         bootstrap_nodes,
@@ -818,12 +812,8 @@
         cache_size_mb,
         /* enable AutoRelay (after hotfix) */ final_enable_autorelay,
         preferred_relays.unwrap_or_default(),
-<<<<<<< HEAD
-        final_enable_relay_server, // User-configurable relay server
-=======
         is_bootstrap.unwrap_or(false), // enable_relay_server only on bootstrap
         Some(async_path::new(blockstore_db_path.as_os_str())),
->>>>>>> 9cc8b3de
     )
     .await
     .map_err(|e| format!("Failed to start DHT: {}", e))?;
