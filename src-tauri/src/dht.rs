--- conflicted
+++ resolved
@@ -482,14 +482,6 @@
     sender: oneshot::Sender<Result<Vec<String>, String>>,
 }
 
-/// Tracks pending keyword indexing operations for the read-modify-write pattern
-#[derive(Debug, Clone)]
-struct PendingKeywordIndex {
-    keyword: String,
-    file_hash: String,
-    peer_id: PeerId,
-}
-
 #[derive(Debug, Clone, Default)]
 struct DhtMetrics {
     last_bootstrap: Option<SystemTime>,
@@ -1230,7 +1222,6 @@
     root_query_mapping: Arc<Mutex<HashMap<beetswap::QueryId, FileMetadata>>>,
     active_downloads: Arc<Mutex<HashMap<String, ActiveDownload>>>,
     get_providers_queries: Arc<Mutex<HashMap<kad::QueryId, (String, std::time::Instant)>>>,
-    pending_keyword_indexes: Arc<Mutex<HashMap<kad::QueryId, PendingKeywordIndex>>>,
     is_bootstrap: bool,
     enable_autorelay: bool,
     relay_candidates: HashSet<String>,
@@ -1548,29 +1539,19 @@
                             keywords
                         );
                         // Task 2: DHT Indexing
-                        // Implement the "read-modify-write" logic for each keyword
+                        // TODO: implement the "read-modify-write" logic inside this loop.
                         for keyword in keywords {
                             let index_key_str = format!("idx:{}", keyword);
-                            let index_key = kad::RecordKey::new(&index_key_str);
-
-                            // Step 1: Initiate a get_record query for this keyword
-                            // The response will be handled in the KademliaEvent handler
-                            let query_id = swarm.behaviour_mut().kademlia.get_record(index_key.clone());
-
-                            // Track this query so we can handle it when the response comes back
-                            let pending_index = PendingKeywordIndex {
-                                keyword: keyword.clone(),
-                                file_hash: metadata.merkle_root.clone(),
-                                peer_id,
-                            };
-                            pending_keyword_indexes.lock().await.insert(query_id, pending_index);
-
-                            info!(
-                                "Initiated keyword indexing for '{}' with file hash '{}' (query: {:?})",
-                                keyword,
-                                metadata.merkle_root,
-                                query_id
-                            );
+                            let _index_key = kad::RecordKey::new(&index_key_str);
+
+                            // TODO:
+                            // 1. Call swarm.behaviour_mut().kademlia.get_record(index_key.clone())
+                            // 2. In the KademliaEvent handler for GetRecordOk, deserialize the value (a list of hashes).
+                            // 3. Add the new metadata.merkle_root to the list.
+                            // 4. Serialize the updated list.
+                            // 5. Create a new Record and call swarm.behaviour_mut().kademlia.put_record(...).
+
+                            info!("TODO - Register keyword '{}' with file hash '{}'", keyword, metadata.merkle_root);
                         }
                         // notify frontend
                         let _ = event_tx.send(DhtEvent::PublishedFile(metadata.clone())).await;
@@ -1623,39 +1604,6 @@
                             error!("Failed to start providing encrypted file {}: {}", metadata.merkle_root, e);
                         }
 
-                        // 5. Keyword Extraction and Indexing (same as PublishFile)
-                        let keywords = extract_keywords(&metadata.file_name);
-                        info!(
-                            "Extracted {} keywords for encrypted file '{}': {:?}",
-                            keywords.len(),
-                            metadata.file_name,
-                            keywords
-                        );
-
-                        // Index each keyword in the DHT
-                        for keyword in keywords {
-                            let index_key_str = format!("idx:{}", keyword);
-                            let index_key = kad::RecordKey::new(&index_key_str);
-
-                            // Initiate a get_record query for this keyword
-                            let query_id = swarm.behaviour_mut().kademlia.get_record(index_key.clone());
-
-                            // Track this query for the read-modify-write pattern
-                            let pending_index = PendingKeywordIndex {
-                                keyword: keyword.clone(),
-                                file_hash: metadata.merkle_root.clone(),
-                                peer_id,
-                            };
-                            pending_keyword_indexes.lock().await.insert(query_id, pending_index);
-
-                            info!(
-                                "Initiated keyword indexing for '{}' with encrypted file hash '{}' (query: {:?})",
-                                keyword,
-                                metadata.merkle_root,
-                                query_id
-                            );
-                        }
-
                         info!("Successfully published and started providing encrypted file: {}", metadata.merkle_root);
                         let _ = event_tx.send(DhtEvent::PublishedFile(metadata)).await;
                     }
@@ -1691,9 +1639,16 @@
                         info!("Searching for file: {} (query: {:?})", file_hash, query_id);
                     }
                     Some(DhtCommand::SearchFileByCid(cid_str)) => {
-                        let key = kad::RecordKey::new(&cid_str.as_bytes());
-                        let query_id = swarm.behaviour_mut().kademlia.get_record(key);
-                        info!("Searching for file by CID: {} (query: {:?})", cid_str, query_id);
+                        match cid_str.parse::<Cid>() {
+                            Ok(cid) => {
+                                let key = kad::RecordKey::new(&cid.to_bytes());
+                                let query_id = swarm.behaviour_mut().kademlia.get_record(key);
+                                info!("Searching for file by CID: {} (query: {:?})", cid_str, query_id);
+                            }
+                            Err(e) => {
+                                error!("Invalid CID format for search: {}. Error: {}", cid_str, e);
+                            }
+                        }
                     }
                     Some(DhtCommand::SetPrivacyProxies { addresses }) => {
                         info!("Updating privacy proxy targets ({} addresses)", addresses.len());
@@ -2024,7 +1979,6 @@
                             &pending_searches,
                             &pending_provider_queries,
                             &get_providers_queries,
-                            &pending_keyword_indexes,
                         )
                         .await;
                     }
@@ -2201,7 +2155,6 @@
                                                                 encrypted_chunks.push(chunk.clone());
                                                             }
                                                         }                                                        
-<<<<<<< HEAD
                                                         if let Some(cm) = &chunk_manager {
                                                             // This part is tricky because reassemble_and_decrypt_data needs a secret key.
                                                             // We don't have it here. The design implies decryption should happen
@@ -2224,23 +2177,6 @@
                                                         }
                                                     } else {
                                                         error!("File {} is marked as encrypted but has no key bundle.", file_hash);
-=======
-                                                        // This part requires the user's private key for decryption.
-                                                        // Since we don't have it here, we will pass the encrypted data
-                                                        // to the frontend and let it trigger the decryption.
-                                                        // For now, we'll just assemble the encrypted chunks.
-                                                        let mut assembled_encrypted_data = Vec::new();
-                                                        for i in 0..active_download.downloaded_chunks.len() as u32 {
-                                                            if let Some(chunk) = active_download.downloaded_chunks.get(&i) {
-                                                                assembled_encrypted_data.extend_from_slice(chunk);
-                                                            }
-                                                        }
-                                                        completed_metadata.file_data = assembled_encrypted_data;
-                                                        /* match chunk_manager.reassemble_and_decrypt_data(&encrypted_chunks, bundle) {
-                                                            Ok(decrypted_data) => completed_metadata.file_data = decrypted_data,
-                                                            Err(e) => error!("Decryption failed for {}: {}", file_hash, e),
-                                                        } */
->>>>>>> 46f26062
                                                     }
                                                 } else {
                                                     let mut file_data = Vec::new();
@@ -2259,9 +2195,6 @@
 
                                 // Send completion events for finished downloads
                                 for metadata in completed_downloads {
-<<<<<<< HEAD
-                                    let _ = event_tx.send(DhtEvent::DownloadedFile(metadata)).await;
-=======
                                     // The file is downloaded, but if it's encrypted, it's not yet usable.
                                     // The `DownloadedFile` event now acts as a signal that the raw,
                                     // possibly encrypted, data is ready. The consumer of this event
@@ -2271,7 +2204,6 @@
                                     
                                     // Also remove from active downloads
                                     active_downloads.lock().await.remove(&metadata.merkle_root);
->>>>>>> 46f26062
                                 }
                             }
                         }
@@ -2699,7 +2631,6 @@
     pending_searches: &Arc<Mutex<HashMap<String, Vec<PendingSearch>>>>,
     pending_provider_queries: &Arc<Mutex<HashMap<String, PendingProviderQuery>>>,
     get_providers_queries: &Arc<Mutex<HashMap<kad::QueryId, (String, std::time::Instant)>>>,
-    pending_keyword_indexes: &Arc<Mutex<HashMap<kad::QueryId, PendingKeywordIndex>>>,
 ) {
     match event {
         KademliaEvent::RoutingUpdated { peer, .. } => {
@@ -2723,55 +2654,12 @@
                 debug!("✅ Kad RoutablePeer accepted: {} -> {}", peer, address);
             }
         }
-        KademliaEvent::OutboundQueryProgressed { result, id, .. } => {
+        KademliaEvent::OutboundQueryProgressed { result, .. } => {
             match result {
                 QueryResult::GetRecord(Ok(ok)) => match ok {
                     GetRecordOk::FoundRecord(peer_record) => {
-                        // Check if this is a keyword indexing query (read part of read-modify-write)
-                        if let Some(pending_index) = pending_keyword_indexes.lock().await.remove(&id) {
-                            // This is a keyword index record - deserialize the list of file hashes
-                            let mut file_hashes: Vec<String> = if let Ok(hashes) = serde_json::from_slice(&peer_record.record.value) {
-                                hashes
-                            } else {
-                                Vec::new()
-                            };
-
-                            // Add this file's hash to the list if not already present
-                            if !file_hashes.contains(&pending_index.file_hash) {
-                                file_hashes.push(pending_index.file_hash.clone());
-                            }
-
-                            // Serialize the updated list
-                            if let Ok(updated_value) = serde_json::to_vec(&file_hashes) {
-                                let index_key_str = format!("idx:{}", pending_index.keyword);
-                                let index_key = kad::RecordKey::new(&index_key_str);
-
-                                // Create and publish the updated record (write part of read-modify-write)
-                                let record = Record {
-                                    key: index_key,
-                                    value: updated_value,
-                                    publisher: Some(pending_index.peer_id),
-                                    expires: None,
-                                };
-
-                                match swarm.behaviour_mut().kademlia.put_record(record, kad::Quorum::One) {
-                                    Ok(_) => {
-                                        info!(
-                                            "Successfully indexed keyword '{}' with file hash '{}'",
-                                            pending_index.keyword, pending_index.file_hash
-                                        );
-                                    }
-                                    Err(e) => {
-                                        error!(
-                                            "Failed to publish keyword index for '{}': {}",
-                                            pending_index.keyword, e
-                                        );
-                                    }
-                                }
-                            }
-                        }
                         // Try to parse DHT record as essential metadata JSON
-                        else if let Ok(metadata_json) =
+                        if let Ok(metadata_json) =
                             serde_json::from_slice::<serde_json::Value>(&peer_record.record.value)
                         {
                             // Construct FileMetadata from the JSON
@@ -2868,71 +2756,18 @@
                 },
                 QueryResult::GetRecord(Err(err)) => {
                     warn!("GetRecord error: {:?}", err);
-                    // Check if this is a keyword indexing query that failed because the keyword doesn't exist yet
-                    if let kad::GetRecordError::NotFound { key, .. } = &err {
-                        // Try to find a matching pending keyword index query
-                        let mut pending_indexes = pending_keyword_indexes.lock().await;
-                        let mut found_pending = None;
-
-                        // Since we don't have the query_id in the error, we need to match by key
-                        // Look for any pending index where the key matches
-                        for (query_id, pending_index) in pending_indexes.iter() {
-                            let index_key_str = format!("idx:{}", pending_index.keyword);
-                            let index_key = kad::RecordKey::new(&index_key_str);
-                            if index_key.as_ref() == key.as_ref() {
-                                found_pending = Some((*query_id, pending_index.clone()));
-                                break;
-                            }
-                        }
-
-                        if let Some((query_id, pending_index)) = found_pending {
-                            // Remove from pending
-                            pending_indexes.remove(&query_id);
-                            drop(pending_indexes); // Release the lock
-
-                            // This is a new keyword - create the first index entry
-                            let file_hashes = vec![pending_index.file_hash.clone()];
-
-                            if let Ok(initial_value) = serde_json::to_vec(&file_hashes) {
-                                let index_key_str = format!("idx:{}", pending_index.keyword);
-                                let index_key = kad::RecordKey::new(&index_key_str);
-
-                                // Create and publish the new record
-                                let record = Record {
-                                    key: index_key,
-                                    value: initial_value,
-                                    publisher: Some(pending_index.peer_id),
-                                    expires: None,
-                                };
-
-                                match swarm.behaviour_mut().kademlia.put_record(record, kad::Quorum::One) {
-                                    Ok(_) => {
-                                        info!(
-                                            "Successfully created new keyword index for '{}' with file hash '{}'",
-                                            pending_index.keyword, pending_index.file_hash
-                                        );
-                                    }
-                                    Err(e) => {
-                                        error!(
-                                            "Failed to create keyword index for '{}': {}",
-                                            pending_index.keyword, e
-                                        );
-                                    }
-                                }
-                            }
-                        } else {
-                            // This is a regular file search that failed
-                            let file_hash = String::from_utf8_lossy(key.as_ref()).to_string();
-                            let _ = event_tx
-                                .send(DhtEvent::FileNotFound(file_hash.clone()))
-                                .await;
-                            notify_pending_searches(
-                                pending_searches,
-                                &file_hash,
-                                SearchResponse::NotFound,
-                            )
+                    // If the error includes the key, emit FileNotFound
+                    if let kad::GetRecordError::NotFound { key, .. } = err {
+                        let file_hash = String::from_utf8_lossy(key.as_ref()).to_string();
+                        let _ = event_tx
+                            .send(DhtEvent::FileNotFound(file_hash.clone()))
                             .await;
-                        }
+                        notify_pending_searches(
+                            pending_searches,
+                            &file_hash,
+                            SearchResponse::NotFound,
+                        )
+                        .await;
                     }
                 }
                 QueryResult::PutRecord(Ok(PutRecordOk { key })) => {
@@ -3976,8 +3811,6 @@
         let get_providers_queries_local: Arc<
             Mutex<HashMap<kad::QueryId, (String, std::time::Instant)>>,
         > = Arc::new(Mutex::new(HashMap::new()));
-        let pending_keyword_indexes: Arc<Mutex<HashMap<kad::QueryId, PendingKeywordIndex>>> =
-            Arc::new(Mutex::new(HashMap::new()));
 
         {
             let mut guard = metrics.lock().await;
@@ -4009,7 +3842,6 @@
             root_query_mapping.clone(),
             active_downloads.clone(),
             get_providers_queries_local.clone(),
-            pending_keyword_indexes.clone(),
             is_bootstrap,
             final_enable_autorelay,
             relay_candidates,
@@ -4169,15 +4001,10 @@
             encryption_method,
             key_fingerprint,
             version: Some(version),
-<<<<<<< HEAD
-                encrypted_key_bundle: None, // This should be populated if encrypted
-=======
             encrypted_key_bundle: None,
->>>>>>> 46f26062
             parent_hash,
             cids: None,
             is_root,
-            encrypted_key_bundle: todo!(), // Use computed value, not hardcoded true
         })
     }
 
