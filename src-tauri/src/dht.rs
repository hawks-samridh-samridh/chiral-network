use async_trait::async_trait;
use blockstore::{
    block::{Block, CidError},
    Blockstore, InMemoryBlockstore,
};
use cid::Cid;
use futures::future::{BoxFuture, FutureExt};
use futures::io::{AsyncRead as FAsyncRead, AsyncWrite as FAsyncWrite};
use futures::{AsyncReadExt as _, AsyncWriteExt as _};
use futures_util::StreamExt;
use libp2p::multiaddr::Protocol;
use multihash_codetable::{Code, MultihashDigest};
use serde::{Deserialize, Serialize};
use std::collections::{HashMap, HashSet, VecDeque};
use std::net::{IpAddr, SocketAddr};
use std::sync::atomic::{AtomicU64, Ordering};
use std::sync::Arc;
use std::time::{Duration, SystemTime, UNIX_EPOCH};
use tokio::sync::{mpsc, oneshot, Mutex};
use tokio_util::compat::TokioAsyncReadCompatExt;
use tracing::{debug, error, info, warn};

use crate::peer_selection::{PeerMetrics, PeerSelectionService, SelectionStrategy};
use crate::webrtc_service::{get_webrtc_service, FileChunk};
use std::io::{self};
use tokio_socks::tcp::Socks5Stream;

use std::pin::Pin;
use std::task::{Context, Poll};

// Import the missing types
use crate::file_transfer::FileTransferService;
use std::error::Error;

use std::env::args;

// Trait alias to abstract over async I/O types used by proxy transport
pub trait AsyncIo: FAsyncRead + FAsyncWrite + Unpin + Send {}
impl<T: FAsyncRead + FAsyncWrite + Unpin + Send> AsyncIo for T {}

use libp2p::core::upgrade::Version;
use libp2p::{
    autonat::v2,
    core::{
        muxing::StreamMuxerBox,
        // FIXED E0432: ListenerEvent is removed, only import what is available.
        transport::{Boxed, DialOpts, ListenerId, Transport, TransportError, TransportEvent},
    },
    identify::{self, Event as IdentifyEvent},
    identity,
    kad::{
        self, store::MemoryStore, Behaviour as Kademlia, Config as KademliaConfig,
        Event as KademliaEvent, GetRecordOk, Mode, PutRecordOk, QueryResult, Record,
    },
    mdns::{tokio::Behaviour as Mdns, Event as MdnsEvent},
    noise,
    ping::{self, Behaviour as Ping, Event as PingEvent},
    request_response as rr,
    swarm::{behaviour::toggle, NetworkBehaviour, SwarmEvent},
    tcp, Multiaddr, PeerId, StreamProtocol, Swarm, SwarmBuilder,
};
use rand::rngs::OsRng;
const EXPECTED_PROTOCOL_VERSION: &str = "/chiral/1.0.0";
const MAX_MULTIHASH_LENGHT: usize = 64;
const RAW_CODEC: u64 = 0x55;
const CHUNK_SIZE: usize = 256 * 1024; // 256 KiB (262144 bytes)

#[derive(Debug, Clone, Serialize, Deserialize)]
#[serde(rename_all = "camelCase")]
pub struct FileMetadata {
    /// The Merkle root of the file's chunks, which serves as its unique identifier.
    pub file_hash: String, // This is the Merkle Root
    pub file_name: String,
    pub file_size: u64,
    pub file_data: Vec<u8>, // holds the actual file data
    pub seeders: Vec<String>,
    pub created_at: u64,
    pub mime_type: Option<String>,
    /// Whether the file is encrypted
    pub is_encrypted: bool,
    /// The encryption method used (e.g., "AES-256-GCM")
    pub encryption_method: Option<String>,
    /// Fingerprint of the encryption key for identification
    pub key_fingerprint: Option<String>,
    // --- VERSIONING FIELDS ---
    pub version: Option<u32>,
    pub parent_hash: Option<String>,
    pub cids: Option<Vec<Cid>>, // list of CIDs for all chunks
    pub is_root: bool,
}

#[derive(Debug, Clone, Copy, Serialize, Deserialize, PartialEq, Eq)]
#[serde(rename_all = "snake_case")]
pub enum NatReachabilityState {
    Unknown,
    Public,
    Private,
}

impl Default for NatReachabilityState {
    fn default() -> Self {
        NatReachabilityState::Unknown
    }
}

#[derive(Debug, Clone, Copy, Serialize, Deserialize, PartialEq, Eq)]
#[serde(rename_all = "snake_case")]
pub enum NatConfidence {
    Low,
    Medium,
    High,
}

impl Default for NatConfidence {
    fn default() -> Self {
        NatConfidence::Low
    }
}

#[derive(Debug, Clone, Serialize, Deserialize)]
#[serde(rename_all = "camelCase")]
pub struct NatHistoryItem {
    pub state: NatReachabilityState,
    pub confidence: NatConfidence,
    pub timestamp: u64,
    pub summary: Option<String>,
}

#[derive(Debug, Clone)]
struct ReachabilityRecord {
    state: NatReachabilityState,
    confidence: NatConfidence,
    timestamp: SystemTime,
    summary: Option<String>,
}
/// thread-safe, mutable block store

#[derive(NetworkBehaviour)]
struct DhtBehaviour {
    kademlia: Kademlia<MemoryStore>,
    identify: identify::Behaviour,
    mdns: Mdns,
    bitswap: beetswap::Behaviour<MAX_MULTIHASH_LENGHT, InMemoryBlockstore<MAX_MULTIHASH_LENGHT>>,
    ping: ping::Behaviour,
    proxy_rr: rr::Behaviour<ProxyCodec>,
    webrtc_signaling_rr: rr::Behaviour<WebRTCSignalingCodec>,
    autonat_client: toggle::Toggle<v2::client::Behaviour>,
    autonat_server: toggle::Toggle<v2::server::Behaviour>,
}
#[derive(Debug)]
pub enum DhtCommand {
    PublishFile(FileMetadata),
    SearchFile(String),
    DownloadFile(FileMetadata),
    ConnectPeer(String),
    DisconnectPeer(PeerId),
    GetPeerCount(oneshot::Sender<usize>),
    Echo {
        peer: PeerId,
        payload: Vec<u8>,
        tx: oneshot::Sender<Result<Vec<u8>, String>>,
    },
    Shutdown(oneshot::Sender<()>),
    StopPublish(String),
    GetProviders {
        file_hash: String,
        sender: oneshot::Sender<Result<Vec<String>, String>>,
    },
    SendWebRTCOffer {
        peer: PeerId,
        offer_request: WebRTCOfferRequest,
        sender: oneshot::Sender<Result<WebRTCAnswerResponse, String>>,
    },
    SendMessageToPeer {
        target_peer_id: PeerId,
        message: serde_json::Value,
    },
    StoreBlock { cid: Cid, data: Vec<u8> },
}

#[derive(Debug, Clone, Serialize)]
pub enum DhtEvent {
    PeerDiscovered(String),
    PeerConnected(String),
    PeerDisconnected(String),
    FileDiscovered(FileMetadata),
    FileNotFound(String),
    DownloadedFile(FileMetadata),
    FileDownloaded {
        file_hash: String,
    },
    Error(String),
    PublishedFile(FileMetadata),
    ProxyStatus {
        id: String,
        address: String,
        status: String,
        latency_ms: Option<u64>,
        error: Option<String>,
    },
    PeerRtt {
        peer: String,
        rtt_ms: u64,
    },
    EchoReceived {
        from: String,
        utf8: Option<String>,
        bytes: usize,
    },
    NatStatus {
        state: NatReachabilityState,
        confidence: NatConfidence,
        last_error: Option<String>,
        summary: Option<String>,
    },
    BitswapDataReceived {
        query_id: String,
        data: Vec<u8>,
    },
    BitswapError {
        query_id: String,
        error: String,
    },
}

// ------------ Proxy Manager Structs and Enums ------------
#[derive(Debug, Clone, Default)]
struct ProxyManager {
    targets: std::collections::HashSet<PeerId>,
    capable: std::collections::HashSet<PeerId>,
    online:  std::collections::HashSet<PeerId>,
}

impl ProxyManager {
    fn set_target(&mut self, id: PeerId) {
        self.targets.insert(id);
    }
    fn clear_target(&mut self, id: &PeerId) {
        self.targets.remove(id);
    }
    fn set_capable(&mut self, id: PeerId) {
        self.capable.insert(id);
    }
    fn set_online(&mut self, id: PeerId) {
        self.online.insert(id);
    }
    fn set_offline(&mut self, id: &PeerId) {
        self.online.remove(id);
    }
    fn remove_all(&mut self, id: &PeerId) {
        self.targets.remove(id);
        self.capable.remove(id);
        self.online.remove(id);
    }
    fn is_proxy(&self, id: &PeerId) -> bool {
        self.targets.contains(id) || self.capable.contains(id)
    }
}

struct PendingEcho {
    peer: PeerId,
    tx: oneshot::Sender<Result<Vec<u8>, String>>,
}

// Runtime type for ProxyManager
type ProxyMgr = Arc<Mutex<ProxyManager>>;

// ----------------------------------------------------------


#[derive(Debug, Clone)]
enum SearchResponse {
    Found(FileMetadata),
    NotFound,
}

#[derive(Debug)]
struct PendingSearch {
    id: u64,
    sender: oneshot::Sender<SearchResponse>,
}

#[derive(Debug, Clone, Default)]
struct DhtMetrics {
    last_bootstrap: Option<SystemTime>,
    last_success: Option<SystemTime>,
    last_error_at: Option<SystemTime>,
    last_error: Option<String>,
    bootstrap_failures: u64,
    listen_addrs: Vec<String>,
    reachability_state: NatReachabilityState,
    reachability_confidence: NatConfidence,
    last_reachability_change: Option<SystemTime>,
    last_probe_at: Option<SystemTime>,
    last_reachability_error: Option<String>,
    observed_addrs: Vec<String>,
    reachability_history: VecDeque<ReachabilityRecord>,
    success_streak: u32,
    failure_streak: u32,
    autonat_enabled: bool,
}

#[derive(Debug, Clone, Serialize)]
#[serde(rename_all = "camelCase")]
pub struct DhtMetricsSnapshot {
    pub peer_count: usize,
    pub last_bootstrap: Option<u64>,
    pub last_peer_event: Option<u64>,
    pub last_error: Option<String>,
    pub last_error_at: Option<u64>,
    pub bootstrap_failures: u64,
    pub listen_addrs: Vec<String>,
    pub reachability: NatReachabilityState,
    pub reachability_confidence: NatConfidence,
    pub last_reachability_change: Option<u64>,
    pub last_probe_at: Option<u64>,
    pub last_reachability_error: Option<String>,
    pub observed_addrs: Vec<String>,
    pub reachability_history: Vec<NatHistoryItem>,
    pub autonat_enabled: bool,
}

// ------Proxy Protocol Implementation------
#[derive(Clone, Debug, Default)]
struct ProxyCodec;

#[derive(Clone, Debug, Default)]
struct WebRTCSignalingCodec;

#[derive(Debug, Clone)]
struct EchoRequest(pub Vec<u8>);
#[derive(Debug, Clone)]
struct EchoResponse(pub Vec<u8>);

// WebRTC Signaling Protocol
#[derive(Debug, Clone, serde::Serialize, serde::Deserialize)]
pub struct WebRTCOfferRequest {
    pub offer_sdp: String,
    pub file_hash: String,
    pub requester_peer_id: String,
}

#[derive(Debug, Clone, serde::Serialize, serde::Deserialize)]
pub struct WebRTCAnswerResponse {
    pub answer_sdp: String,
}

// 4byte LE length prefix
async fn read_framed<T: FAsyncRead + Unpin + Send>(io: &mut T) -> std::io::Result<Vec<u8>> {
    let mut len_buf = [0u8; 4];
    io.read_exact(&mut len_buf).await?;
    let len = u32::from_le_bytes(len_buf) as usize;
    let mut data = vec![0u8; len];
    io.read_exact(&mut data).await?;
    Ok(data)
}
async fn write_framed<T: FAsyncWrite + Unpin + Send>(
    io: &mut T,
    data: Vec<u8>,
) -> std::io::Result<()> {
    io.write_all(&(data.len() as u32).to_le_bytes()).await?;
    io.write_all(&data).await?;
    io.flush().await
}

#[async_trait::async_trait]
impl rr::Codec for ProxyCodec {
    type Protocol = String;
    type Request = EchoRequest;
    type Response = EchoResponse;

    async fn read_request<T>(
        &mut self,
        _: &Self::Protocol,
        io: &mut T,
    ) -> std::io::Result<Self::Request>
    where
        // CORRECTED: FAsyncRead is now correctly defined via the new imports
        T: FAsyncRead + Unpin + Send,
    {
        Ok(EchoRequest(read_framed(io).await?))
    }
    async fn read_response<T>(
        &mut self,
        _: &Self::Protocol,
        io: &mut T,
    ) -> std::io::Result<Self::Response>
    where
        // CORRECTED: FAsyncRead is now correctly defined via the new imports
        T: FAsyncRead + Unpin + Send,
    {
        Ok(EchoResponse(read_framed(io).await?))
    }
    async fn write_request<T>(
        &mut self,
        _: &Self::Protocol,
        io: &mut T,
        EchoRequest(data): EchoRequest,
    ) -> std::io::Result<()>
    where
        // CORRECTED: FAsyncWrite is now correctly defined via the new imports
        T: FAsyncWrite + Unpin + Send,
    {
        write_framed(io, data).await
    }
    async fn write_response<T>(
        &mut self,
        _: &Self::Protocol,
        io: &mut T,
        EchoResponse(data): EchoResponse,
    ) -> std::io::Result<()>
    where
        // CORRECTED: FAsyncWrite is now correctly defined via the new imports
        T: FAsyncWrite + Unpin + Send,
    {
        write_framed(io, data).await
    }
}

// ------WebRTC Signaling Protocol Implementation------
#[async_trait::async_trait]
impl rr::Codec for WebRTCSignalingCodec {
    type Protocol = String;
    type Request = WebRTCOfferRequest;
    type Response = WebRTCAnswerResponse;

    async fn read_request<T>(
        &mut self,
        _: &Self::Protocol,
        io: &mut T,
    ) -> std::io::Result<Self::Request>
    where
        T: FAsyncRead + Unpin + Send,
    {
        let data = read_framed(io).await?;
        let request: WebRTCOfferRequest = serde_json::from_slice(&data)
            .map_err(|e| std::io::Error::new(std::io::ErrorKind::InvalidData, e))?;
        Ok(request)
    }
    async fn read_response<T>(
        &mut self,
        _: &Self::Protocol,
        io: &mut T,
    ) -> std::io::Result<Self::Response>
    where
        T: FAsyncRead + Unpin + Send,
    {
        let data = read_framed(io).await?;
        let response: WebRTCAnswerResponse = serde_json::from_slice(&data)
            .map_err(|e| std::io::Error::new(std::io::ErrorKind::InvalidData, e))?;
        Ok(response)
    }
    async fn write_request<T>(
        &mut self,
        _: &Self::Protocol,
        io: &mut T,
        request: WebRTCOfferRequest,
    ) -> std::io::Result<()>
    where
        T: FAsyncWrite + Unpin + Send,
    {
        let data = serde_json::to_vec(&request)
            .map_err(|e| std::io::Error::new(std::io::ErrorKind::InvalidData, e))?;
        write_framed(io, data).await
    }
    async fn write_response<T>(
        &mut self,
        _: &Self::Protocol,
        io: &mut T,
        response: WebRTCAnswerResponse,
    ) -> std::io::Result<()>
    where
        T: FAsyncWrite + Unpin + Send,
    {
        let data = serde_json::to_vec(&response)
            .map_err(|e| std::io::Error::new(std::io::ErrorKind::InvalidData, e))?;
        write_framed(io, data).await
    }
}
#[derive(Clone)]
struct Socks5Transport {
    proxy: SocketAddr,
}

#[async_trait]
impl Transport for Socks5Transport {
    type Output = Box<dyn AsyncIo>;
    type Error = io::Error;
    type ListenerUpgrade = futures::future::Pending<Result<Self::Output, Self::Error>>;
    // FIXED E0412: Use imported BoxFuture
    type Dial = BoxFuture<'static, Result<Self::Output, Self::Error>>;

    // FIXED E0050, E0046: Corrected implementation
    fn listen_on(
        &mut self,
        _id: ListenerId,
        _addr: libp2p::Multiaddr,
    ) -> Result<(), TransportError<Self::Error>> {
        Err(TransportError::Other(io::Error::new(
            io::ErrorKind::Other,
            "SOCKS5 transport does not support listening",
        )))
    }

    fn remove_listener(&mut self, _id: ListenerId) -> bool {
        false
    }

    fn poll(
        self: Pin<&mut Self>,
        _cx: &mut Context<'_>,
    ) -> Poll<TransportEvent<Self::ListenerUpgrade, Self::Error>> {
        Poll::Pending
    }

    fn dial(
        &mut self,
        addr: libp2p::Multiaddr,
        _opts: DialOpts,
    ) -> Result<Self::Dial, TransportError<Self::Error>> {
        let proxy = self.proxy;

        // Convert Multiaddr to string for SOCKS5 connection
        let target = match addr_to_socket_addr(&addr) {
            Some(socket_addr) => socket_addr.to_string(),
            None => {
                return Err(TransportError::Other(io::Error::new(
                    io::ErrorKind::InvalidInput,
                    "Invalid address for SOCKS5",
                )))
            }
        };

        Ok(async move {
            let stream = Socks5Stream::connect(proxy, target)
                .await
                .map_err(|e| io::Error::new(io::ErrorKind::Other, e.to_string()))?;

            // CORRECT: Convert tokio stream to futures stream via .compat().
            let compat = stream.compat();
            // The compat stream correctly implements FAsyncRead/FAsyncWrite required by AsyncIo.
            Ok(Box::new(compat) as Box<dyn AsyncIo>)
        }
        .boxed())
    }
}

// Helper function to convert Multiaddr to SocketAddr
fn addr_to_socket_addr(addr: &libp2p::Multiaddr) -> Option<SocketAddr> {
    use libp2p::multiaddr::Protocol;

    let mut iter = addr.iter();
    match (iter.next(), iter.next()) {
        (Some(Protocol::Ip4(ip)), Some(Protocol::Tcp(port))) => {
            Some(SocketAddr::new(ip.into(), port))
        }
        (Some(Protocol::Ip6(ip)), Some(Protocol::Tcp(port))) => {
            Some(SocketAddr::new(ip.into(), port))
        }
        _ => None,
    }
}

impl DhtMetricsSnapshot {
    fn from(metrics: DhtMetrics, peer_count: usize) -> Self {
        fn to_secs(ts: SystemTime) -> Option<u64> {
            ts.duration_since(UNIX_EPOCH).ok().map(|d| d.as_secs())
        }

        let DhtMetrics {
            last_bootstrap,
            last_success,
            last_error_at,
            last_error,
            bootstrap_failures,
            listen_addrs,
            reachability_state,
            reachability_confidence,
            last_reachability_change,
            last_probe_at,
            last_reachability_error,
            observed_addrs,
            reachability_history,
            autonat_enabled,
            ..
        } = metrics;

        let history: Vec<NatHistoryItem> = reachability_history
            .into_iter()
            .map(|record| NatHistoryItem {
                state: record.state,
                confidence: record.confidence,
                timestamp: record
                    .timestamp
                    .duration_since(UNIX_EPOCH)
                    .ok()
                    .map(|d| d.as_secs())
                    .unwrap_or_default(),
                summary: record.summary,
            })
            .collect();

        DhtMetricsSnapshot {
            peer_count,
            last_bootstrap: last_bootstrap.and_then(to_secs),
            last_peer_event: last_success.and_then(to_secs),
            last_error,
            last_error_at: last_error_at.and_then(to_secs),
            bootstrap_failures,
            listen_addrs,
            reachability: reachability_state,
            reachability_confidence,
            last_reachability_change: last_reachability_change.and_then(to_secs),
            last_probe_at: last_probe_at.and_then(to_secs),
            last_reachability_error,
            observed_addrs,
            reachability_history: history,
            autonat_enabled,
        }
    }
}

impl DhtMetrics {
    fn record_listen_addr(&mut self, addr: &Multiaddr) {
        let addr_str = addr.to_string();
        if !self
            .listen_addrs
            .iter()
            .any(|existing| existing == &addr_str)
        {
            self.listen_addrs.push(addr_str);
        }
    }

    fn record_observed_addr(&mut self, addr: &Multiaddr) {
        let addr_str = addr.to_string();
        if self
            .observed_addrs
            .iter()
            .any(|existing| existing == &addr_str)
        {
            return;
        }
        self.observed_addrs.push(addr_str);
        if self.observed_addrs.len() > 8 {
            self.observed_addrs.remove(0);
        }
    }

    fn remove_observed_addr(&mut self, addr: &Multiaddr) {
        let addr_str = addr.to_string();
        self.observed_addrs.retain(|existing| existing != &addr_str);
    }

    fn confidence_from_streak(&self, streak: u32) -> NatConfidence {
        match streak {
            0 | 1 => NatConfidence::Low,
            2 | 3 => NatConfidence::Medium,
            _ => NatConfidence::High,
        }
    }

    fn push_history(&mut self, record: ReachabilityRecord) {
        self.reachability_history.push_front(record);
        if self.reachability_history.len() > 10 {
            self.reachability_history.pop_back();
        }
    }

    fn update_reachability(&mut self, state: NatReachabilityState, summary: Option<String>) {
        let now = SystemTime::now();
        self.last_probe_at = Some(now);

        match state {
            NatReachabilityState::Public => {
                self.success_streak = self.success_streak.saturating_add(1);
                self.failure_streak = 0;
                self.last_reachability_error = None;
                self.reachability_confidence = self.confidence_from_streak(self.success_streak);
            }
            NatReachabilityState::Private => {
                self.failure_streak = self.failure_streak.saturating_add(1);
                self.success_streak = 0;
                if let Some(ref s) = summary {
                    self.last_reachability_error = Some(s.clone());
                }
                self.reachability_confidence = self.confidence_from_streak(self.failure_streak);
            }
            NatReachabilityState::Unknown => {
                self.success_streak = 0;
                self.failure_streak = 0;
                self.reachability_confidence = NatConfidence::Low;
                self.last_reachability_error = summary.clone();
            }
        }

        let state_changed = self.reachability_state != state;
        self.reachability_state = state;

        if state_changed {
            self.last_reachability_change = Some(now);
        }

        if state_changed || summary.is_some() {
            self.push_history(ReachabilityRecord {
                state,
                confidence: self.reachability_confidence,
                timestamp: now,
                summary,
            });
        }
    }

    fn note_probe_failure(&mut self, error: String) {
        self.last_reachability_error = Some(error);
    }
}

async fn notify_pending_searches(
    pending: &Arc<Mutex<HashMap<String, Vec<PendingSearch>>>>,
    key: &str,
    response: SearchResponse,
) {
    let waiters = {
        let mut pending = pending.lock().await;
        pending.remove(key)
    };

    if let Some(waiters) = waiters {
        for waiter in waiters {
            let _ = waiter.sender.send(response.clone());
        }
    }
}

async fn run_dht_node(
    mut swarm: Swarm<DhtBehaviour>,
    peer_id: PeerId,
    mut cmd_rx: mpsc::Receiver<DhtCommand>,
    event_tx: mpsc::Sender<DhtEvent>,
    connected_peers: Arc<Mutex<HashSet<PeerId>>>,
    metrics: Arc<Mutex<DhtMetrics>>,
    pending_echo: Arc<Mutex<HashMap<rr::OutboundRequestId, PendingEcho>>>,
    pending_searches: Arc<Mutex<HashMap<String, Vec<PendingSearch>>>>,
    proxy_mgr: ProxyMgr,
    peer_selection: Arc<Mutex<PeerSelectionService>>,
    received_chunks: Arc<Mutex<HashMap<String, HashMap<u32, FileChunk>>>>,
    file_transfer_service: Option<Arc<FileTransferService>>,
    pending_webrtc_offers: Arc<
        Mutex<
            HashMap<rr::OutboundRequestId, oneshot::Sender<Result<WebRTCAnswerResponse, String>>>,
        >,
    >,
    is_bootstrap: bool,
) {
    // Periodic bootstrap interval
    let mut shutdown_ack: Option<oneshot::Sender<()>> = None;
    let mut ping_failures: HashMap<PeerId, u8> = HashMap::new();
    let mut queries: HashMap<beetswap::QueryId, u32> = HashMap::new();
    let mut downloaded_chunks: HashMap<usize, Vec<u8>> = HashMap::new();
    let mut current_metadata: Option<FileMetadata> = None;

    'outer: loop {
        tokio::select! {
            cmd = cmd_rx.recv() => {
                match cmd {
                    Some(DhtCommand::Shutdown(ack)) => {
                        info!("Received shutdown signal for DHT node");
                        shutdown_ack = Some(ack);
                        break 'outer;
                    }
                    Some(DhtCommand::PublishFile(mut metadata)) => {
                        let blocks = split_into_blocks(&metadata.file_data);
                        let mut block_cids = Vec::new();
                        for (idx, block) in blocks.iter().enumerate() {
                            let cid = match block.cid() {
                                Ok(c) => c,
                                Err(e) => {
                                    error!("failed to get cid for block: {}", e);
                                    let _ = event_tx.send(DhtEvent::Error(format!("failed to get cid for block: {}", e))).await;
                                    return;
                                }
                            };
                            println!("block {} size={} cid={}", idx, block.data().len(), cid);

                            match swarm.behaviour_mut().bitswap.insert_block::<MAX_MULTIHASH_LENGHT>(cid.clone(), block.data().to_vec())                          {
                                Ok(_) => {},
                                Err(e) => {
                                    error!("failed to store block {}: {}", cid, e);
                                    let _ = event_tx.send(DhtEvent::Error(format!("failed to store block {}: {}", cid, e))).await;
                                    return;
                                }
                            };
                            block_cids.push(cid);
                        }

                        // Create root block containing just the CIDs
                        let root_block_data = match serde_json::to_vec(&block_cids) {
                            Ok(data) => data,
                            Err(e) => {
                                eprintln!("Failed to serialize CIDs: {}", e);
                                return;
                            }
                        };

                        // Store root block in Bitswap
                        let root_cid = Cid::new_v1(RAW_CODEC, Code::Sha2_256.digest(&root_block_data));
                        match swarm.behaviour_mut().bitswap.insert_block::<MAX_MULTIHASH_LENGHT>(root_cid.clone(), root_block_data) {
                            Ok(_) => {},
                            Err(e) => {
                                error!("failed to store root block: {}", e);
                                let _ = event_tx.send(DhtEvent::Error(format!("failed to store root block: {}", e))).await;
                                return;
                            }
                        }

                        // Clear file data and set file hash to root CID
                        metadata.file_data.clear();
                        metadata.file_hash = root_cid.to_string();
                        // Don't store CIDs in metadata - they're in the root block now
                        metadata.cids = None;

                        // Store minimal metadata in DHT
                        let dht_metadata = serde_json::json!({
                            "file_hash": metadata.file_hash,
                            "file_name": metadata.file_name,
                            "file_size": metadata.file_size,
                            "created_at": metadata.created_at,
                            "mime_type": metadata.mime_type,
                            "is_encrypted": metadata.is_encrypted,
                            "encryption_method": metadata.encryption_method,
                            "key_fingerprint": metadata.key_fingerprint,
                            "version": metadata.version,
                            "parent_hash": metadata.parent_hash
                        });

                        let dht_record_data = match serde_json::to_vec(&dht_metadata) {
                            Ok(data) => data,
                            Err(e) => {
                                eprintln!("Failed to serialize DHT metadata: {}", e);
                                return;
                            }
                        };

                        let key = kad::RecordKey::new(&metadata.file_hash.as_bytes());
                        let record = Record {
                                    key,
                                    value: dht_record_data,
                                    publisher: Some(peer_id),
                                    expires: None,
                                };

                        match swarm.behaviour_mut().kademlia.put_record(record, kad::Quorum::One){
                            Ok(query_id) => {
                                info!("started providing file: {}, query id: {:?}", metadata.file_hash, query_id);
                            }
                            Err(e) => {
                                error!("failed to start providing file {}: {}", metadata.file_hash, e);
                                let _ = event_tx.send(DhtEvent::Error(format!("failed to start providing: {}", e))).await;
                            }
                        }
                        let _ = event_tx.send(DhtEvent::PublishedFile(metadata)).await;
                    }
                    Some(DhtCommand::DownloadFile(file_metadata)) =>{
                        // currently only able to process one download at a time
                        current_metadata = Some(file_metadata.clone());

                        // Get root CID from file hash
                        let root_cid: Cid = match file_metadata.file_hash.parse() {
                            Ok(cid) => cid,
                            Err(e) => {
                                error!("Invalid root CID in file metadata: {}", e);
                                let _ = event_tx.send(DhtEvent::Error(format!("Invalid root CID: {}", e))).await;
                                return;
                            }
                        };

                        // Request the root block which contains the CIDs
                        let root_query_id = swarm.behaviour_mut().bitswap.get(&root_cid);
                        info!("Requesting root block for file: {}", file_metadata.file_hash);

                        // Store the root query ID to handle when we get the root block
                        // We'll need to modify the Bitswap handling to distinguish root blocks from data blocks
                        // For now, we'll handle this in the Bitswap event handler
                    }

                    Some(DhtCommand::StopPublish(file_hash)) => {
                        let key = kad::RecordKey::new(&file_hash);
                        // Remove the record
                        // swarm.behaviour_mut().kademlia.stop_providing(&key);
                        swarm.behaviour_mut().kademlia.remove_record(&key)
                    }
                    Some(DhtCommand::SearchFile(file_hash)) => {
                        let key = kad::RecordKey::new(&file_hash.as_bytes());
                        let _query_id = swarm.behaviour_mut().kademlia.get_record(key);
                        info!("Searching for file: {}", file_hash);
                    }
                    Some(DhtCommand::ConnectPeer(addr)) => {
                        info!("Attempting to connect to: {}", addr);
                        if let Ok(multiaddr) = addr.parse::<Multiaddr>() {
                            if let Some(p2p) = multiaddr.iter().find_map(|p| {
                                if let libp2p::multiaddr::Protocol::P2p(peer) = p { Some(peer) } else { None }
                            }) {
                                proxy_mgr.lock().await.set_target(PeerId::from(p2p));
                            }
                            match swarm.dial(multiaddr.clone()) {
                                Ok(_) => {
                                    info!("✓ Initiated connection to: {}", addr);
                                    info!("  Multiaddr: {}", multiaddr);
                                    info!("  Waiting for ConnectionEstablished event...");
                                }
                                Err(e) => {
                                    error!("✗ Failed to dial {}: {}", addr, e);
                                    let _ = event_tx.send(DhtEvent::Error(format!("Failed to connect: {}", e))).await;
                                }
                            }
                        } else {
                            error!("✗ Invalid multiaddr format: {}", addr);
                            let _ = event_tx.send(DhtEvent::Error(format!("Invalid address: {}", addr))).await;
                        }
                    }
                    Some(DhtCommand::DisconnectPeer(peer_id)) => {
                        let _ = swarm.disconnect_peer_id(peer_id.clone());
                        proxy_mgr.lock().await.remove_all(&peer_id);
                    }

                    Some(DhtCommand::GetPeerCount(tx)) => {
                        let count = connected_peers.lock().await.len();
                        let _ = tx.send(count);
                    }
                    Some(DhtCommand::Echo { peer, payload, tx }) => {
                        let id = swarm.behaviour_mut().proxy_rr.send_request(&peer, EchoRequest(payload));
                        pending_echo.lock().await.insert(id, PendingEcho { peer, tx });
                    }
                    Some(DhtCommand::GetProviders { file_hash, sender }) => {
                        // Query provider records for this file hash
                        let key = kad::RecordKey::new(&file_hash.as_bytes());
                        let query_id = swarm.behaviour_mut().kademlia.get_providers(key);
                        info!("Querying providers for file: {} (query_id: {:?})", file_hash, query_id);

                        // For now, return connected peers as providers
                        // In a full implementation, we'd wait for the provider query results
                        let connected_peers = connected_peers.lock().await;
                        let providers: Vec<String> = connected_peers.iter().take(3).map(|p| p.to_string()).collect();

                        // Send the response
                        let _ = sender.send(Ok(providers));
                    }
                    Some(DhtCommand::SendWebRTCOffer { peer, offer_request, sender }) => {
                        let id = swarm.behaviour_mut().webrtc_signaling_rr.send_request(&peer, offer_request);
                        pending_webrtc_offers.lock().await.insert(id, sender);
                    }
                    Some(DhtCommand::SendMessageToPeer { target_peer_id, message }) => {
                        // For now, we'll use the proxy protocol to send messages
                        // In a real implementation, this could use a dedicated messaging protocol
                        match serde_json::to_vec(&message) {
                            Ok(message_data) => {
                                // Send the message directly using the proxy protocol
                                let request_id = swarm.behaviour_mut().proxy_rr.send_request(&target_peer_id, EchoRequest(message_data));
                                info!("Sent message to peer {} with request ID {:?}", target_peer_id, request_id);
                            }
                            Err(e) => {
                                error!("Failed to serialize message: {}", e);
                            }
                        }
                    }
                    Some(DhtCommand::StoreBlock { cid, data }) => {
                        match swarm.behaviour_mut().bitswap.insert_block::<MAX_MULTIHASH_LENGHT>(cid, data) {
                            Ok(_) => {
                                debug!("Successfully stored block in Bitswap");
                            }
                            Err(e) => {
                                error!("Failed to store block in Bitswap: {}", e);
                            }
                        }
                    }
                    None => {
                        info!("DHT command channel closed; shutting down node task");
                        break 'outer;
                    }
                }
            }

            event = swarm.next() => if let Some(event) = event {
                match event {
                    SwarmEvent::Behaviour(DhtBehaviourEvent::Kademlia(kad_event)) => {
                        handle_kademlia_event(
                            kad_event,
                            &event_tx,
                            &pending_searches,
                        )
                        .await;
                    }
                    SwarmEvent::Behaviour(DhtBehaviourEvent::Identify(identify_event)) => {
                        handle_identify_event(identify_event, &mut swarm, &event_tx, metrics.clone()).await;
                    }
                    SwarmEvent::Behaviour(DhtBehaviourEvent::Mdns(mdns_event)) => {
                        if !is_bootstrap{
                            handle_mdns_event(mdns_event, &mut swarm, &event_tx).await;
                        }
                    }
                    SwarmEvent::Behaviour(DhtBehaviourEvent::Bitswap(bitswap)) => match bitswap {
                        beetswap::Event::GetQueryResponse { query_id, data } => {
                            // Handle successful Bitswap response
                            if let Some(metadata) = &current_metadata {
                                // Check if this is the root block (contains CIDs array)
                                if let Ok(cids) = serde_json::from_slice::<Vec<Cid>>(&data) {
                                    info!("Received root block with {} CIDs", cids.len());
                                    // This is the root block containing CIDs - request all data blocks
                                    for (i, cid) in cids.iter().enumerate() {
                                        let block_query_id = swarm.behaviour_mut().bitswap.get(cid);
                                        queries.insert(block_query_id, i as u32);
                                    }
                                } else {
                                    // This is a regular data block
                                    match queries.get(&query_id) {
                                        Some(index) => {
                                            downloaded_chunks.insert(*index as usize, data.clone());
                                            queries.remove(&query_id);
                                            if queries.is_empty() {
                                                info!("all requested cids have been downloaded.");
                                                // reassemble file from downloaded chunks
                                                let mut file = Vec::new();
                                                for i in 0..=downloaded_chunks.len()-1 {
                                                    file.extend_from_slice(&downloaded_chunks.remove(&i).unwrap());
                                                }
                                                if let Some(metadata) = current_metadata.as_mut() {
                                                        metadata.file_data = file; // OK, file_data is Vec<u8>
                                                    }
                                                if let Some(metadata) = current_metadata.take() {
                                                    let _ = event_tx.send(DhtEvent::DownloadedFile(metadata)).await;
                                                }
                                                downloaded_chunks.clear();
                                                current_metadata = None;
                                            }
                                        }
                                        None => {
                                            // This might be an unexpected block - ignore for now
                                        }
                                    }
                                }
                            }

                            info!("Bitswap query {:?} succeeded - received {} bytes", query_id, data.len());

                            // Process the received data - this is a file chunk that was requested
                            // Parse the chunk data and assemble the complete file
                            if let Some(ref ft_service) = file_transfer_service {
                                process_bitswap_chunk(&query_id, &data, &event_tx, &received_chunks, ft_service).await;
                            } else {
                                warn!("File transfer service not available, cannot process Bitswap chunk");
                            }
                        }
                        beetswap::Event::GetQueryError { query_id, error } => {
                            // Handle Bitswap query error
                            warn!("Bitswap query {:?} failed: {:?}", query_id, error);
                            let _ = event_tx.send(DhtEvent::BitswapError {
                                query_id: format!("{:?}", query_id),
                                error: format!("{:?}", error),
                            }).await;
                        }
                    }
                    SwarmEvent::Behaviour(DhtBehaviourEvent::Ping(ev)) => {
                        match ev {
                            libp2p::ping::Event { peer, result: Ok(rtt), .. } => {
                                let is_connected = connected_peers.lock().await.contains(&peer);
                                let rtt_ms = rtt.as_millis() as u64;

                                // Update peer selection metrics with latency
                                {
                                    let mut selection = peer_selection.lock().await;
                                    selection.update_peer_latency(&peer.to_string(), rtt_ms);
                                }

                                let show = proxy_mgr.lock().await.is_proxy(&peer);

                                if show {
                                    let _ = event_tx
                                        .send(DhtEvent::PeerRtt {
                                            peer: peer.to_string(),
                                            rtt_ms,
                                        })
                                        .await;

                                        ping_failures.remove(&peer);
                                } else {
                                    // Ignore
                                }
                            }
                            libp2p::ping::Event { peer, result: Err(libp2p::ping::Failure::Timeout), .. } => {
                                let _ = event_tx
                                    .send(DhtEvent::Error(format!("Ping timeout {}", peer)))
                                    .await;
                                let count = ping_failures.entry(peer).or_insert(0);
                                *count += 1;
                                if *count >= 3 {
                                    swarm.behaviour_mut().kademlia.remove_peer(&peer);
                                    ping_failures.remove(&peer);
                                    let _ = event_tx.send(DhtEvent::Error(format!(
                                        "Peer {} removed after 3 failed pings", peer
                                    ))).await;
                                }
                            }
                            libp2p::ping::Event { peer, result: Err(e), .. } => {
                                warn!("ping error with {}: {}", peer, e);
                                let count = ping_failures.entry(peer).or_insert(0);
                                *count += 1;
                                if *count >= 3 {
                                    swarm.behaviour_mut().kademlia.remove_peer(&peer);
                                    ping_failures.remove(&peer);
                                    let _ = event_tx.send(DhtEvent::Error(format!(
                                        "Peer {} removed after 3 failed pings", peer
                                    ))).await;
                                }
                            }
                        }
                    }
                    SwarmEvent::Behaviour(DhtBehaviourEvent::AutonatClient(ev)) => {
                        handle_autonat_client_event(ev, &metrics, &event_tx).await;
                    }
                    SwarmEvent::Behaviour(DhtBehaviourEvent::AutonatServer(ev)) => {
                        debug!(?ev, "AutoNAT server event");
                    }
                    SwarmEvent::ExternalAddrConfirmed { address, .. } => {
                        handle_external_addr_confirmed(&address, &metrics, &event_tx).await;
                    }
                    SwarmEvent::ExternalAddrExpired { address, .. } => {
                        handle_external_addr_expired(&address, &metrics, &event_tx).await;
                    }
                    SwarmEvent::ConnectionEstablished { peer_id, endpoint, .. } => {
                        info!("✅ CONNECTION ESTABLISHED with peer: {}", peer_id);
                        info!("   Endpoint: {:?}", endpoint);

                        // Initialize peer metrics for smart selection
                        {
                            let mut selection = peer_selection.lock().await;
                            let peer_metrics = PeerMetrics::new(
                                peer_id.to_string(),
                                endpoint.get_remote_address().to_string(),
                            );
                            selection.update_peer_metrics(peer_metrics);
                        }

                        // Add peer to Kademlia routing table
                        swarm.behaviour_mut().kademlia.add_address(&peer_id, endpoint.get_remote_address().clone());

                        let peers_count = {
                            let mut peers = connected_peers.lock().await;
                            peers.insert(peer_id);
                            peers.len()
                        };
                        if let Ok(mut m) = metrics.try_lock() {
                            m.last_success = Some(SystemTime::now());
                        }
                        info!("   Total connected peers: {}", peers_count);
                    }
                    SwarmEvent::ConnectionClosed { peer_id, cause, .. } => {
                        warn!("❌ DISCONNECTED from peer: {}", peer_id);
                        warn!("   Cause: {:?}", cause);

                        let peers_count = {
                            let mut peers = connected_peers.lock().await;
                            peers.remove(&peer_id);
                            peers.len()
                        };
                        info!("   Remaining connected peers: {}", peers_count);
                    }
                    SwarmEvent::NewListenAddr { address, .. } => {
                        info!("📡 Now listening on: {}", address);
                        if let Ok(mut m) = metrics.try_lock() {
                            m.record_listen_addr(&address);
                        }
                    }
                    SwarmEvent::OutgoingConnectionError { peer_id, error, .. } => {
                        if let Ok(mut m) = metrics.try_lock() {
                            m.last_error = Some(error.to_string());
                            m.last_error_at = Some(SystemTime::now());
                            m.bootstrap_failures = m.bootstrap_failures.saturating_add(1);
                        }
                        if let Some(peer_id) = peer_id {
                            error!("❌ Outgoing connection error to {}: {}", peer_id, error);
                            // Check if this is a bootstrap connection error
                            if error.to_string().contains("rsa") {
                                error!("   ℹ Hint: This node uses RSA keys. Enable 'rsa' feature if needed.");
                            } else if error.to_string().contains("Timeout") {
                                warn!("   ℹ Hint: Bootstrap nodes may be unreachable or overloaded.");
                            } else if error.to_string().contains("Connection refused") {
                                warn!("   ℹ Hint: Bootstrap nodes are not accepting connections.");
                            } else if error.to_string().contains("Transport") {
                                warn!("   ℹ Hint: Transport protocol negotiation failed.");
                            }
                            swarm.behaviour_mut().kademlia.remove_peer(&peer_id);
                        } else {
                            error!("❌ Outgoing connection error to unknown peer: {}", error);
                        }
                        let _ = event_tx.send(DhtEvent::Error(format!("Connection failed: {}", error))).await;
                    }
                    SwarmEvent::Behaviour(DhtBehaviourEvent::ProxyRr(ev)) => {
                        use libp2p::request_response::{Event as RREvent, Message};
                        match ev {
                            RREvent::Message { peer, message } => match message {
                                // Echo server
                                Message::Request { request, channel, .. } => {
                                    proxy_mgr.lock().await.set_capable(peer);
                                    proxy_mgr.lock().await.set_online(peer);
                                    let _ = event_tx.send(DhtEvent::ProxyStatus {
                                        id: peer.to_string(),
                                        address: String::new(),
                                        status: "online".into(),
                                        latency_ms: None,
                                        error: None,
                                    }).await;
                                    let EchoRequest(data) = request;

                                    // 2) Showing received data to UI
                                    let preview = std::str::from_utf8(&data).ok().map(|s| s.to_string());
                                    let _ = event_tx.send(DhtEvent::EchoReceived {
                                        from: peer.to_string(),
                                        utf8: preview,
                                        bytes: data.len(),
                                    }).await;

                                    // 3) Echo response
                                    swarm.behaviour_mut().proxy_rr
                                        .send_response(channel, EchoResponse(data))
                                        .unwrap_or_else(|e| error!("send_response failed: {e:?}"));
                                }
                                // Client response
                                Message::Response { request_id, response } => {
                                    proxy_mgr.lock().await.set_capable(peer);
                                    proxy_mgr.lock().await.set_online(peer);
                                    let _ = event_tx.send(DhtEvent::ProxyStatus {
                                        id: peer.to_string(),
                                        address: String::new(),
                                        status: "online".into(),
                                        latency_ms: None,
                                        error: None,
                                    }).await;

                                    if let Some(PendingEcho { tx, .. }) = pending_echo.lock().await.remove(&request_id) {
                                        let EchoResponse(data) = response;
                                        let _ = tx.send(Ok(data));
                                    }
                                }
                            },

                            RREvent::OutboundFailure { request_id, error, .. } => {
                                if let Some(PendingEcho { peer, tx }) = pending_echo.lock().await.remove(&request_id) {
                                    let _ = tx.send(Err(format!("outbound failure: {error:?}")));

                                    {
                                        let mut pm = proxy_mgr.lock().await;
                                        pm.set_offline(&peer);
                                    }
                                    let _ = event_tx.send(DhtEvent::ProxyStatus {
                                        id: peer.to_string(),
                                        address: String::new(),
                                        status: "offline".into(),
                                        latency_ms: None,
                                        error: Some(error.to_string()),
                                    }).await;
                                } else {
                                    warn!("OutboundFailure for unknown request_id {:?}: {:?}", request_id, error);
                                }
                            }

                            RREvent::InboundFailure { peer, error, .. } => {
                                {
                                    let mut pm = proxy_mgr.lock().await;
                                    pm.set_offline(&peer);
                                }
                                let _ = event_tx.send(DhtEvent::ProxyStatus {
                                    id: peer.to_string(),
                                    address: String::new(),
                                    status: "offline".into(),
                                    latency_ms: None,
                                    error: Some(error.to_string()),
                                }).await;
                            }

                            RREvent::ResponseSent { .. } => {}
                        }
                    }
                    SwarmEvent::Behaviour(DhtBehaviourEvent::WebrtcSignalingRr(ev)) => {
                        use libp2p::request_response::{Event as RREvent, Message};
                        match ev {
                            RREvent::Message { peer, message } => match message {
                                // WebRTC offer request
                                Message::Request { request, channel, .. } => {
                                    let WebRTCOfferRequest { offer_sdp, file_hash, requester_peer_id } = request;
                                    info!("Received WebRTC offer from {} for file {}", peer, file_hash);

                                    // Get WebRTC service to handle the offer
                                    if let Some(webrtc_service) = get_webrtc_service().await {
                                        // Create WebRTC answer using the WebRTC service
                                        match webrtc_service.establish_connection_with_offer(peer.to_string(), offer_sdp).await {
                                            Ok(answer_sdp) => {
                                                info!("Created WebRTC answer for peer {}", peer);
                                                swarm.behaviour_mut().webrtc_signaling_rr
                                                    .send_response(channel, WebRTCAnswerResponse { answer_sdp })
                                                    .unwrap_or_else(|e| error!("send_response failed: {e:?}"));
                                            }
                                            Err(e) => {
                                                error!("Failed to create WebRTC answer for peer {}: {}", peer, e);
                                                let error_answer = "error:failed-to-create-answer".to_string();
                                                swarm.behaviour_mut().webrtc_signaling_rr
                                                    .send_response(channel, WebRTCAnswerResponse { answer_sdp: error_answer })
                                                    .unwrap_or_else(|e| error!("send_response failed: {e:?}"));
                                            }
                                        }
                                    } else {
                                        error!("WebRTC service not available for handling offer from peer {}", peer);
                                        let error_answer = "error:webrtc-service-unavailable".to_string();
                                        swarm.behaviour_mut().webrtc_signaling_rr
                                            .send_response(channel, WebRTCAnswerResponse { answer_sdp: error_answer })
                                            .unwrap_or_else(|e| error!("send_response failed: {e:?}"));
                                    }
                                }
                                // WebRTC answer response
                                Message::Response { request_id, response } => {
                                    let WebRTCAnswerResponse { ref answer_sdp } = response;
                                    info!("Received WebRTC answer: {}", answer_sdp);

                                    if let Some(tx) = pending_webrtc_offers.lock().await.remove(&request_id) {
                                        let _ = tx.send(Ok(response));
                                    }
                                }
                            },
                            RREvent::OutboundFailure { request_id, error, .. } => {
                                warn!("WebRTC signaling outbound failure: {error:?}");
                                if let Some(tx) = pending_webrtc_offers.lock().await.remove(&request_id) {
                                    let _ = tx.send(Err(format!("outbound failure: {error:?}")));
                                }
                            }
                            RREvent::InboundFailure { error, .. } => {
                                warn!("WebRTC signaling inbound failure: {error:?}");
                            }
                            RREvent::ResponseSent { .. } => {}
                        }
                    }
                    SwarmEvent::IncomingConnectionError { error, .. } => {
                        if let Ok(mut m) = metrics.try_lock() {
                            m.last_error = Some(error.to_string());
                            m.last_error_at = Some(SystemTime::now());
                            m.bootstrap_failures = m.bootstrap_failures.saturating_add(1);
                        }
                        error!("❌ Incoming connection error: {}", error);
                    }
                    _ => {}
                }
            } else {
                info!("DHT swarm stream ended; shutting down node task");
                break 'outer;
            }
        }
    }

    connected_peers.lock().await.clear();
    info!("DHT node task exiting");
    if let Some(ack) = shutdown_ack {
        let _ = ack.send(());
    }
}

async fn handle_kademlia_event(
    event: KademliaEvent,
    event_tx: &mpsc::Sender<DhtEvent>,
    pending_searches: &Arc<Mutex<HashMap<String, Vec<PendingSearch>>>>,
) {
    match event {
        KademliaEvent::RoutingUpdated { peer, .. } => {
            debug!("Routing table updated with peer: {}", peer);
        }
        KademliaEvent::UnroutablePeer { peer } => {
            warn!("Peer {} is unroutable", peer);
        }
        KademliaEvent::RoutablePeer { peer, .. } => {
            debug!("Peer {} became routable", peer);
        }
        KademliaEvent::OutboundQueryProgressed { result, .. } => {
            match result {
                QueryResult::GetRecord(Ok(ok)) => match ok {
                    GetRecordOk::FoundRecord(peer_record) => {
                        // Try to parse DHT record as essential metadata JSON
                        if let Ok(metadata_json) = serde_json::from_slice::<serde_json::Value>(&peer_record.record.value) {
                            // Construct FileMetadata from the JSON
                            if let (Some(file_hash), Some(file_name), Some(file_size), Some(created_at)) = (
                                metadata_json.get("file_hash").and_then(|v| v.as_str()),
                                metadata_json.get("file_name").and_then(|v| v.as_str()),
                                metadata_json.get("file_size").and_then(|v| v.as_u64()),
                                metadata_json.get("created_at").and_then(|v| v.as_u64()),
                            ) {
                                let metadata = FileMetadata {
                                    file_hash: file_hash.to_string(),
                                    file_name: file_name.to_string(),
                                    file_size,
                                    file_data: Vec::new(), // Will be populated during download
                                    seeders: vec![peer_record.peer.map(|p| p.to_string()).unwrap_or_default()],
                                    created_at,
                                    mime_type: metadata_json.get("mime_type").and_then(|v| v.as_str()).map(|s| s.to_string()),
                                    is_encrypted: metadata_json.get("is_encrypted").and_then(|v| v.as_bool()).unwrap_or(false),
                                    encryption_method: metadata_json.get("encryption_method").and_then(|v| v.as_str()).map(|s| s.to_string()),
                                    key_fingerprint: metadata_json.get("key_fingerprint").and_then(|v| v.as_str()).map(|s| s.to_string()),
                                    version: metadata_json.get("version").and_then(|v| v.as_u64()).map(|v| v as u32),
                                    parent_hash: metadata_json.get("parent_hash").and_then(|v| v.as_str()).map(|s| s.to_string()),
                                    cids: None, // CIDs are in the root block
                                    is_root: metadata_json.get("is_root").and_then(|v| v.as_bool()).unwrap_or(true),
                                };

                                let notify_metadata = metadata.clone();
                                let file_hash = notify_metadata.file_hash.clone();
                                let _ = event_tx.send(DhtEvent::FileDiscovered(metadata)).await;

                                // only for synchronous_search_metadata
                                notify_pending_searches(
                                    pending_searches,
                                    &file_hash,
                                    SearchResponse::Found(notify_metadata),
                                )
                                .await;
                            } else {
                                debug!("DHT record missing required fields");
                            }
                        } else {
                            debug!("Received non-JSON DHT record");
                        }
                    }
                    GetRecordOk::FinishedWithNoAdditionalRecord { .. } => {
                        // No additional records; do nothing here
                    }
                },
                QueryResult::GetRecord(Err(err)) => {
                    warn!("GetRecord error: {:?}", err);
                    // If the error includes the key, emit FileNotFound
                    if let kad::GetRecordError::NotFound { key, .. } = err {
                        let file_hash = String::from_utf8_lossy(key.as_ref()).to_string();
                        let _ = event_tx
                            .send(DhtEvent::FileNotFound(file_hash.clone()))
                            .await;
                        notify_pending_searches(
                            pending_searches,
                            &file_hash,
                            SearchResponse::NotFound,
                        )
                        .await;
                    }
                }
                QueryResult::PutRecord(Ok(PutRecordOk { key })) => {
                    debug!("PutRecord succeeded for key: {:?}", key);
                }
                QueryResult::PutRecord(Err(err)) => {
                    warn!("PutRecord error: {:?}", err);
                    let _ = event_tx
                        .send(DhtEvent::Error(format!("PutRecord failed: {:?}", err)))
                        .await;
                }
                _ => {}
            }
        }
        _ => {}
    }
}

fn record_identify_push_metrics(metrics: &Arc<Mutex<DhtMetrics>>, info: &identify::Info) {
    if let Ok(mut metrics_guard) = metrics.try_lock() {
        for addr in &info.listen_addrs {
            metrics_guard.record_listen_addr(addr);
        }
    }
}
async fn handle_identify_event(
    event: IdentifyEvent,
    swarm: &mut Swarm<DhtBehaviour>,
    event_tx: &mpsc::Sender<DhtEvent>,
    metrics: Arc<Mutex<DhtMetrics>>,
) {
    match event {
        IdentifyEvent::Received { peer_id, info, .. } => {
            info!("Identified peer {}: {:?}", peer_id, info.protocol_version);
            if info.protocol_version != EXPECTED_PROTOCOL_VERSION {
                warn!(
                    "Peer {} has a mismatched protocol version: '{}'. Expected: '{}'. Removing peer.",
                    peer_id,
                    info.protocol_version,
                    EXPECTED_PROTOCOL_VERSION
                );
                swarm.behaviour_mut().kademlia.remove_peer(&peer_id);
            } else {
                if let Ok(mut metrics_guard) = metrics.try_lock() {
                    metrics_guard.record_observed_addr(&info.observed_addr);
                }
                for addr in info.listen_addrs {
                    if not_loopback(&addr) {
                        swarm.behaviour_mut().kademlia.add_address(&peer_id, addr);
                    }
                }
            }
        }
        IdentifyEvent::Pushed { peer_id, info, .. } => {
            info!(
                "Pushed identify update to {} (listen addrs: {})",
                peer_id,
                info.listen_addrs.len()
            );
            record_identify_push_metrics(&metrics, &info);
        }
        IdentifyEvent::Sent { peer_id, .. } => {
            debug!("Sent identify info to {}", peer_id);
        }
        IdentifyEvent::Error { peer_id, error, .. } => {
            warn!("Identify protocol error with {}: {}", peer_id, error);
            let _ = event_tx
                .send(DhtEvent::Error(format!(
                    "Identify error with {}: {}",
                    peer_id, error
                )))
                .await;
        }
    }
}

async fn handle_mdns_event(
    event: MdnsEvent,
    swarm: &mut Swarm<DhtBehaviour>,
    event_tx: &mpsc::Sender<DhtEvent>,
) {
    match event {
        MdnsEvent::Discovered(list) => {
            for (peer_id, multiaddr) in list {
                debug!("mDNS discovered peer {} at {}", peer_id, multiaddr);
                if not_loopback(&multiaddr) {
                    swarm
                        .behaviour_mut()
                        .kademlia
                        .add_address(&peer_id, multiaddr);
                }
                let _ = event_tx
                    .send(DhtEvent::PeerDiscovered(peer_id.to_string()))
                    .await;
            }
        }
        MdnsEvent::Expired(list) => {
            for (peer_id, multiaddr) in list {
                debug!("mDNS expired peer {} at {}", peer_id, multiaddr);
                swarm
                    .behaviour_mut()
                    .kademlia
                    .remove_address(&peer_id, &multiaddr);
            }
        }
    }
}

async fn handle_ping_event(event: PingEvent) {
    match event {
        ping::Event { result, .. } => {
            debug!("Ping result: {:?}", result);
        }
    }
}

async fn handle_autonat_client_event(
    event: v2::client::Event,
    metrics: &Arc<Mutex<DhtMetrics>>,
    event_tx: &mpsc::Sender<DhtEvent>,
) {
    let v2::client::Event {
        tested_addr,
        server,
        bytes_sent,
        result,
    } = event;

    let mut metrics_guard = metrics.lock().await;
    if !metrics_guard.autonat_enabled {
        return;
    }

    let addr_str = tested_addr.to_string();
    let server_str = server.to_string();
    let (state, summary) = match result {
        Ok(()) => {
            metrics_guard.record_observed_addr(&tested_addr);
            info!(
                server = %server_str,
                address = %addr_str,
                bytes = bytes_sent,
                "AutoNAT probe succeeded"
            );
            (
                NatReachabilityState::Public,
                Some(format!(
                    "Confirmed reachability via {addr_str} (server {server_str})"
                )),
            )
        }
        Err(err) => {
            let err_msg = err.to_string();
            warn!(
                server = %server_str,
                address = %addr_str,
                error = %err_msg,
                bytes = bytes_sent,
                "AutoNAT probe failed"
            );
            (
                NatReachabilityState::Private,
                Some(format!(
                    "Probe via {addr_str} (server {server_str}) failed: {err_msg}"
                )),
            )
        }
    };

    metrics_guard.update_reachability(state, summary.clone());
    let nat_state = metrics_guard.reachability_state;
    let confidence = metrics_guard.reachability_confidence;
    let last_error = metrics_guard.last_reachability_error.clone();
    drop(metrics_guard);

    let _ = event_tx
        .send(DhtEvent::NatStatus {
            state: nat_state,
            confidence,
            last_error,
            summary,
        })
        .await;
}

async fn handle_external_addr_confirmed(
    addr: &Multiaddr,
    metrics: &Arc<Mutex<DhtMetrics>>,
    event_tx: &mpsc::Sender<DhtEvent>,
) {
    let mut metrics_guard = metrics.lock().await;
    let nat_enabled = metrics_guard.autonat_enabled;
    metrics_guard.record_observed_addr(addr);
    if metrics_guard.reachability_state == NatReachabilityState::Public {
        drop(metrics_guard);
        return;
    }
    let summary = Some(format!("External address confirmed: {}", addr));
    metrics_guard.update_reachability(NatReachabilityState::Public, summary.clone());
    let state = metrics_guard.reachability_state;
    let confidence = metrics_guard.reachability_confidence;
    let last_error = metrics_guard.last_reachability_error.clone();
    drop(metrics_guard);

    if !nat_enabled {
        return;
    }

    let _ = event_tx
        .send(DhtEvent::NatStatus {
            state,
            confidence,
            last_error,
            summary,
        })
        .await;
}

async fn handle_external_addr_expired(
    addr: &Multiaddr,
    metrics: &Arc<Mutex<DhtMetrics>>,
    event_tx: &mpsc::Sender<DhtEvent>,
) {
    let summary_text = format!("External address expired: {}", addr);
    let mut metrics_guard = metrics.lock().await;
    let nat_enabled = metrics_guard.autonat_enabled;
    metrics_guard.remove_observed_addr(addr);

    if metrics_guard.observed_addrs.is_empty()
        && metrics_guard.reachability_state != NatReachabilityState::Unknown
    {
        let summary = Some(summary_text);
        metrics_guard.update_reachability(NatReachabilityState::Unknown, summary.clone());
        let state = metrics_guard.reachability_state;
        let confidence = metrics_guard.reachability_confidence;
        let last_error = metrics_guard.last_reachability_error.clone();
        drop(metrics_guard);

        if !nat_enabled {
            return;
        }

        let _ = event_tx
            .send(DhtEvent::NatStatus {
                state,
                confidence,
                last_error,
                summary,
            })
            .await;
    }
}

impl Socks5Transport {
    pub fn new(proxy: SocketAddr) -> Self {
        Self { proxy }
    }
}

/// Build a libp2p transport, optionally tunneling through a SOCKS5 proxy.
pub fn build_custom_transport(
    keypair: identity::Keypair,
    proxy_address: Option<String>,
) -> Result<Boxed<(PeerId, StreamMuxerBox)>, Box<dyn Error>> {
    let noise_keys = noise::Config::new(&keypair)?;
    let yamux_config = libp2p::yamux::Config::default();

    // CORRECTED: The full transport stack is now built inside each branch
    // to ensure the final types are identical.
    if let Some(proxy) = proxy_address {
        info!(
            "SOCKS5 enabled. Routing all P2P dialing traffic via {}",
            proxy
        );
        let proxy_addr = proxy.parse::<SocketAddr>().map_err(|e| {
            io::Error::new(
                io::ErrorKind::InvalidInput,
                format!("Invalid proxy address: {}", e),
            )
        })?;
        let socks5_transport = Socks5Transport::new(proxy_addr);

        Ok(socks5_transport
            .upgrade(Version::V1)
            .authenticate(noise_keys)
            .multiplex(yamux_config)
            .timeout(Duration::from_secs(30))
            .boxed())
    } else {
        info!("Direct P2P connection mode.");
        let direct_tcp = tcp::tokio::Transport::new(tcp::Config::default())
            .map(|s, _| Box::new(s.0.compat()) as Box<dyn AsyncIo>);

        Ok(direct_tcp
            .upgrade(Version::V1)
            .authenticate(noise_keys)
            .multiplex(yamux_config)
            .timeout(Duration::from_secs(30))
            .boxed())
    }
}

impl DhtService {
    pub async fn send_webrtc_offer(
        &self,
        peer: String,
        offer_request: WebRTCOfferRequest,
    ) -> Result<oneshot::Receiver<Result<WebRTCAnswerResponse, String>>, String> {
        let peer_id: PeerId = peer.parse().map_err(|e| format!("invalid peer id: {e}"))?;
        let (tx, rx) = oneshot::channel();

        self.cmd_tx
            .send(DhtCommand::SendWebRTCOffer {
                peer: peer_id,
                offer_request,
                sender: tx,
            })
            .await
            .map_err(|e| format!("send webrtc offer cmd: {e}"))?;

        Ok(rx)
    }
}

// Public API for the DHT
pub struct DhtService {
    cmd_tx: mpsc::Sender<DhtCommand>,
    event_rx: Arc<Mutex<mpsc::Receiver<DhtEvent>>>,
    peer_id: String,
    connected_peers: Arc<Mutex<HashSet<PeerId>>>,
    metrics: Arc<Mutex<DhtMetrics>>,
    pending_echo: Arc<Mutex<HashMap<rr::OutboundRequestId, PendingEcho>>>,
    pending_searches: Arc<Mutex<HashMap<String, Vec<PendingSearch>>>>,
    search_counter: Arc<AtomicU64>,
    proxy_mgr: ProxyMgr,
    peer_selection: Arc<Mutex<PeerSelectionService>>,
    file_metadata_cache: Arc<Mutex<HashMap<String, FileMetadata>>>,
    received_chunks: Arc<Mutex<HashMap<String, HashMap<u32, FileChunk>>>>,
    file_transfer_service: Option<Arc<FileTransferService>>,
    pending_webrtc_offers: Arc<
        Mutex<
            HashMap<rr::OutboundRequestId, oneshot::Sender<Result<WebRTCAnswerResponse, String>>>,
        >,
    >,
}

impl DhtService {
    pub async fn new(
        port: u16,
        bootstrap_nodes: Vec<String>,
        secret: Option<String>,
        is_bootstrap: bool,
        enable_autonat: bool,
        autonat_probe_interval: Option<Duration>,
        autonat_servers: Vec<String>,
        proxy_address: Option<String>,
        file_transfer_service: Option<Arc<FileTransferService>>,
    ) -> Result<Self, Box<dyn Error>> {
        // Generate a new keypair for this node
        // Generate a keypair either from the secret or randomly
        let local_key = match secret {
            Some(secret_str) => {
                let secret_bytes = secret_str.as_bytes();
                let mut seed = [0u8; 32];
                for (i, &b) in secret_bytes.iter().take(32).enumerate() {
                    seed[i] = b;
                }
                identity::Keypair::ed25519_from_bytes(seed)?
            }
            None => identity::Keypair::generate_ed25519(),
        };
        let local_peer_id = PeerId::from(local_key.public());
        let peer_id_str = local_peer_id.to_string();

        info!("Local peer id: {}", local_peer_id);

        // Create a Kademlia behaviour with tuned configuration
        let store = MemoryStore::new(local_peer_id);
        let mut kad_cfg = KademliaConfig::new(StreamProtocol::new("/chiral/kad/1.0.0"));
        let bootstrap_interval = Duration::from_secs(1);
        if is_bootstrap {
            // These settings result in node to not provide files, only acts as a router
            kad_cfg.set_record_ttl(Some(Duration::from_secs(0)));
            kad_cfg.set_provider_record_ttl(Some(Duration::from_secs(0)));

            // ensures bootstrap node only keeps active peers in its routing table
            kad_cfg.set_periodic_bootstrap_interval(None);
        } else {
            // Only enable periodic bootstrap if we have bootstrap nodes
            // This prevents "No known peers" warnings when running standalone
            if !bootstrap_nodes.is_empty() {
                kad_cfg.set_periodic_bootstrap_interval(Some(bootstrap_interval));
            } else {
                kad_cfg.set_periodic_bootstrap_interval(None);
                info!("Periodic bootstrap disabled - no bootstrap nodes configured");
            }
        }

        // Align with docs: shorter queries, higher replication
        kad_cfg.set_query_timeout(Duration::from_secs(30));

        // Replication factor of 3 (as per spec table)
        if let Some(nz) = std::num::NonZeroUsize::new(3) {
            kad_cfg.set_replication_factor(nz);
        }
        let mut kademlia = Kademlia::with_config(local_peer_id, store, kad_cfg);

        // Set Kademlia to server mode to accept incoming connections
        kademlia.set_mode(Some(Mode::Server));

        // Create identify behaviour with proactive push updates
        let identify_config =
            identify::Config::new(EXPECTED_PROTOCOL_VERSION.to_string(), local_key.public())
                .with_agent_version(format!("chiral-network/{}", env!("CARGO_PKG_VERSION")))
                .with_push_listen_addr_updates(true);
        let identify = identify::Behaviour::new(identify_config);

        // mDNS for local peer discovery
        let mdns = Mdns::new(Default::default(), local_peer_id)?;

        // Request-Response behaviours
        let rr_cfg = rr::Config::default();
        let proxy_protocols =
            std::iter::once(("/chiral/proxy/1.0.0".to_string(), rr::ProtocolSupport::Full));
        let proxy_rr = rr::Behaviour::new(proxy_protocols, rr_cfg.clone());

        let webrtc_protocols = std::iter::once((
            "/chiral/webrtc-signaling/1.0.0".to_string(),
            rr::ProtocolSupport::Full,
        ));
        let webrtc_signaling_rr = rr::Behaviour::new(webrtc_protocols, rr_cfg);

        let probe_interval = autonat_probe_interval.unwrap_or(Duration::from_secs(30));
        let autonat_client_behaviour = if enable_autonat {
            info!(
                "AutoNAT enabled (probe interval: {}s)",
                probe_interval.as_secs()
            );
            Some(v2::client::Behaviour::new(
                OsRng,
                v2::client::Config::default().with_probe_interval(probe_interval),
            ))
        } else {
            info!("AutoNAT disabled");
            None
        };
        let autonat_server_behaviour = if enable_autonat {
            Some(v2::server::Behaviour::new(OsRng))
        } else {
            None
        };

        let blockstore = Arc::new(InMemoryBlockstore::new());
        let bitswap = beetswap::Behaviour::new(blockstore);
        let behaviour = DhtBehaviour {
            kademlia,
            identify,
            mdns,
            bitswap,
            ping: Ping::new(ping::Config::new()),
            proxy_rr,
            webrtc_signaling_rr,
            autonat_client: toggle::Toggle::from(autonat_client_behaviour),
            autonat_server: toggle::Toggle::from(autonat_server_behaviour),
        };

        let bootstrap_set: HashSet<String> = bootstrap_nodes.iter().cloned().collect();
        let mut autonat_targets: HashSet<String> = if enable_autonat && !autonat_servers.is_empty()
        {
            autonat_servers.into_iter().collect()
        } else {
            HashSet::new()
        };
        if enable_autonat {
            autonat_targets.extend(bootstrap_set.iter().cloned());
        }

        // Use the new SOCKS5-aware transport builder
        let transport = build_custom_transport(local_key.clone(), proxy_address)?;

        // Create the swarm
        let mut swarm = SwarmBuilder::with_existing_identity(local_key)
            .with_tokio()
            .with_other_transport(|_| Ok(transport))
            .expect("Failed to create libp2p transport")
            .with_behaviour(|_| behaviour)?
            .with_swarm_config(
                |c| c.with_idle_connection_timeout(Duration::from_secs(300)), // 5 minutes
            )
            .build();

        // Listen on the specified port
        let listen_addr: Multiaddr = format!("/ip4/0.0.0.0/tcp/{}", port).parse()?;
        swarm.listen_on(listen_addr)?;
        info!("DHT listening on port: {}", port);

        // Connect to bootstrap nodes
        info!("Bootstrap nodes to connect: {:?}", bootstrap_nodes);
        let mut successful_connections = 0;
        let total_bootstrap_nodes = bootstrap_nodes.len();
        for bootstrap_addr in &bootstrap_nodes {
            info!("Attempting to connect to bootstrap: {}", bootstrap_addr);
            if let Ok(addr) = bootstrap_addr.parse::<Multiaddr>() {
                match swarm.dial(addr.clone()) {
                    Ok(_) => {
                        info!("✓ Initiated connection to bootstrap: {}", bootstrap_addr);
                        successful_connections += 1;
                        // Add bootstrap nodes to Kademlia routing table if it has a peer ID
                        if let Some(peer_id) = addr.iter().find_map(|p| {
                            if let libp2p::multiaddr::Protocol::P2p(peer) = p {
                                Some(peer)
                            } else {
                                None
                            }
                        }) {
                            swarm
                                .behaviour_mut()
                                .kademlia
                                .add_address(&peer_id, addr.clone());
                        }
                    }
                    Err(e) => warn!("✗ Failed to dial bootstrap {}: {}", bootstrap_addr, e),
                }
            } else {
                warn!("✗ Invalid bootstrap address format: {}", bootstrap_addr);
            }
        }

        if enable_autonat {
            for server_addr in &autonat_targets {
                if bootstrap_set.contains(server_addr) {
                    continue;
                }
                match server_addr.parse::<Multiaddr>() {
                    Ok(addr) => match swarm.dial(addr.clone()) {
                        Ok(_) => {
                            info!("Dialing AutoNAT server: {}", server_addr);
                        }
                        Err(e) => {
                            debug!("Failed to dial AutoNAT server {}: {}", server_addr, e);
                        }
                    },
                    Err(e) => warn!("Invalid AutoNAT server address {}: {}", server_addr, e),
                }
            }
        }

        // Trigger initial bootstrap if we have any bootstrap nodes (even if connection failed)
        if !bootstrap_nodes.is_empty() {
            let _ = swarm.behaviour_mut().kademlia.bootstrap();
            info!(
                "Triggered initial Kademlia bootstrap (attempted {}/{} connections)",
                successful_connections, total_bootstrap_nodes
            );
            if successful_connections == 0 {
                warn!(
                    "⚠ No bootstrap connections succeeded - node will operate in standalone mode"
                );
                warn!("  Other nodes can still connect to this node directly");
            }
        } else {
            info!("No bootstrap nodes provided - starting in standalone mode");
        }

        let (cmd_tx, cmd_rx) = mpsc::channel(100);
        let (event_tx, event_rx) = mpsc::channel(100);
        let connected_peers = Arc::new(Mutex::new(HashSet::new()));
        let metrics = Arc::new(Mutex::new(DhtMetrics::default()));
        let pending_echo = Arc::new(Mutex::new(HashMap::new()));
        let pending_searches = Arc::new(Mutex::new(HashMap::new()));
        let search_counter = Arc::new(AtomicU64::new(1));
        let proxy_mgr: ProxyMgr = Arc::new(Mutex::new(ProxyManager::default()));
        let peer_selection = Arc::new(Mutex::new(PeerSelectionService::new()));
        let pending_webrtc_offers = Arc::new(Mutex::new(HashMap::new()));

        {
            let mut guard = metrics.lock().await;
            guard.autonat_enabled = enable_autonat;
        }

        // Spawn the Dht node task
        let received_chunks_clone = Arc::new(Mutex::new(HashMap::new()));
        tokio::spawn(run_dht_node(
            swarm,
            local_peer_id,
            cmd_rx,
            event_tx,
            connected_peers.clone(),
            metrics.clone(),
            pending_echo.clone(),
            pending_searches.clone(),
            proxy_mgr.clone(),
            peer_selection.clone(),
            received_chunks_clone.clone(),
            file_transfer_service.clone(),
            pending_webrtc_offers.clone(),
            is_bootstrap,
        ));

        Ok(DhtService {
            cmd_tx,
            event_rx: Arc::new(Mutex::new(event_rx)),
            peer_id: peer_id_str,
            connected_peers,
            metrics,
            pending_echo,
            pending_searches,
            search_counter,
            proxy_mgr,
            peer_selection,
            file_metadata_cache: Arc::new(Mutex::new(HashMap::new())),
            received_chunks: received_chunks_clone,
            file_transfer_service,
            pending_webrtc_offers,
        })
    }

    pub async fn run(&self) {
        // The node is already running in a spawned task
        info!("DHT node is running");
    }

    pub async fn publish_file(&self, metadata: FileMetadata) -> Result<(), String> {
        self.file_metadata_cache
            .lock()
            .await
            .insert(metadata.file_hash.clone(), metadata.clone());
        self.cmd_tx
            .send(DhtCommand::PublishFile(metadata))
            .await
            .map_err(|e| e.to_string())
    }
    pub async fn stop_publishing_file(&self, file_hash: String) -> Result<(), String> {
        self.cmd_tx
            .send(DhtCommand::StopPublish(file_hash))
            .await
            .map_err(|e| e.to_string())
    }
    pub async fn cache_remote_file(&self, metadata: &FileMetadata) {
        self.file_metadata_cache
            .lock()
            .await
            .insert(metadata.file_hash.clone(), metadata.clone());
    }
    /// List all known FileMetadata (from cache, i.e., locally published or discovered)
    pub async fn get_all_file_metadata(&self) -> Result<Vec<FileMetadata>, String> {
        let cache = self.file_metadata_cache.lock().await;
        Ok(cache.values().cloned().collect())
    }

    /// Get all versions for a file name, sorted by version (desc)
    pub async fn get_versions_by_file_name(
        &self,
        file_name: String,
    ) -> Result<Vec<FileMetadata>, String> {
        let all = self.get_all_file_metadata().await?;
        let mut versions: Vec<FileMetadata> = all
            .into_iter()
            .filter(|m| m.file_name == file_name && m.is_root)
            .collect();
        versions.sort_by(|a, b| b.version.unwrap_or(1).cmp(&a.version.unwrap_or(1)));

        // For each version, try to find seeders (peers that have this file)
        for version in &mut versions {
            version.seeders = self.get_seeders_for_file(&version.file_hash).await;
        }

        Ok(versions)
    }

    /// Get the latest version for a file name
    pub async fn get_latest_version_by_file_name(
        &self,
        file_name: String,
    ) -> Result<Option<FileMetadata>, String> {
        let versions = self.get_versions_by_file_name(file_name).await?;
        Ok(versions.into_iter().max_by_key(|m| m.version.unwrap_or(1)))
    }

    /// Prepare a new FileMetadata for upload (auto-increment version, set parent_hash)
    pub async fn prepare_versioned_metadata(
        &self,
        file_hash: String,
        file_name: String,
        file_size: u64,
        file_data: Vec<u8>,
        created_at: u64,
        mime_type: Option<String>,
        is_encrypted: bool,
        encryption_method: Option<String>,
        key_fingerprint: Option<String>,
    ) -> Result<FileMetadata, String> {
        let latest = self
            .get_latest_version_by_file_name(file_name.clone())
            .await?;
        let (version, parent_hash, is_root) = match latest {
            Some(ref prev) => (
                prev.version.map(|v| v + 1).unwrap_or(2),
                Some(prev.file_hash.clone()),
                false, // not root if there was a previous version
            ),
            None => (1, None, true), // root if first version
        };
        Ok(FileMetadata {
            file_hash,
            file_name,
            file_size,
            file_data,
            seeders: vec![],
            created_at,
            mime_type,
            is_encrypted,
            encryption_method,
            key_fingerprint,
            version: Some(version),
            parent_hash,
            cids: None,
            is_root: true,
        })
    }

    pub async fn download_file(&self, file_metadata: FileMetadata) -> Result<(), String> {
        self.cmd_tx
            .send(DhtCommand::DownloadFile(file_metadata))
            .await
            .map_err(|e| e.to_string())
    }

    pub async fn search_file(&self, file_hash: String) -> Result<(), String> {
        self.cmd_tx
            .send(DhtCommand::SearchFile(file_hash))
            .await
            .map_err(|e| e.to_string())
    }

    pub async fn get_file(&self, file_hash: String) -> Result<(), String> {
        self.search_file(file_hash).await
    }

    pub async fn search_metadata(&self, file_hash: String, timeout_ms: u64) -> Result<(), String> {
        self.cmd_tx
            .send(DhtCommand::SearchFile(file_hash.clone()))
            .await
            .map_err(|e| e.to_string())
    }
    pub async fn synchronous_search_metadata(
        &self,
        file_hash: String,
        timeout_ms: u64,
    ) -> Result<Option<FileMetadata>, String> {
        if timeout_ms == 0 {
            self.cmd_tx
                .send(DhtCommand::SearchFile(file_hash))
                .await
                .map_err(|e| e.to_string())?;
            return Ok(None);
        }

        let timeout_duration = Duration::from_millis(timeout_ms);
        let waiter_id = self.search_counter.fetch_add(1, Ordering::Relaxed);
        let (tx, rx) = oneshot::channel();

        {
            let mut pending = self.pending_searches.lock().await;
            pending
                .entry(file_hash.clone())
                .or_default()
                .push(PendingSearch {
                    id: waiter_id,
                    sender: tx,
                });
        }

        if let Err(err) = self
            .cmd_tx
            .send(DhtCommand::SearchFile(file_hash.clone()))
            .await
        {
            let mut pending = self.pending_searches.lock().await;
            if let Some(waiters) = pending.get_mut(&file_hash) {
                waiters.retain(|w| w.id != waiter_id);
                if waiters.is_empty() {
                    pending.remove(&file_hash);
                }
            }
            return Err(err.to_string());
        }

        match tokio::time::timeout(timeout_duration, rx).await {
            Ok(Ok(SearchResponse::Found(metadata))) => Ok(Some(metadata)),
            Ok(Ok(SearchResponse::NotFound)) => Ok(None),
            Ok(Err(_)) => Err("Search channel closed".into()),
            Err(_) => {
                let mut pending = self.pending_searches.lock().await;
                if let Some(waiters) = pending.get_mut(&file_hash) {
                    waiters.retain(|w| w.id != waiter_id);
                    if waiters.is_empty() {
                        pending.remove(&file_hash);
                    }
                }
                Err("Search timed out".into())
            }
        }
    }

    pub async fn connect_peer(&self, addr: String) -> Result<(), String> {
        self.cmd_tx
            .send(DhtCommand::ConnectPeer(addr))
            .await
            .map_err(|e| e.to_string())
    }

    pub async fn disconnect_peer(&self, peer_id: PeerId) -> Result<(), String> {
        self.cmd_tx
            .send(DhtCommand::DisconnectPeer(peer_id))
            .await
            .map_err(|e| e.to_string())
    }

    pub async fn get_peer_id(&self) -> String {
        self.peer_id.clone()
    }

    pub async fn get_peer_count(&self) -> usize {
        let (tx, rx) = oneshot::channel();
        if self.cmd_tx.send(DhtCommand::GetPeerCount(tx)).await.is_ok() {
            rx.await.unwrap_or(0)
        } else {
            0
        }
    }

    pub async fn get_connected_peers(&self) -> Vec<String> {
        let connected_peers = self.connected_peers.lock().await;
        connected_peers
            .iter()
            .map(|peer_id| peer_id.to_string())
            .collect()
    }

    pub async fn echo(&self, peer_id: String, payload: Vec<u8>) -> Result<Vec<u8>, String> {
        let target_peer_id: PeerId = peer_id
            .parse()
            .map_err(|e| format!("Invalid peer ID: {}", e))?;

        let (tx, rx) = oneshot::channel();
        self.cmd_tx
            .send(DhtCommand::Echo {
                peer: target_peer_id,
                payload,
                tx,
            })
            .await
            .map_err(|e| format!("Failed to send echo command: {}", e))?;

        rx.await
            .map_err(|e| format!("Echo response error: {}", e))?
    }

    pub async fn send_message_to_peer(
        &self,
        peer_id: &str,
        message: serde_json::Value,
    ) -> Result<(), String> {
        let target_peer_id: PeerId = peer_id
            .parse()
            .map_err(|e| format!("Invalid peer ID: {}", e))?;

        // Send message through DHT command system
        self.cmd_tx
            .send(DhtCommand::SendMessageToPeer {
                target_peer_id,
                message,
            })
            .await
            .map_err(|e| format!("Failed to send DHT command: {}", e))?;

        Ok(())
    }

    pub async fn metrics_snapshot(&self) -> DhtMetricsSnapshot {
        let metrics = self.metrics.lock().await.clone();
        let peer_count = self.connected_peers.lock().await.len();
        DhtMetricsSnapshot::from(metrics, peer_count)
    }

    pub async fn store_block(&self, cid: Cid, data: Vec<u8>) -> Result<(), String> {
        self.cmd_tx
            .send(DhtCommand::StoreBlock { cid, data })
            .await
            .map_err(|e| e.to_string())
    }

    // Drain up to `max` pending events without blocking
    pub async fn drain_events(&self, max: usize) -> Vec<DhtEvent> {
        use tokio::sync::mpsc::error::TryRecvError;
        let mut rx = self.event_rx.lock().await;
        let mut events = Vec::new();
        while events.len() < max {
            match rx.try_recv() {
                Ok(ev) => events.push(ev),
                Err(TryRecvError::Empty) => break,
                Err(TryRecvError::Disconnected) => break,
            }
        }
        events
    }

    /// Get recommended peers for file download using smart selection
    pub async fn get_recommended_peers_for_download(
        &self,
        file_hash: &str,
        file_size: u64,
        require_encryption: bool,
    ) -> Vec<String> {
        // First get peers that have the file
        let available_peers = self.get_seeders_for_file(file_hash).await;

        if available_peers.is_empty() {
            return Vec::new();
        }

        // Use smart peer selection
        let mut peer_selection = self.peer_selection.lock().await;
        peer_selection.recommend_peers_for_file(&available_peers, file_size, require_encryption)
    }

    /// Record successful transfer for peer metrics
    pub async fn record_transfer_success(&self, peer_id: &str, bytes: u64, duration_ms: u64) {
        let mut peer_selection = self.peer_selection.lock().await;
        peer_selection.record_transfer_success(peer_id, bytes, duration_ms);
    }

    /// Record failed transfer for peer metrics
    pub async fn record_transfer_failure(&self, peer_id: &str, error: &str) {
        let mut peer_selection = self.peer_selection.lock().await;
        peer_selection.record_transfer_failure(peer_id, error);
    }

    /// Update peer encryption support
    pub async fn set_peer_encryption_support(&self, peer_id: &str, supported: bool) {
        let mut peer_selection = self.peer_selection.lock().await;
        peer_selection.set_peer_encryption_support(peer_id, supported);
    }

    /// Get all peer metrics for monitoring
    pub async fn get_peer_metrics(&self) -> Vec<PeerMetrics> {
        let peer_selection = self.peer_selection.lock().await;
        peer_selection.get_all_metrics()
    }

    /// Select best peers using a specific strategy
    pub async fn select_peers_with_strategy(
        &self,
        available_peers: &[String],
        count: usize,
        strategy: SelectionStrategy,
        require_encryption: bool,
    ) -> Vec<String> {
        let mut peer_selection = self.peer_selection.lock().await;
        peer_selection.select_peers(available_peers, count, strategy, require_encryption)
    }

    /// Clean up inactive peer metrics
    pub async fn cleanup_inactive_peers(&self, max_age_seconds: u64) {
        let mut peer_selection = self.peer_selection.lock().await;
        peer_selection.cleanup_inactive_peers(max_age_seconds);
    }

    /// Discover and verify available peers for a specific file
    pub async fn discover_peers_for_file(
        &self,
        metadata: &FileMetadata,
    ) -> Result<Vec<String>, String> {
        info!(
            "Starting peer discovery for file: {} with {} seeders",
            metadata.file_hash,
            metadata.seeders.len()
        );

        let mut available_peers = Vec::new();
        let connected_peers = self.connected_peers.lock().await;

        // Check which seeders from metadata are currently connected
        for seeder_id in &metadata.seeders {
            if let Ok(peer_id) = seeder_id.parse::<libp2p::PeerId>() {
                if connected_peers.contains(&peer_id) {
                    info!("Seeder {} is currently connected", seeder_id);
                    available_peers.push(seeder_id.clone());
                } else {
                    info!("Seeder {} is not currently connected", seeder_id);
                    // TODO: Try to connect to this peer
                }
            } else {
                warn!("Invalid peer ID in seeders list: {}", seeder_id);
            }
        }

        // If no seeders are connected, the file is not available for download
        if available_peers.is_empty() {
            info!("No seeders are currently connected - file not available for download");
            // TODO: In the future, we could try to connect to offline seeders
        }

        info!(
            "Peer discovery completed: found {} available peers",
            available_peers.len()
        );
        Ok(available_peers)
    }

    /// Get seeders for a specific file (searches DHT for providers)
    pub async fn get_seeders_for_file(&self, file_hash: &str) -> Vec<String> {
        // Send command to DHT task to query provider records for this file
        let (tx, rx) = oneshot::channel();

        if let Err(e) = self
            .cmd_tx
            .send(DhtCommand::GetProviders {
                file_hash: file_hash.to_string(),
                sender: tx,
            })
            .await
        {
            warn!("Failed to send GetProviders command: {}", e);
            return Vec::new();
        }

        // Wait for response with timeout
        match tokio::time::timeout(Duration::from_secs(5), rx).await {
            Ok(Ok(Ok(providers))) => {
                info!(
                    "Found {} providers for file: {}",
                    providers.len(),
                    file_hash
                );
                providers
            }
            Ok(Ok(Err(e))) => {
                warn!("GetProviders command failed: {}", e);
                // Fallback to connected peers
                let connected = self.connected_peers.lock().await;
                connected.iter().take(3).map(|p| p.to_string()).collect()
            }
            Ok(Err(e)) => {
                warn!("Receiver error: {}", e);
                // Fallback to connected peers
                let connected = self.connected_peers.lock().await;
                connected.iter().take(3).map(|p| p.to_string()).collect()
            }
            Err(_) => {
                warn!("GetProviders command timed out for file: {}", file_hash);
                // Fallback to connected peers
                let connected = self.connected_peers.lock().await;
                connected.iter().take(3).map(|p| p.to_string()).collect()
            }
        }
    }

    /// Shutdown the DHT service
    pub async fn shutdown(&self) -> Result<(), String> {
        let (tx, rx) = oneshot::channel();
        self.cmd_tx
            .send(DhtCommand::Shutdown(tx))
            .await
            .map_err(|e| format!("Failed to send shutdown command: {}", e))?;
        rx.await
            .map_err(|e| format!("Failed to receive shutdown acknowledgment: {}", e))
    }
}

/// Process received Bitswap chunk data and assemble complete files
async fn process_bitswap_chunk(
    query_id: &beetswap::QueryId,
    data: &[u8],
    event_tx: &mpsc::Sender<DhtEvent>,
    received_chunks: &Arc<Mutex<HashMap<String, HashMap<u32, FileChunk>>>>,
    file_transfer_service: &Arc<FileTransferService>,
) {
    // Try to parse the data as a FileChunk
    match serde_json::from_slice::<FileChunk>(data) {
        Ok(chunk) => {
            info!(
                "Received chunk {}/{} for file {} ({} bytes)",
                chunk.chunk_index + 1,
                chunk.total_chunks,
                chunk.file_hash,
                chunk.data.len()
            );

            // Store the chunk
            {
                let mut chunks_map = received_chunks.lock().await;
                let file_chunks = chunks_map
                    .entry(chunk.file_hash.clone())
                    .or_insert_with(HashMap::new);
                file_chunks.insert(chunk.chunk_index, chunk.clone());
            }

            // Check if we have all chunks for this file
            let has_all_chunks = {
                let chunks_map = received_chunks.lock().await;
                if let Some(file_chunks) = chunks_map.get(&chunk.file_hash) {
                    file_chunks.len() == chunk.total_chunks as usize
                } else {
                    false
                }
            };

            if has_all_chunks {
                // Assemble the file from all chunks
                assemble_file_from_chunks(
                    &chunk.file_hash,
                    received_chunks,
                    file_transfer_service,
                    event_tx,
                )
                .await;
            }

            let _ = event_tx
                .send(DhtEvent::BitswapDataReceived {
                    query_id: format!("{:?}", query_id),
                    data: data.to_vec(),
                })
                .await;
        }
        Err(e) => {
            warn!("Failed to parse Bitswap data as FileChunk: {}", e);
            // Emit raw data event for debugging
            let _ = event_tx
                .send(DhtEvent::BitswapDataReceived {
                    query_id: format!("{:?}", query_id),
                    data: data.to_vec(),
                })
                .await;
        }
    }
}

/// Assemble a complete file from received chunks
async fn assemble_file_from_chunks(
    file_hash: &str,
    received_chunks: &Arc<Mutex<HashMap<String, HashMap<u32, FileChunk>>>>,
    file_transfer_service: &Arc<FileTransferService>,
    event_tx: &mpsc::Sender<DhtEvent>,
) {
    // Get all chunks for this file
    let chunks = {
        let mut chunks_map = received_chunks.lock().await;
        chunks_map.remove(file_hash)
    };

    if let Some(mut file_chunks) = chunks {
        // Sort chunks by index
        let mut sorted_chunks: Vec<FileChunk> =
            file_chunks.drain().map(|(_, chunk)| chunk).collect();
        sorted_chunks.sort_by_key(|c| c.chunk_index);

        // Get the count before consuming the vector
        let chunk_count = sorted_chunks.len();

        // Concatenate chunk data
        let mut file_data = Vec::new();
        for chunk in sorted_chunks {
            file_data.extend_from_slice(&chunk.data);
        }

        // Store the assembled file
        let file_name = format!("downloaded_{}", file_hash);
        file_transfer_service.store_file_data(file_hash.to_string(), file_name, file_data);

        info!(
            "Successfully assembled file {} from {} chunks",
            file_hash, chunk_count
        );

        let _ = event_tx
            .send(DhtEvent::FileDownloaded {
                file_hash: file_hash.to_string(),
            })
            .await;
    }
}

fn not_loopback(ip: &Multiaddr) -> bool {
    multiaddr_to_ip(ip).map(|ip| !ip.is_loopback()).unwrap_or(false)
}

fn multiaddr_to_ip(addr: &Multiaddr) -> Option<IpAddr> {
    for comp in addr.iter() {
        match comp {
            Protocol::Ip4(ipv4) => return Some(IpAddr::V4(ipv4)),
            Protocol::Ip6(ipv6) => return Some(IpAddr::V6(ipv6)),
            _ => {}
        }
    }
    None
}

<<<<<<< HEAD
struct ByteBlock(pub Vec<u8>);
=======
pub struct StringBlock(pub String);
>>>>>>> 541f528b

impl Block<64> for ByteBlock {
    fn cid(&self) -> Result<Cid, CidError> {
        let hash = Code::Sha2_256.digest(&self.0);
        Ok(Cid::new_v1(RAW_CODEC, hash))
    }

    fn data(&self) -> &[u8] {
        &self.0
    }
}

pub fn split_into_blocks(bytes: &[u8]) -> Vec<ByteBlock> {
    let mut blocks = Vec::new();
    let mut i = 0usize;
    while i < bytes.len() {
        let end = (i + CHUNK_SIZE).min(bytes.len());
        let slice = &bytes[i..end];
        // Store raw bytes - no conversion needed
        blocks.push(ByteBlock(slice.to_vec()));
        i = end;
    }
    blocks
}

#[cfg(test)]
mod tests {
    use super::*;

    #[tokio::test(flavor = "multi_thread", worker_threads = 2)]
    async fn shutdown_command_stops_dht_service() {
        let service = match DhtService::new(
            0,
            Vec::new(),
            None,
            false,
            false,
            None,
            Vec::new(),
            None,
            None,
        )
        .await
        {
            Ok(service) => service,
            Err(err) => {
                let message = err.to_string();
                let lowered = message.to_ascii_lowercase();
                if lowered.contains("permission denied") || lowered.contains("not permitted") {
                    // skipping shutdown_command_stops_dht_service (likely sandboxed)
                    return;
                }
                panic!("start service: {message}");
            }
        };
        service.run().await;

        service.shutdown().await.expect("shutdown");

        // Subsequent calls should gracefully no-op
        assert_eq!(service.get_peer_count().await, 0);

        let snapshot = service.metrics_snapshot().await;
        assert_eq!(snapshot.peer_count, 0);
        assert_eq!(snapshot.reachability, NatReachabilityState::Unknown);
    }

    #[test]
    fn metrics_snapshot_carries_listen_addrs() {
        let mut metrics = DhtMetrics::default();
        metrics.record_listen_addr(&"/ip4/127.0.0.1/tcp/4001".parse::<Multiaddr>().unwrap());
        metrics.record_listen_addr(&"/ip4/0.0.0.0/tcp/4001".parse::<Multiaddr>().unwrap());
        // Duplicate should be ignored
        metrics.record_listen_addr(&"/ip4/127.0.0.1/tcp/4001".parse::<Multiaddr>().unwrap());

        let snapshot = DhtMetricsSnapshot::from(metrics, 5);
        assert_eq!(snapshot.peer_count, 5);
        assert_eq!(snapshot.listen_addrs.len(), 2);
        assert!(snapshot
            .listen_addrs
            .contains(&"/ip4/127.0.0.1/tcp/4001".to_string()));
        assert!(snapshot
            .listen_addrs
            .contains(&"/ip4/0.0.0.0/tcp/4001".to_string()));
        assert!(snapshot.observed_addrs.is_empty());
        assert!(snapshot.reachability_history.is_empty());
    }

    #[tokio::test]
    async fn identify_push_records_listen_addrs() {
        let metrics = Arc::new(Mutex::new(DhtMetrics::default()));
        let listen_addr: Multiaddr = "/ip4/10.0.0.1/tcp/4001".parse().unwrap();
        let secondary_addr: Multiaddr = "/ip4/192.168.0.1/tcp/4001".parse().unwrap();
        let info = identify::Info {
            public_key: identity::Keypair::generate_ed25519().public(),
            protocol_version: EXPECTED_PROTOCOL_VERSION.to_string(),
            agent_version: "test-agent/1.0.0".to_string(),
            listen_addrs: vec![listen_addr.clone(), secondary_addr.clone()],
            protocols: vec![StreamProtocol::new("/chiral/test/1.0.0")],
            observed_addr: "/ip4/127.0.0.1/tcp/4001".parse().unwrap(),
        };

        record_identify_push_metrics(&metrics, &info);

        {
            let guard = metrics.lock().await;
            assert_eq!(guard.listen_addrs.len(), 2);
            assert!(guard.listen_addrs.contains(&listen_addr.to_string()));
            assert!(guard.listen_addrs.contains(&secondary_addr.to_string()));
        }

        record_identify_push_metrics(&metrics, &info);

        let guard = metrics.lock().await;
        assert_eq!(guard.listen_addrs.len(), 2);
    }
}<|MERGE_RESOLUTION|>--- conflicted
+++ resolved
@@ -2643,11 +2643,7 @@
     None
 }
 
-<<<<<<< HEAD
-struct ByteBlock(pub Vec<u8>);
-=======
 pub struct StringBlock(pub String);
->>>>>>> 541f528b
 
 impl Block<64> for ByteBlock {
     fn cid(&self) -> Result<Cid, CidError> {
