use crate::manager::Sha256Hasher;
use async_std::path::Path;
use async_trait::async_trait;
use ethers::prelude::*;
use blockstore::{
    block::{Block, CidError},
    Blockstore, InMemoryBlockstore, RedbBlockstore,
};
use tokio::task::{spawn_blocking, JoinHandle};

pub use cid::Cid;
use futures::future::{BoxFuture, FutureExt};
use futures::io::{AsyncRead as FAsyncRead, AsyncWrite as FAsyncWrite};
use futures::{AsyncReadExt as _, AsyncWriteExt as _};
use futures_util::StreamExt;
use libp2p::multiaddr::Protocol;
pub use multihash_codetable::{Code, MultihashDigest};
use relay::client::Event as RelayClientEvent;
use rs_merkle::{Hasher, MerkleTree};
use serde::{Deserialize, Serialize};
use sha2::{Digest, Sha256};
use std::collections::{HashMap, HashSet, VecDeque};
use std::net::{IpAddr, Ipv4Addr, SocketAddr};
use std::sync::atomic::{AtomicU64, Ordering};
use std::sync::Arc;
use std::time::{Duration, Instant, SystemTime, UNIX_EPOCH};
use tokio::sync::{mpsc, oneshot, Mutex};
use tokio_util::compat::TokioAsyncReadCompatExt;
use tracing::{debug, error, info, trace, warn};

use crate::peer_selection::{PeerMetrics, PeerSelectionService, SelectionStrategy};
use crate::webrtc_service::{get_webrtc_service, FileChunk};
use std::io::{self};
use tokio_socks::tcp::Socks5Stream;

use std::pin::Pin;
use std::task::{Context, Poll};

// Import the missing types
use crate::file_transfer::FileTransferService;
use crate::manager::ChunkManager;
use std::error::Error;

// Trait alias to abstract over async I/O types used by proxy transport
pub trait AsyncIo: FAsyncRead + FAsyncWrite + Unpin + Send {}
impl<T: FAsyncRead + FAsyncWrite + Unpin + Send> AsyncIo for T {}

use libp2p::core::upgrade::Version;
use libp2p::{
    autonat::v2,
    core::{
        muxing::StreamMuxerBox,
        // FIXED E0432: ListenerEvent is removed, only import what is available.
        transport::{
            choice::OrTransport, Boxed, DialOpts, ListenerId, Transport, TransportError,
            TransportEvent,
        },
    },
    dcutr,
    identify::{self, Event as IdentifyEvent},
    identity,
    kad::{
        self, store::MemoryStore, Behaviour as Kademlia, Config as KademliaConfig,
        Event as KademliaEvent, GetRecordOk, Mode, PutRecordOk, QueryResult, Record,
    },
    mdns::{tokio::Behaviour as Mdns, Event as MdnsEvent},
    noise,
    ping::{self, Behaviour as Ping, Event as PingEvent},
    quic, relay, request_response as rr,
    swarm::{behaviour::toggle, NetworkBehaviour, SwarmEvent},
    tcp, yamux, Multiaddr, PeerId, StreamProtocol, Swarm, SwarmBuilder,
};
use rand::rngs::OsRng;
const EXPECTED_PROTOCOL_VERSION: &str = "/chiral/1.0.0";
const MAX_MULTIHASH_LENGHT: usize = 64;
pub const RAW_CODEC: u64 = 0x55;
/// Heartbeat interval (how often we refresh our provider entry).
const FILE_HEARTBEAT_INTERVAL: Duration = Duration::from_secs(30);
/// File seeder TTL – if no heartbeat lands within this window, drop the entry.
const FILE_HEARTBEAT_TTL: Duration = Duration::from_secs(60);

/// Extracts a set of unique, searchable keywords from a filename.
fn extract_keywords(file_name: &str) -> Vec<String> {
    // 1. Sanitize: remove the file extension and convert to lowercase.
    let name_without_ext = std::path::Path::new(file_name)
        .file_stem()
        .unwrap_or_default()
        .to_str()
        .unwrap_or_default()
        .to_lowercase();

    // 2. Split the name into words based on common non-alphanumeric delimiters.
    let keywords: std::collections::HashSet<String> = name_without_ext
        .split(|c: char| !c.is_alphanumeric())
        // 3. Filter out empty strings and common short words (e.g., "a", "of").
        .filter(|s| !s.is_empty() && s.len() > 2)
        .map(String::from)
        .collect(); // Using a HashSet automatically handles duplicates.

    // 4. Return the unique keywords as a Vec.
    keywords.into_iter().collect()
}

#[derive(Debug, Clone, Serialize, Deserialize)]
#[serde(rename_all = "camelCase")]
pub struct FileMetadata {
    /// The Merkle root of the original file chunks, used as the primary identifier for integrity.
    pub merkle_root: String,
    pub file_name: String,
    pub file_size: u64,
    pub file_data: Vec<u8>, // holds the actual file data
    pub seeders: Vec<String>,
    pub created_at: u64,
    pub mime_type: Option<String>,
    /// Whether the file is encrypted
    pub is_encrypted: bool,
    /// The encryption method used (e.g., "AES-256-GCM")
    pub encryption_method: Option<String>,
    /// Fingerprint of the encryption key for identification.
    /// This is now deprecated in favor of the merkle_root.
    pub key_fingerprint: Option<String>,
    // --- VERSIONING FIELDS ---
    pub version: Option<u32>,
    pub parent_hash: Option<String>,
    /// The root CID(s) for retrieving the file from Bitswap. Usually one.
    pub cids: Option<Vec<Cid>>,
    /// For encrypted files, this contains the encrypted AES key and other info.
    pub encrypted_key_bundle: Option<crate::encryption::EncryptedAesKeyBundle>,
    pub is_root: bool,
}

#[derive(Debug, Clone, Serialize, Deserialize)]
#[serde(rename_all = "camelCase")]
struct SeederHeartbeat {
    peer_id: String,
    expires_at: u64,
    last_heartbeat: u64,
}

#[derive(Debug, Clone)]
struct FileHeartbeatCacheEntry {
    heartbeats: Vec<SeederHeartbeat>,
    metadata: serde_json::Value,
}

fn unix_timestamp() -> u64 {
    SystemTime::now()
        .duration_since(UNIX_EPOCH)
        .unwrap_or_else(|_| Duration::from_secs(0))
        .as_secs()
}

fn prune_heartbeats(mut entries: Vec<SeederHeartbeat>, now: u64) -> Vec<SeederHeartbeat> {
    entries.retain(|hb| hb.expires_at > now);
    entries.sort_by(|a, b| a.peer_id.cmp(&b.peer_id));
    entries
}

fn upsert_heartbeat(entries: &mut Vec<SeederHeartbeat>, peer_id: &str, now: u64) {
    let expires_at = now.saturating_add(FILE_HEARTBEAT_TTL.as_secs());
    if let Some(entry) = entries.iter_mut().find(|hb| hb.peer_id == peer_id) {
        entry.expires_at = expires_at;
        entry.last_heartbeat = now;
    } else {
        entries.push(SeederHeartbeat {
            peer_id: peer_id.to_string(),
            expires_at,
            last_heartbeat: now,
        });
    }
}

fn heartbeats_to_peer_list(entries: &[SeederHeartbeat]) -> Vec<String> {
    entries.iter().map(|hb| hb.peer_id.clone()).collect()
}

#[derive(Debug, Clone, Copy, Serialize, Deserialize, PartialEq, Eq)]
#[serde(rename_all = "snake_case")]
pub enum NatReachabilityState {
    Unknown,
    Public,
    Private,
}

impl Default for NatReachabilityState {
    fn default() -> Self {
        NatReachabilityState::Unknown
    }
}

#[derive(Debug, Clone, Copy, Serialize, Deserialize, PartialEq, Eq)]
#[serde(rename_all = "snake_case")]
pub enum NatConfidence {
    Low,
    Medium,
    High,
}

impl Default for NatConfidence {
    fn default() -> Self {
        NatConfidence::Low
    }
}

#[derive(Debug, Clone, Serialize, Deserialize)]
#[serde(rename_all = "camelCase")]
pub struct NatHistoryItem {
    pub state: NatReachabilityState,
    pub confidence: NatConfidence,
    pub timestamp: u64,
    pub summary: Option<String>,
}

#[derive(Debug, Clone)]
struct ReachabilityRecord {
    state: NatReachabilityState,
    confidence: NatConfidence,
    timestamp: SystemTime,
    summary: Option<String>,
}
/// thread-safe, mutable block store

#[derive(NetworkBehaviour)]
struct DhtBehaviour {
    kademlia: Kademlia<MemoryStore>,
    identify: identify::Behaviour,
    mdns: toggle::Toggle<Mdns>,
    bitswap: beetswap::Behaviour<MAX_MULTIHASH_LENGHT, RedbBlockstore>,
    ping: ping::Behaviour,
    proxy_rr: rr::Behaviour<ProxyCodec>,
    webrtc_signaling_rr: rr::Behaviour<WebRTCSignalingCodec>,
    autonat_client: toggle::Toggle<v2::client::Behaviour>,
    autonat_server: toggle::Toggle<v2::server::Behaviour>,
    relay_client: relay::client::Behaviour,
    relay_server: toggle::Toggle<relay::Behaviour>,
    dcutr: toggle::Toggle<dcutr::Behaviour>,
}
#[derive(Debug)]
pub enum DhtCommand {
    PublishFile {
        metadata: FileMetadata,
        response_tx: oneshot::Sender<FileMetadata>,
    },
    SearchFile(String),
    SearchFileByCid(String),
    DownloadFile(FileMetadata),
    ConnectPeer(String),
    ConnectToPeerById(PeerId),
    DisconnectPeer(PeerId),
    SetPrivacyProxies {
        addresses: Vec<String>,
    },
    GetPeerCount(oneshot::Sender<usize>),
    Echo {
        peer: PeerId,
        payload: Vec<u8>,
        tx: oneshot::Sender<Result<Vec<u8>, String>>,
    },
    Shutdown(oneshot::Sender<()>),
    StopPublish(String),
    HeartbeatFile {
        file_hash: String,
    },
    GetProviders {
        file_hash: String,
        sender: oneshot::Sender<Result<Vec<String>, String>>,
    },
    SendWebRTCOffer {
        peer: PeerId,
        offer_request: WebRTCOfferRequest,
        sender: oneshot::Sender<Result<WebRTCAnswerResponse, String>>,
    },
    SendMessageToPeer {
        target_peer_id: PeerId,
        message: serde_json::Value,
    },
    StoreBlock {
        cid: Cid,
        data: Vec<u8>,
    },
    StoreBlocks {
        blocks: Vec<(Cid, Vec<u8>)>,
        root_cid: Cid,
        metadata: FileMetadata,
    },
}

#[derive(Debug, Clone, Serialize)]
pub enum DhtEvent {
    // PeerDiscovered(String),
    // PeerConnected(String),
    // PeerDisconnected(String),
    PeerDiscovered {
        peer_id: String,
        addresses: Vec<String>,
    },
    PeerConnected {
        peer_id: String,
        address: Option<String>,
    },
    PeerDisconnected {
        peer_id: String,
    },
    FileDiscovered(FileMetadata),
    FileNotFound(String),
    DownloadedFile(FileMetadata),
    FileDownloaded {
        file_hash: String,
    },
    Error(String),
    Info(String),
    Warning(String),
    PublishedFile(FileMetadata),
    ProxyStatus {
        id: String,
        address: String,
        status: String,
        latency_ms: Option<u64>,
        error: Option<String>,
    },
    PeerRtt {
        peer: String,
        rtt_ms: u64,
    },
    EchoReceived {
        from: String,
        utf8: Option<String>,
        bytes: usize,
    },
    NatStatus {
        state: NatReachabilityState,
        confidence: NatConfidence,
        last_error: Option<String>,
        summary: Option<String>,
    },
    BitswapDataReceived {
        query_id: String,
        data: Vec<u8>,
    },
    BitswapError {
        query_id: String,
        error: String,
    },
}

struct RelayState {
    blacklist: HashSet<PeerId>,
}

// ------------ Proxy Manager Structs and Enums ------------
#[derive(Debug, Clone, Copy, PartialEq, Eq)]
pub enum PrivacyMode {
    Off,
    Prefer,
    Strict,
}

impl PrivacyMode {
    pub fn from_str(mode: &str) -> Self {
        match mode.to_lowercase().as_str() {
            "strict" => PrivacyMode::Strict,
            "off" => PrivacyMode::Off,
            "prefer" => PrivacyMode::Prefer,
            _ => PrivacyMode::Prefer,
        }
    }
}

struct ProxyManager {
    targets: std::collections::HashSet<PeerId>,
    capable: std::collections::HashSet<PeerId>,
    online: std::collections::HashSet<PeerId>,
    relay_pending: std::collections::HashSet<PeerId>,
    relay_ready: std::collections::HashSet<PeerId>,
    // Privacy routing state
    privacy_routing_enabled: bool,
    trusted_proxy_nodes: std::collections::HashSet<PeerId>,
    privacy_mode: PrivacyMode,
    manual_trusted: std::collections::HashSet<PeerId>,
}

impl ProxyManager {
    fn set_target(&mut self, id: PeerId) {
        self.targets.insert(id);
    }
    fn clear_target(&mut self, id: &PeerId) {
        self.targets.remove(id);
    }
    fn set_capable(&mut self, id: PeerId) {
        self.capable.insert(id);
    }
    fn set_online(&mut self, id: PeerId) {
        self.online.insert(id);
    }
    fn set_offline(&mut self, id: &PeerId) {
        self.online.remove(id);
    }
    fn remove_all(&mut self, id: &PeerId) {
        self.targets.remove(id);
        self.capable.remove(id);
        self.online.remove(id);
        self.relay_pending.remove(id);
        self.relay_ready.remove(id);
        self.trusted_proxy_nodes.remove(id);
        self.manual_trusted.remove(id);
    }
    fn is_proxy(&self, id: &PeerId) -> bool {
        self.targets.contains(id) || self.capable.contains(id)
    }
    fn mark_relay_pending(&mut self, id: PeerId) -> bool {
        if self.relay_ready.contains(&id) {
            return false;
        }
        self.relay_pending.insert(id)
    }
    fn mark_relay_ready(&mut self, id: PeerId) -> bool {
        self.relay_pending.remove(&id);
        self.relay_ready.insert(id)
    }
    fn has_relay_request(&self, id: &PeerId) -> bool {
        self.relay_pending.contains(id) || self.relay_ready.contains(id)
    }

    // Privacy routing methods
    fn enable_privacy_routing(&mut self, mode: PrivacyMode) {
        self.privacy_routing_enabled = mode != PrivacyMode::Off;
        self.privacy_mode = mode;
        info!(
            "Privacy routing enabled in proxy manager (mode: {:?})",
            mode
        );
    }

    fn disable_privacy_routing(&mut self) {
        self.privacy_routing_enabled = false;
        self.privacy_mode = PrivacyMode::Off;
        info!("Privacy routing disabled in proxy manager");
    }

    fn is_privacy_routing_enabled(&self) -> bool {
        self.privacy_routing_enabled
    }

    fn privacy_mode(&self) -> PrivacyMode {
        self.privacy_mode
    }

    fn add_trusted_proxy_node(&mut self, peer_id: PeerId) {
        self.trusted_proxy_nodes.insert(peer_id);
    }

    fn remove_trusted_proxy_node(&mut self, peer_id: &PeerId) {
        self.trusted_proxy_nodes.remove(peer_id);
        self.manual_trusted.remove(peer_id);
    }

    fn is_trusted_proxy_node(&self, peer_id: &PeerId) -> bool {
        self.trusted_proxy_nodes.contains(peer_id)
    }

    fn get_trusted_proxy_nodes(&self) -> &std::collections::HashSet<PeerId> {
        &self.trusted_proxy_nodes
    }

    fn set_manual_trusted(&mut self, peers: &[PeerId]) {
        for peer in self.manual_trusted.drain() {
            self.trusted_proxy_nodes.remove(&peer);
        }

        for peer in peers {
            self.manual_trusted.insert(peer.clone());
            self.trusted_proxy_nodes.insert(peer.clone());
        }
    }

    fn select_proxy_for_routing(&self, target_peer: &PeerId) -> Option<PeerId> {
        if !self.privacy_routing_enabled {
            return None;
        }

        // Select a trusted proxy node that's online and not the target itself
        self.trusted_proxy_nodes
            .iter()
            .find(|&&proxy_id| {
                proxy_id != *target_peer
                    && self.online.contains(&proxy_id)
                    && self.capable.contains(&proxy_id)
            })
            .cloned()
    }
}

impl Default for ProxyManager {
    fn default() -> Self {
        Self {
            targets: std::collections::HashSet::new(),
            capable: std::collections::HashSet::new(),
            online: std::collections::HashSet::new(),
            relay_pending: std::collections::HashSet::new(),
            relay_ready: std::collections::HashSet::new(),
            privacy_routing_enabled: false,
            trusted_proxy_nodes: std::collections::HashSet::new(),
            privacy_mode: PrivacyMode::Off,
            manual_trusted: std::collections::HashSet::new(),
        }
    }
}

struct PendingEcho {
    peer: PeerId,
    tx: oneshot::Sender<Result<Vec<u8>, String>>,
}

// Runtime type for ProxyManager
type ProxyMgr = Arc<Mutex<ProxyManager>>;

// ----------------------------------------------------------

#[derive(Debug, Clone)]
enum SearchResponse {
    Found(FileMetadata),
    NotFound,
}

#[derive(Debug)]
struct PendingSearch {
    id: u64,
    sender: oneshot::Sender<SearchResponse>,
}

#[derive(Debug)]
struct PendingProviderQuery {
    id: u64,
    sender: oneshot::Sender<Result<Vec<String>, String>>,
}

#[derive(Debug, Clone, Default)]
struct DhtMetrics {
    last_bootstrap: Option<SystemTime>,
    last_success: Option<SystemTime>,
    last_error_at: Option<SystemTime>,
    last_error: Option<String>,
    bootstrap_failures: u64,
    listen_addrs: Vec<String>,
    reachability_state: NatReachabilityState,
    reachability_confidence: NatConfidence,
    last_reachability_change: Option<SystemTime>,
    last_probe_at: Option<SystemTime>,
    last_reachability_error: Option<String>,
    observed_addrs: Vec<String>,
    reachability_history: VecDeque<ReachabilityRecord>,
    success_streak: u32,
    failure_streak: u32,
    autonat_enabled: bool,
    // AutoRelay metrics
    autorelay_enabled: bool,
    active_relay_peer_id: Option<String>,
    relay_reservation_status: Option<String>,
    last_reservation_success: Option<SystemTime>,
    last_reservation_failure: Option<SystemTime>,
    reservation_renewals: u64,
    reservation_evictions: u64,
    // DCUtR metrics
    dcutr_enabled: bool,
    dcutr_hole_punch_attempts: u64,
    dcutr_hole_punch_successes: u64,
    dcutr_hole_punch_failures: u64,
    last_dcutr_success: Option<SystemTime>,
    last_dcutr_failure: Option<SystemTime>,
}

#[derive(Debug, Clone, Serialize)]
#[serde(rename_all = "camelCase")]
pub struct DhtMetricsSnapshot {
    pub peer_count: usize,
    pub last_bootstrap: Option<u64>,
    pub last_peer_event: Option<u64>,
    pub last_error: Option<String>,
    pub last_error_at: Option<u64>,
    pub bootstrap_failures: u64,
    pub listen_addrs: Vec<String>,
    pub relay_listen_addrs: Vec<String>,
    pub reachability: NatReachabilityState,
    pub reachability_confidence: NatConfidence,
    pub last_reachability_change: Option<u64>,
    pub last_probe_at: Option<u64>,
    pub last_reachability_error: Option<String>,
    pub observed_addrs: Vec<String>,
    pub reachability_history: Vec<NatHistoryItem>,
    pub autonat_enabled: bool,
    // AutoRelay metrics
    pub autorelay_enabled: bool,
    pub active_relay_peer_id: Option<String>,
    pub relay_reservation_status: Option<String>,
    pub last_reservation_success: Option<u64>,
    pub last_reservation_failure: Option<u64>,
    pub reservation_renewals: u64,
    pub reservation_evictions: u64,
    // DCUtR metrics
    pub dcutr_enabled: bool,
    pub dcutr_hole_punch_attempts: u64,
    pub dcutr_hole_punch_successes: u64,
    pub dcutr_hole_punch_failures: u64,
    pub last_dcutr_success: Option<u64>,
    pub last_dcutr_failure: Option<u64>,
}

// ------Proxy Protocol Implementation------
#[derive(Clone, Debug, Default)]
struct ProxyCodec;

#[derive(Clone, Debug, Default)]
struct WebRTCSignalingCodec;

#[derive(Debug, Clone)]
struct EchoRequest(pub Vec<u8>);
#[derive(Debug, Clone)]
struct EchoResponse(pub Vec<u8>);

// WebRTC Signaling Protocol
#[derive(Debug, Clone, serde::Serialize, serde::Deserialize)]
pub struct WebRTCOfferRequest {
    pub offer_sdp: String,
    pub file_hash: String,
    pub requester_peer_id: String,
}

#[derive(Debug, Clone, serde::Serialize, serde::Deserialize)]
pub struct WebRTCAnswerResponse {
    pub answer_sdp: String,
}

// 4byte LE length prefix
async fn read_framed<T: FAsyncRead + Unpin + Send>(io: &mut T) -> std::io::Result<Vec<u8>> {
    let mut len_buf = [0u8; 4];
    io.read_exact(&mut len_buf).await?;
    let len = u32::from_le_bytes(len_buf) as usize;
    let mut data = vec![0u8; len];
    io.read_exact(&mut data).await?;
    Ok(data)
}
async fn write_framed<T: FAsyncWrite + Unpin + Send>(
    io: &mut T,
    data: Vec<u8>,
) -> std::io::Result<()> {
    io.write_all(&(data.len() as u32).to_le_bytes()).await?;
    io.write_all(&data).await?;
    io.flush().await
}

#[async_trait::async_trait]
impl rr::Codec for ProxyCodec {
    type Protocol = String;
    type Request = EchoRequest;
    type Response = EchoResponse;

    async fn read_request<T>(
        &mut self,
        _: &Self::Protocol,
        io: &mut T,
    ) -> std::io::Result<Self::Request>
    where
        // CORRECTED: FAsyncRead is now correctly defined via the new imports
        T: FAsyncRead + Unpin + Send,
    {
        Ok(EchoRequest(read_framed(io).await?))
    }
    async fn read_response<T>(
        &mut self,
        _: &Self::Protocol,
        io: &mut T,
    ) -> std::io::Result<Self::Response>
    where
        // CORRECTED: FAsyncRead is now correctly defined via the new imports
        T: FAsyncRead + Unpin + Send,
    {
        Ok(EchoResponse(read_framed(io).await?))
    }
    async fn write_request<T>(
        &mut self,
        _: &Self::Protocol,
        io: &mut T,
        EchoRequest(data): EchoRequest,
    ) -> std::io::Result<()>
    where
        // CORRECTED: FAsyncWrite is now correctly defined via the new imports
        T: FAsyncWrite + Unpin + Send,
    {
        write_framed(io, data).await
    }
    async fn write_response<T>(
        &mut self,
        _: &Self::Protocol,
        io: &mut T,
        EchoResponse(data): EchoResponse,
    ) -> std::io::Result<()>
    where
        // CORRECTED: FAsyncWrite is now correctly defined via the new imports
        T: FAsyncWrite + Unpin + Send,
    {
        write_framed(io, data).await
    }
}

// ------WebRTC Signaling Protocol Implementation------
#[async_trait::async_trait]
impl rr::Codec for WebRTCSignalingCodec {
    type Protocol = String;
    type Request = WebRTCOfferRequest;
    type Response = WebRTCAnswerResponse;

    async fn read_request<T>(
        &mut self,
        _: &Self::Protocol,
        io: &mut T,
    ) -> std::io::Result<Self::Request>
    where
        T: FAsyncRead + Unpin + Send,
    {
        let data = read_framed(io).await?;
        let request: WebRTCOfferRequest = serde_json::from_slice(&data)
            .map_err(|e| std::io::Error::new(std::io::ErrorKind::InvalidData, e))?;
        Ok(request)
    }
    async fn read_response<T>(
        &mut self,
        _: &Self::Protocol,
        io: &mut T,
    ) -> std::io::Result<Self::Response>
    where
        T: FAsyncRead + Unpin + Send,
    {
        let data = read_framed(io).await?;
        let response: WebRTCAnswerResponse = serde_json::from_slice(&data)
            .map_err(|e| std::io::Error::new(std::io::ErrorKind::InvalidData, e))?;
        Ok(response)
    }
    async fn write_request<T>(
        &mut self,
        _: &Self::Protocol,
        io: &mut T,
        request: WebRTCOfferRequest,
    ) -> std::io::Result<()>
    where
        T: FAsyncWrite + Unpin + Send,
    {
        let data = serde_json::to_vec(&request)
            .map_err(|e| std::io::Error::new(std::io::ErrorKind::InvalidData, e))?;
        write_framed(io, data).await
    }
    async fn write_response<T>(
        &mut self,
        _: &Self::Protocol,
        io: &mut T,
        response: WebRTCAnswerResponse,
    ) -> std::io::Result<()>
    where
        T: FAsyncWrite + Unpin + Send,
    {
        let data = serde_json::to_vec(&response)
            .map_err(|e| std::io::Error::new(std::io::ErrorKind::InvalidData, e))?;
        write_framed(io, data).await
    }
}
#[derive(Clone)]
struct Socks5Transport {
    proxy: SocketAddr,
}

#[async_trait]
impl Transport for Socks5Transport {
    type Output = Box<dyn AsyncIo>;
    type Error = io::Error;
    type ListenerUpgrade = futures::future::Pending<Result<Self::Output, Self::Error>>;
    // FIXED E0412: Use imported BoxFuture
    type Dial = BoxFuture<'static, Result<Self::Output, Self::Error>>;

    // FIXED E0050, E0046: Corrected implementation
    fn listen_on(
        &mut self,
        _id: ListenerId,
        _addr: libp2p::Multiaddr,
    ) -> Result<(), TransportError<Self::Error>> {
        Err(TransportError::Other(io::Error::new(
            io::ErrorKind::Other,
            "SOCKS5 transport does not support listening",
        )))
    }

    fn remove_listener(&mut self, _id: ListenerId) -> bool {
        false
    }

    fn poll(
        self: Pin<&mut Self>,
        _cx: &mut Context<'_>,
    ) -> Poll<TransportEvent<Self::ListenerUpgrade, Self::Error>> {
        Poll::Pending
    }

    fn dial(
        &mut self,
        addr: libp2p::Multiaddr,
        _opts: DialOpts,
    ) -> Result<Self::Dial, TransportError<Self::Error>> {
        let proxy = self.proxy;

        // Convert Multiaddr to string for SOCKS5 connection
        let target = match addr_to_socket_addr(&addr) {
            Some(socket_addr) => socket_addr.to_string(),
            None => {
                return Err(TransportError::Other(io::Error::new(
                    io::ErrorKind::InvalidInput,
                    "Invalid address for SOCKS5",
                )))
            }
        };

        Ok(async move {
            let stream = Socks5Stream::connect(proxy, target)
                .await
                .map_err(|e| io::Error::new(io::ErrorKind::Other, e.to_string()))?;

            // CORRECT: Convert tokio stream to futures stream via .compat().
            let compat = stream.compat();
            // The compat stream correctly implements FAsyncRead/FAsyncWrite required by AsyncIo.
            Ok(Box::new(compat) as Box<dyn AsyncIo>)
        }
        .boxed())
    }
}

// Helper function to convert Multiaddr to SocketAddr
fn addr_to_socket_addr(addr: &libp2p::Multiaddr) -> Option<SocketAddr> {
    use libp2p::multiaddr::Protocol;

    let mut iter = addr.iter();
    match (iter.next(), iter.next()) {
        (Some(Protocol::Ip4(ip)), Some(Protocol::Tcp(port))) => {
            Some(SocketAddr::new(ip.into(), port))
        }
        (Some(Protocol::Ip6(ip)), Some(Protocol::Tcp(port))) => {
            Some(SocketAddr::new(ip.into(), port))
        }
        _ => None,
    }
}

pub fn build_relay_listen_addr(base: &Multiaddr) -> Option<Multiaddr> {
    let mut out = base.clone();
    let has_p2p = out.iter().any(|p| matches!(p, Protocol::P2p(_)));
    if !has_p2p {
        return None;
    }
    out.push(Protocol::P2pCircuit);
    Some(out)
}

fn is_relay_candidate(peer_id: &PeerId, relay_candidates: &HashSet<String>) -> bool {
    if relay_candidates.is_empty() {
        return false;
    }

    let peer_str = peer_id.to_string();
    relay_candidates.iter().any(|candidate| {
        // Check if the candidate multiaddr contains this peer ID
        candidate.contains(&peer_str)
    })
}

fn peer_id_from_multiaddr_str(s: &str) -> Option<PeerId> {
    if let Ok(ma) = s.parse::<Multiaddr>() {
        let mut last_p2p: Option<PeerId> = None;
        for p in ma.iter() {
            if let Protocol::P2p(mh) = p {
                if let Ok(pid) = PeerId::from_multihash(mh.into()) {
                    last_p2p = Some(pid);
                }
            }
        }
        return last_p2p;
    }

    if let Ok(pid) = s.parse::<PeerId>() {
        return Some(pid);
    }
    None
}

fn should_try_relay(
    pid: &PeerId,
    relay_candidates: &HashSet<String>,
    blacklist: &HashSet<PeerId>,
    cooldown: &HashMap<PeerId, Instant>,
) -> bool {
    // 1) Check if the peer ID is in the preferred/bootstrap candidates
    if relay_candidates.is_empty() {
        return false;
    }
    let peer_str = pid.to_string();
    let in_candidates = relay_candidates.iter().any(|cand| cand.contains(&peer_str));
    if !in_candidates {
        return false;
    }
    // 2) Check permanent blacklist
    if blacklist.contains(pid) {
        tracing::debug!("skip blacklisted relay candidate {}", pid);
        return false;
    }
    // 3) Check cooldown
    if let Some(until) = cooldown.get(pid) {
        if Instant::now() < *until {
            tracing::debug!("skip cooldown relay candidate {} until {:?}", pid, until);
            return false;
        }
    }
    true
}

/// candidates(HashSet<String>) → (PeerId, Multiaddr)
fn filter_relay_candidates(
    relay_candidates: &HashSet<String>,
    blacklist: &HashSet<PeerId>,
    cooldown: &HashMap<PeerId, Instant>,
) -> Vec<(PeerId, Multiaddr)> {
    let now = Instant::now();
    let mut out = Vec::new();
    for cand in relay_candidates {
        if let Ok(ma) = cand.parse::<Multiaddr>() {
            // PeerId extraction
            let mut pid_opt: Option<PeerId> = None;
            for p in ma.iter() {
                if let Protocol::P2p(mh) = p {
                    if let Ok(pid) = PeerId::from_multihash(mh.into()) {
                        pid_opt = Some(pid);
                    }
                }
            }
            if let Some(pid) = pid_opt {
                if !blacklist.contains(&pid) {
                    if let Some(until) = cooldown.get(&pid) {
                        if Instant::now() < *until {
                            tracing::debug!(
                                "skip cooldown relay candidate {} until {:?}",
                                pid,
                                until
                            );
                            continue;
                        }
                    }
                    out.push((pid, ma.clone()));
                } else {
                    tracing::debug!("skip blacklisted relay candidate {}", pid);
                }
            }
        }
    }
    out
}

fn extract_relay_peer(address: &Multiaddr) -> Option<PeerId> {
    use libp2p::multiaddr::Protocol;

    let mut last_p2p: Option<PeerId> = None;
    for protocol in address.iter() {
        match protocol {
            Protocol::P2p(peer_id) => {
                last_p2p = Some(peer_id.clone());
            }
            Protocol::P2pCircuit => {
                return last_p2p.clone();
            }
            _ => {}
        }
    }
    None
}

enum RelayTransportOutput {
    Relay(relay::client::Connection),
    Direct(Box<dyn AsyncIo>),
}

impl FAsyncRead for RelayTransportOutput {
    fn poll_read(
        self: Pin<&mut Self>,
        cx: &mut Context<'_>,
        buf: &mut [u8],
    ) -> Poll<Result<usize, std::io::Error>> {
        // SAFETY: We never move the inner value after pinning, so projecting via
        // `get_unchecked_mut` and re-pinning each variant is sound.
        unsafe {
            match self.get_unchecked_mut() {
                RelayTransportOutput::Relay(conn) => Pin::new_unchecked(conn).poll_read(cx, buf),
                RelayTransportOutput::Direct(stream) => {
                    Pin::new_unchecked(stream.as_mut()).poll_read(cx, buf)
                }
            }
        }
    }
}

impl FAsyncWrite for RelayTransportOutput {
    fn poll_write(
        self: Pin<&mut Self>,
        cx: &mut Context<'_>,
        buf: &[u8],
    ) -> Poll<Result<usize, std::io::Error>> {
        unsafe {
            match self.get_unchecked_mut() {
                RelayTransportOutput::Relay(conn) => Pin::new_unchecked(conn).poll_write(cx, buf),
                RelayTransportOutput::Direct(stream) => {
                    Pin::new_unchecked(stream.as_mut()).poll_write(cx, buf)
                }
            }
        }
    }

    fn poll_flush(self: Pin<&mut Self>, cx: &mut Context<'_>) -> Poll<Result<(), std::io::Error>> {
        // SAFETY: See comment in `poll_read`; variants remain pinned in place.
        unsafe {
            match self.get_unchecked_mut() {
                RelayTransportOutput::Relay(conn) => Pin::new_unchecked(conn).poll_flush(cx),
                RelayTransportOutput::Direct(stream) => {
                    Pin::new_unchecked(stream.as_mut()).poll_flush(cx)
                }
            }
        }
    }

    fn poll_close(self: Pin<&mut Self>, cx: &mut Context<'_>) -> Poll<Result<(), std::io::Error>> {
        // SAFETY: See comment in `poll_read`; variants remain pinned in place.
        unsafe {
            match self.get_unchecked_mut() {
                RelayTransportOutput::Relay(conn) => Pin::new_unchecked(conn).poll_close(cx),
                RelayTransportOutput::Direct(stream) => {
                    Pin::new_unchecked(stream.as_mut()).poll_close(cx)
                }
            }
        }
    }
}

impl DhtMetricsSnapshot {
    fn from(metrics: DhtMetrics, peer_count: usize) -> Self {
        fn to_secs(ts: SystemTime) -> Option<u64> {
            ts.duration_since(UNIX_EPOCH).ok().map(|d| d.as_secs())
        }

        let DhtMetrics {
            last_bootstrap,
            last_success,
            last_error_at,
            last_error,
            bootstrap_failures,
            listen_addrs,
            reachability_state,
            reachability_confidence,
            last_reachability_change,
            last_probe_at,
            last_reachability_error,
            observed_addrs,
            reachability_history,
            autonat_enabled,
            // AutoRelay metrics
            autorelay_enabled,
            active_relay_peer_id,
            relay_reservation_status,
            last_reservation_success,
            last_reservation_failure,
            reservation_renewals,
            reservation_evictions,
            // DCUtR metrics
            dcutr_enabled,
            dcutr_hole_punch_attempts,
            dcutr_hole_punch_successes,
            dcutr_hole_punch_failures,
            last_dcutr_success,
            last_dcutr_failure,
            ..
        } = metrics;

        // Derive relay listen addresses (those that include p2p-circuit)
        let relay_listen_addrs: Vec<String> = listen_addrs
            .iter()
            .filter(|a| a.contains("p2p-circuit"))
            .cloned()
            .collect();

        let history: Vec<NatHistoryItem> = reachability_history
            .into_iter()
            .map(|record| NatHistoryItem {
                state: record.state,
                confidence: record.confidence,
                timestamp: record
                    .timestamp
                    .duration_since(UNIX_EPOCH)
                    .ok()
                    .map(|d| d.as_secs())
                    .unwrap_or_default(),
                summary: record.summary,
            })
            .collect();

        DhtMetricsSnapshot {
            peer_count,
            last_bootstrap: last_bootstrap.and_then(to_secs),
            last_peer_event: last_success.and_then(to_secs),
            last_error,
            last_error_at: last_error_at.and_then(to_secs),
            bootstrap_failures,
            listen_addrs,
            relay_listen_addrs,
            reachability: reachability_state,
            reachability_confidence,
            last_reachability_change: last_reachability_change.and_then(to_secs),
            last_probe_at: last_probe_at.and_then(to_secs),
            last_reachability_error,
            observed_addrs,
            reachability_history: history,
            autonat_enabled,
            // AutoRelay metrics
            autorelay_enabled,
            active_relay_peer_id,
            relay_reservation_status,
            last_reservation_success: last_reservation_success.and_then(to_secs),
            last_reservation_failure: last_reservation_failure.and_then(to_secs),
            reservation_renewals,
            reservation_evictions,
            // DCUtR metrics
            dcutr_enabled,
            dcutr_hole_punch_attempts,
            dcutr_hole_punch_successes,
            dcutr_hole_punch_failures,
            last_dcutr_success: last_dcutr_success.and_then(to_secs),
            last_dcutr_failure: last_dcutr_failure.and_then(to_secs),
        }
    }
}

impl DhtMetrics {
    fn record_listen_addr(&mut self, addr: &Multiaddr) {
        let addr_str = addr.to_string();
        if !self
            .listen_addrs
            .iter()
            .any(|existing| existing == &addr_str)
        {
            self.listen_addrs.push(addr_str);
        }
    }

    fn record_observed_addr(&mut self, addr: &Multiaddr) {
        let addr_str = addr.to_string();
        if self
            .observed_addrs
            .iter()
            .any(|existing| existing == &addr_str)
        {
            return;
        }
        self.observed_addrs.push(addr_str);
        if self.observed_addrs.len() > 8 {
            self.observed_addrs.remove(0);
        }
    }

    fn remove_observed_addr(&mut self, addr: &Multiaddr) {
        let addr_str = addr.to_string();
        self.observed_addrs.retain(|existing| existing != &addr_str);
    }

    fn confidence_from_streak(&self, streak: u32) -> NatConfidence {
        match streak {
            0 | 1 => NatConfidence::Low,
            2 | 3 => NatConfidence::Medium,
            _ => NatConfidence::High,
        }
    }

    fn push_history(&mut self, record: ReachabilityRecord) {
        self.reachability_history.push_front(record);
        if self.reachability_history.len() > 10 {
            self.reachability_history.pop_back();
        }
    }

    fn update_reachability(&mut self, state: NatReachabilityState, summary: Option<String>) {
        let now = SystemTime::now();
        self.last_probe_at = Some(now);

        match state {
            NatReachabilityState::Public => {
                self.success_streak = self.success_streak.saturating_add(1);
                self.failure_streak = 0;
                self.last_reachability_error = None;
                self.reachability_confidence = self.confidence_from_streak(self.success_streak);
            }
            NatReachabilityState::Private => {
                self.failure_streak = self.failure_streak.saturating_add(1);
                self.success_streak = 0;
                if let Some(ref s) = summary {
                    self.last_reachability_error = Some(s.clone());
                }
                self.reachability_confidence = self.confidence_from_streak(self.failure_streak);
            }
            NatReachabilityState::Unknown => {
                self.success_streak = 0;
                self.failure_streak = 0;
                self.reachability_confidence = NatConfidence::Low;
                self.last_reachability_error = summary.clone();
            }
        }

        let state_changed = self.reachability_state != state;
        self.reachability_state = state;

        if state_changed {
            self.last_reachability_change = Some(now);
        }

        if state_changed || summary.is_some() {
            self.push_history(ReachabilityRecord {
                state,
                confidence: self.reachability_confidence,
                timestamp: now,
                summary,
            });
        }
    }

    fn note_probe_failure(&mut self, error: String) {
        self.last_reachability_error = Some(error);
    }
}

async fn notify_pending_searches(
    pending: &Arc<Mutex<HashMap<String, Vec<PendingSearch>>>>,
    key: &str,
    response: SearchResponse,
) {
    let waiters = {
        let mut pending = pending.lock().await;
        pending.remove(key)
    };

    if let Some(waiters) = waiters {
        for waiter in waiters {
            let _ = waiter.sender.send(response.clone());
        }
    }
}

async fn run_dht_node(
    mut swarm: Swarm<DhtBehaviour>,
    peer_id: PeerId,
    mut cmd_rx: mpsc::Receiver<DhtCommand>,
    event_tx: mpsc::Sender<DhtEvent>,
    connected_peers: Arc<Mutex<HashSet<PeerId>>>,
    metrics: Arc<Mutex<DhtMetrics>>,
    pending_echo: Arc<Mutex<HashMap<rr::OutboundRequestId, PendingEcho>>>,
    pending_searches: Arc<Mutex<HashMap<String, Vec<PendingSearch>>>>,
    proxy_mgr: ProxyMgr,
    peer_selection: Arc<Mutex<PeerSelectionService>>,
    received_chunks: Arc<Mutex<HashMap<String, HashMap<u32, FileChunk>>>>,
    file_transfer_service: Option<Arc<FileTransferService>>,
    chunk_manager: Option<Arc<ChunkManager>>,
    pending_webrtc_offers: Arc<
        Mutex<
            HashMap<rr::OutboundRequestId, oneshot::Sender<Result<WebRTCAnswerResponse, String>>>,
        >,
    >,
    pending_provider_queries: Arc<Mutex<HashMap<String, PendingProviderQuery>>>,
    root_query_mapping: Arc<Mutex<HashMap<beetswap::QueryId, FileMetadata>>>,
    active_downloads: Arc<Mutex<HashMap<String, ActiveDownload>>>,
    get_providers_queries: Arc<Mutex<HashMap<kad::QueryId, (String, std::time::Instant)>>>,
<<<<<<< HEAD
    seeder_heartbeats_cache: Arc<Mutex<HashMap<String, FileHeartbeatCacheEntry>>>,
    pending_heartbeat_updates: Arc<Mutex<HashSet<String>>>,
    pending_keyword_indexes: Arc<Mutex<HashMap<kad::QueryId, PendingKeywordIndex>>>,
=======
>>>>>>> ef30e801
    is_bootstrap: bool,
    enable_autorelay: bool,
    relay_candidates: HashSet<String>,
    chunk_size: usize,
    bootstrap_peer_ids: HashSet<PeerId>,
) {
    let mut dht_maintenance_interval = tokio::time::interval(Duration::from_secs(30 * 60));
    dht_maintenance_interval.tick().await;
     // fast heartbeat-driven updater: run at FILE_HEARTBEAT_INTERVAL to keep provider records fresh
   let mut heartbeat_maintenance_interval = tokio::time::interval(FILE_HEARTBEAT_INTERVAL);
   heartbeat_maintenance_interval.tick().await;
    // Periodic bootstrap interval

    /// Creates a proper circuit relay address for connecting through a relay peer
    /// Returns a properly formatted Multiaddr for circuit relay connections
    fn create_circuit_relay_address(
        relay_peer_id: &PeerId,
        target_peer_id: &PeerId,
    ) -> Result<Multiaddr, String> {
        // For Circuit Relay v2, the address format is typically:
        // /p2p/{relay_peer_id}/p2p-circuit
        // The target peer is specified in the relay reservation/request

        let relay_addr = Multiaddr::empty()
            .with(Protocol::P2p(*relay_peer_id))
            .with(Protocol::P2pCircuit);

        // Validate the constructed address
        if relay_addr.to_string().contains(&relay_peer_id.to_string()) {
            info!("Created circuit relay address: {}", relay_addr);
            Ok(relay_addr)
        } else {
            Err(format!(
                "Failed to create valid circuit relay address for relay {}",
                relay_peer_id
            ))
        }
    }

    /// Enhanced circuit relay address creation with multiple fallback strategies
    fn create_circuit_relay_address_robust(
        relay_peer_id: &PeerId,
        target_peer_id: &PeerId,
    ) -> Multiaddr {
        // Strategy 1: Standard Circuit Relay v2 address
        match create_circuit_relay_address(relay_peer_id, target_peer_id) {
            Ok(addr) => return addr,
            Err(e) => {
                warn!("Standard relay address creation failed: {}", e);
            }
        }

        // Strategy 2: Try with relay port specification (if available)
        // Some relay implementations may require explicit port specification
        let relay_with_port = Multiaddr::empty()
            .with(Protocol::P2p(*relay_peer_id))
            .with(Protocol::Tcp(4001)) // Default libp2p port
            .with(Protocol::P2pCircuit);

        if relay_with_port
            .to_string()
            .contains(&relay_peer_id.to_string())
        {
            info!(
                "Created circuit relay address with port: {}",
                relay_with_port
            );
            return relay_with_port;
        }

        // Strategy 3: Fallback to basic circuit address
        warn!("Using basic fallback circuit relay address construction");
        Multiaddr::empty()
            .with(Protocol::P2p(*relay_peer_id))
            .with(Protocol::P2pCircuit)
    }

    let mut shutdown_ack: Option<oneshot::Sender<()>> = None;
    let mut ping_failures: HashMap<PeerId, u8> = HashMap::new();
    let mut relay_blacklist: HashSet<PeerId> = HashSet::new();
    let mut relay_cooldown: HashMap<PeerId, Instant> = HashMap::new();
    let mut last_tried_relay: Option<PeerId> = None;

    let mut queries: HashMap<beetswap::QueryId, u32> = HashMap::new();
    let mut downloaded_chunks: HashMap<usize, Vec<u8>> = HashMap::new();
    let mut current_metadata: Option<FileMetadata> = None;

    #[derive(Debug, Clone, Copy)]
    enum RelayErrClass {
        Permanent,
        Transient,
    }

    fn classify_err_str(s: &str) -> RelayErrClass {
        if s.contains("Reservation(Unsupported)") || s.contains("Denied") {
            RelayErrClass::Permanent
        } else {
            RelayErrClass::Transient
        }
    }

    fn parse_peer_id_from_ma(ma: &Multiaddr) -> Option<PeerId> {
        use libp2p::multiaddr::Protocol;
        let mut out = None;
        for p in ma.iter() {
            if let Protocol::P2p(mh) = p {
                if let Ok(pid) = PeerId::from_multihash(mh.into()) {
                    out = Some(pid);
                }
            }
        }
        out
    }

    let mut filtered_relays: Vec<(PeerId, Multiaddr)> = Vec::new();
    for cand in &relay_candidates {
        if let Ok(base) = cand.parse::<Multiaddr>() {
            if let Some(pid) = parse_peer_id_from_ma(&base) {
                if relay_blacklist.contains(&pid) {
                    tracing::debug!("skip blacklisted relay candidate {}", pid);
                    continue;
                }
                if let Some(until) = relay_cooldown.get(&pid) {
                    if Instant::now() < *until {
                        tracing::debug!("skip cooldown relay candidate {} until {:?}", pid, until);
                        continue;
                    }
                }
                filtered_relays.push((pid, base));
            }
        }
    }

    if filtered_relays.is_empty() {
        tracing::warn!("No usable relay candidates after blacklist/cooldown filtering");
    } else {
        tracing::info!("Using {} filtered relay candidates", filtered_relays.len());
        for (i, (pid, addr)) in filtered_relays.iter().take(5).enumerate() {
            tracing::info!("   Filtered {}: {} via {}", i + 1, pid, addr);
        }
    }

    for (pid, mut base_addr) in filtered_relays {
        use libp2p::multiaddr::Protocol;
        last_tried_relay = Some(pid);
        base_addr.push(Protocol::P2pCircuit);
        tracing::info!("📡 Attempting to listen via relay {} at {}", pid, base_addr);
        if let Err(e) = swarm.listen_on(base_addr.clone()) {
            tracing::warn!("listen_on via relay {} failed: {}", pid, e);
            // Temporary failure: 10min cooldown
            relay_cooldown.insert(pid, Instant::now() + Duration::from_secs(600));
        }
    }

    // First attempt: filter candidates + try listen_on /p2p-circuit
    let filtered_relays =
        filter_relay_candidates(&relay_candidates, &relay_blacklist, &relay_cooldown);
    if filtered_relays.is_empty() {
        tracing::warn!("No usable relay candidates after blacklist/cooldown filtering");
    } else {
        tracing::info!("Using {} filtered relay candidates", filtered_relays.len());
        for (i, (pid, addr)) in filtered_relays.iter().take(5).enumerate() {
            tracing::info!("   Filtered {}: {} via {}", i + 1, pid, addr);
        }
        for (pid, mut base_addr) in filtered_relays {
            last_tried_relay = Some(pid);
            base_addr.push(Protocol::P2pCircuit);
            tracing::info!("📡 Attempting to listen via relay {} at {}", pid, base_addr);
            if let Err(e) = swarm.listen_on(base_addr.clone()) {
                tracing::warn!("listen_on via relay {} failed: {}", pid, e);
                // Temporary failure: 10min cooldown
                relay_cooldown.insert(pid, Instant::now() + Duration::from_secs(600));
            }
        }
    }

    'outer: loop {
        tokio::select! {
            // periodic maintenance tick - prune expired seeder heartbeats and update DHT
            // Fast heartbeat tick — refresh DHT records for files this node is actively seeding
            _ = heartbeat_maintenance_interval.tick() => {
                let now = unix_timestamp();
                let my_id = peer_id.to_string();
                let mut updated_records: Vec<(String, Vec<u8>)> = Vec::new();

                {
                    let mut cache = seeder_heartbeats_cache.lock().await;
                    for (file_hash, entry) in cache.iter_mut() {
                        // Prune expired entries first
                        entry.heartbeats = prune_heartbeats(entry.heartbeats.clone(), now);

                        // Only refresh records if this node is listed as a seeder
                        if entry.heartbeats.iter().any(|hb| hb.peer_id == my_id) {
                            // ensure our own heartbeat is up-to-date in cache
                            for hb in entry.heartbeats.iter_mut() {
                                if hb.peer_id == my_id {
                                    hb.last_heartbeat = now;
                                    hb.expires_at = now.saturating_add(FILE_HEARTBEAT_TTL.as_secs());
                                }
                            }

                            // update metadata fields
                            let seeder_strings = heartbeats_to_peer_list(&entry.heartbeats);
                            entry.metadata["seeders"] = serde_json::Value::Array(
                                seeder_strings
                                    .iter()
                                    .cloned()
                                    .map(serde_json::Value::String)
                                    .collect(),
                            );
                            entry.metadata["seederHeartbeats"] =
                                serde_json::to_value(&entry.heartbeats)
                                    .unwrap_or_else(|_| serde_json::Value::Array(vec![]));

                            if let Ok(bytes) = serde_json::to_vec(&entry.metadata) {
                                updated_records.push((file_hash.clone(), bytes));
                            }
                        }
                    }
                } // release cache lock

                // Perform DHT updates for seeder heartbeats (non-blocking best-effort)
                        // Push updated records to Kademlia for each updated file
                        for (file_hash, bytes) in updated_records {
                            let key = kad::RecordKey::new(&file_hash.as_bytes());
                            let record = Record {
                                key: key.clone(),
                                value: bytes.clone(),
                                publisher: Some(peer_id.clone()),
                                expires: None,
                            };
                            if let Err(e) =
                                swarm.behaviour_mut().kademlia.put_record(record, kad::Quorum::One)
                            {
                                warn!("Failed to refresh DHT record after disconnect for {}: {}", file_hash, e);
                            } else {
                                debug!("Refreshed DHT record for {} after peer {} disconnected", file_hash, peer_id);
                            }

                            // notify UI with updated metadata so frontend refreshes immediately
                            if let Ok(json_val) = serde_json::from_slice::<serde_json::Value>(&bytes) {
                                if let (Some(merkle_root), Some(file_name), Some(file_size), Some(created_at)) = (
                                    json_val.get("merkle_root").and_then(|v| v.as_str()),
                                    json_val.get("file_name").and_then(|v| v.as_str()),
                                    json_val.get("file_size").and_then(|v| v.as_u64()),
                                    json_val.get("created_at").and_then(|v| v.as_u64()),
                                ) {
                                    let seeders = json_val
                                        .get("seeders")
                                        .and_then(|v| v.as_array())
                                        .map(|arr| arr.iter().filter_map(|x| x.as_str().map(|s| s.to_string())).collect())
                                        .unwrap_or_default();

                                    let metadata = FileMetadata {
                                        merkle_root: merkle_root.to_string(),
                                        file_name: file_name.to_string(),
                                        file_size,
                                        file_data: Vec::new(),
                                        seeders,
                                        created_at,
                                        mime_type: json_val.get("mime_type").and_then(|v| v.as_str()).map(|s| s.to_string()),
                                        is_encrypted: json_val.get("is_encrypted").and_then(|v| v.as_bool()).unwrap_or(false),
                                        encryption_method: json_val.get("encryption_method").and_then(|v| v.as_str()).map(|s| s.to_string()),
                                        key_fingerprint: json_val.get("key_fingerprint").and_then(|v| v.as_str()).map(|s| s.to_string()),
                                        version: json_val.get("version").and_then(|v| v.as_u64()).map(|u| u as u32),
                                        parent_hash: json_val.get("parent_hash").and_then(|v| v.as_str()).map(|s| s.to_string()),
                                        cids: json_val.get("cids").and_then(|v| serde_json::from_value::<Option<Vec<Cid>>>(v.clone()).ok()).unwrap_or(None),
                                        encrypted_key_bundle: json_val.get("encryptedKeyBundle").and_then(|v| serde_json::from_value::<Option<crate::encryption::EncryptedAesKeyBundle>>(v.clone()).ok()).unwrap_or(None),
                                        is_root: json_val.get("is_root").and_then(|v| v.as_bool()).unwrap_or(true),
                                    };
                                    let _ = event_tx.send(DhtEvent::FileDiscovered(metadata)).await;
                                }
                            }
                        }
            }
        
            cmd = cmd_rx.recv() => {
                match cmd {
                    Some(DhtCommand::Shutdown(ack)) => {
                        info!("Received shutdown signal for DHT node");
                        shutdown_ack = Some(ack);
                        break 'outer;
                    }
                    Some(DhtCommand::PublishFile { mut metadata, response_tx }) => {
                        // If file_data is NOT empty (non-encrypted files or inline data),
                        // create blocks, generate a Merkle root, and a root CID.
                        if !metadata.file_data.is_empty() {
                            let blocks = split_into_blocks(&metadata.file_data, chunk_size);
                            let mut block_cids = Vec::new();
                            let mut original_chunk_hashes: Vec<[u8; 32]> = Vec::new();

                            for (idx, block) in blocks.iter().enumerate() {
                                let cid = match block.cid() {
                                    Ok(c) => c,
                                    Err(e) => {
                                        error!("failed to get cid for block: {}", e);
                                        let _ = event_tx.send(DhtEvent::Error(format!("failed to get cid for block: {}", e))).await;
                                        return;
                                    }
                                };
                                // Also hash the original data for the Merkle root
                                original_chunk_hashes.push(Sha256Hasher::hash(block.data()));

                                println!("block {} size={} cid={}", idx, block.data().len(), cid);

                                match swarm.behaviour_mut().bitswap.insert_block::<MAX_MULTIHASH_LENGHT>(cid.clone(), block.data().to_vec()){
                                    Ok(_) => {},
                                    Err(e) => {
                                        error!("failed to store block {}: {}", cid, e);
                                        let _ = event_tx.send(DhtEvent::Error(format!("failed to store block {}: {}", cid, e))).await;
                                        return;
                                    }
                                };
                                block_cids.push(cid);
                            }

                            // Build the Merkle tree from original chunk hashes
                            let merkle_tree = MerkleTree::<Sha256Hasher>::from_leaves(&original_chunk_hashes);
                            let merkle_root = merkle_tree.root().ok_or("Failed to compute Merkle root").unwrap();

                            // Create root block containing just the CIDs
                            let root_block_data = match serde_json::to_vec(&block_cids) {
                                Ok(data) => data,
                                Err(e) => {
                                    eprintln!("Failed to serialize CIDs: {}", e);
                                    return;
                                }
                            };

                            // Store root block in Bitswap
                            let root_cid = Cid::new_v1(RAW_CODEC, Code::Sha2_256.digest(&root_block_data));
                            match swarm.behaviour_mut().bitswap.insert_block::<MAX_MULTIHASH_LENGHT>(root_cid.clone(), root_block_data) {
                                Ok(_) => {},
                                Err(e) => {
                                    error!("failed to store root block: {}", e);
                                    let _ = event_tx.send(DhtEvent::Error(format!("failed to store root block: {}", e))).await;
                                    return;
                                }
                            }

                            // The file_hash is the Merkle Root. The root_cid is for retrieval.
                            metadata.merkle_root = hex::encode(merkle_root);
                            metadata.cids = Some(vec![root_cid]); // Store root CID for bitswap retrieval
                            metadata.file_data.clear(); // Don't store full data in DHT record

                            println!("Publishing file with root CID: {} (merkle_root: {:?})",
                                root_cid, metadata.merkle_root);
                        } else {
                            // File data is empty - chunks and root block are already in Bitswap
                            // (from streaming upload or pre-processed encrypted file)
                            // Use the provided file_hash (which should already be a CID)
                            println!("Publishing file with pre-computed Merkle root: {} and CID: {:?}",
                                metadata.merkle_root, metadata.cids);
                        }

                        let now = unix_timestamp();
                        let peer_id_str = peer_id.to_string();
                        let existing_heartbeats = {
                            let cache = seeder_heartbeats_cache.lock().await;
                            cache
                                .get(&metadata.merkle_root)
                                .map(|entry| entry.heartbeats.clone())
                                .unwrap_or_default()
                        };
                        let mut heartbeat_entries = existing_heartbeats;
                        upsert_heartbeat(&mut heartbeat_entries, &peer_id_str, now);
                        let active_heartbeats = prune_heartbeats(heartbeat_entries, now);
                        metadata.seeders = heartbeats_to_peer_list(&active_heartbeats);

                        // Store minimal metadata in DHT
                        let dht_metadata = serde_json::json!({
                            "file_hash":metadata.merkle_root,
                            "merkle_root": metadata.merkle_root,
                            "file_name": metadata.file_name,
                            "file_size": metadata.file_size,
                            "created_at": metadata.created_at,
                            "mime_type": metadata.mime_type,
                            "is_encrypted": metadata.is_encrypted,
                            "encryption_method": metadata.encryption_method,
                            "key_fingerprint": metadata.key_fingerprint,
                            "version": metadata.version,
                            "parent_hash": metadata.parent_hash,
                            "cids": metadata.cids, // The root CID for Bitswap
                            "encrypted_key_bundle": metadata.encrypted_key_bundle,
                            "seeders": metadata.seeders,
                            "seederHeartbeats": active_heartbeats,
                        });

                        {
                            let mut cache = seeder_heartbeats_cache.lock().await;
                            cache.insert(
                                metadata.merkle_root.clone(),
                                FileHeartbeatCacheEntry {
                                    heartbeats: active_heartbeats.clone(),
                                    metadata: dht_metadata.clone(),
                                },
                            );
                        }

                        let dht_record_data = match serde_json::to_vec(&dht_metadata) {
                            Ok(data) => data,
                            Err(e) => {
                                eprintln!("Failed to serialize DHT metadata: {}", e);
                                return;
                            }
                        };

                        let key = kad::RecordKey::new(&metadata.merkle_root.as_bytes());
                        let record = Record {
                                    key,
                                    value: dht_record_data,
                                    publisher: Some(peer_id),
                                    expires: None,
                                };

                        match swarm.behaviour_mut().kademlia.put_record(record, kad::Quorum::One){
                            Ok(query_id) => {
                                info!("started providing file: {}, query id: {:?}", metadata.merkle_root, query_id);
                            }
                            Err(e) => {
                                error!("failed to start providing file {}: {}", metadata.merkle_root, e);
                                let _ = event_tx.send(DhtEvent::Error(format!("failed to start providing: {}", e))).await;
                            }
                        }

                        // Register this peer as a provider for the file
                        let provider_key = kad::RecordKey::new(&metadata.merkle_root.as_bytes());
                        match swarm.behaviour_mut().kademlia.start_providing(provider_key) {
                            Ok(query_id) => {
                                info!("registered as provider for file: {}, query id: {:?}", metadata.merkle_root, query_id);
                            }
                            Err(e) => {
                                error!("failed to register as provider for file {}: {}", metadata.merkle_root, e);
                                let _ = event_tx.send(DhtEvent::Error(format!("failed to register as provider: {}", e))).await;
                            }
                        }
                        // Task 1: Keyword Extraction
                        let keywords = extract_keywords(&metadata.file_name);
                        info!(
                            "Extracted {} keywords for file '{}': {:?}",
                            keywords.len(),
                            metadata.file_name,
                            keywords
                        );
                        // Task 2: DHT Indexing
                        // TODO: implement the "read-modify-write" logic inside this loop.
                        for keyword in keywords {
                            let index_key_str = format!("idx:{}", keyword);
                            let _index_key = kad::RecordKey::new(&index_key_str);

                            // TODO:
                            // 1. Call swarm.behaviour_mut().kademlia.get_record(index_key.clone())
                            // 2. In the KademliaEvent handler for GetRecordOk, deserialize the value (a list of hashes).
                            // 3. Add the new metadata.merkle_root to the list.
                            // 4. Serialize the updated list.
                            // 5. Create a new Record and call swarm.behaviour_mut().kademlia.put_record(...).

                            info!("TODO - Register keyword '{}' with file hash '{}'", keyword, metadata.merkle_root);
                        }
                        // notify frontend
                        let _ = event_tx.send(DhtEvent::PublishedFile(metadata.clone())).await;
                        // store in file_uploaded_cache
                        let _ = response_tx.send(metadata.clone());
                    }
                    Some(DhtCommand::StoreBlocks { blocks, root_cid, mut metadata }) => {
                        // 1. Store all encrypted data blocks in bitswap
                        for (cid, data) in blocks {
                            if let Err(e) = swarm.behaviour_mut().bitswap.insert_block::<MAX_MULTIHASH_LENGHT>(cid.clone(), data) {
                                error!("Failed to store encrypted block {} in bitswap: {}", cid, e);
                                let _ = event_tx.send(DhtEvent::Error(format!("Failed to store block {}: {}", cid, e))).await;
                                continue 'outer; // Abort this publish operation
                            }
                        }

                        // 2. Update metadata with the root CID
                        metadata.cids = Some(vec![root_cid]);

                        let now = unix_timestamp();
                        let peer_id_str = peer_id.to_string();
                        let existing_heartbeats = {
                            let cache = seeder_heartbeats_cache.lock().await;
                            cache
                                .get(&metadata.merkle_root)
                                .map(|entry| entry.heartbeats.clone())
                                .unwrap_or_default()
                        };
                        let mut heartbeat_entries = existing_heartbeats;
                        upsert_heartbeat(&mut heartbeat_entries, &peer_id_str, now);
                        let active_heartbeats = prune_heartbeats(heartbeat_entries, now);
                        metadata.seeders = heartbeats_to_peer_list(&active_heartbeats);

                        // 3. Create and publish the DHT record pointing to the file
                        let dht_metadata = serde_json::json!({
                            "merkle_root": metadata.merkle_root,
                            "file_name": metadata.file_name,
                            "file_size": metadata.file_size,
                            "created_at": metadata.created_at,
                            "mime_type": metadata.mime_type,
                            "is_encrypted": metadata.is_encrypted,
                            "encryption_method": metadata.encryption_method,
                            "cids": metadata.cids,
                            "encrypted_key_bundle": metadata.encrypted_key_bundle,
                            "version": metadata.version,
                            "parent_hash": metadata.parent_hash,
                            "seeders": metadata.seeders,
                            "seederHeartbeats": active_heartbeats,
                        });

                        {
                            let mut cache = seeder_heartbeats_cache.lock().await;
                            cache.insert(
                                metadata.merkle_root.clone(),
                                FileHeartbeatCacheEntry {
                                    heartbeats: active_heartbeats.clone(),
                                    metadata: dht_metadata.clone(),
                                },
                            );
                        }

                        let record_value = serde_json::to_vec(&dht_metadata).map_err(|e| e.to_string()).unwrap();
                        let record = Record {
                            key: kad::RecordKey::new(&metadata.merkle_root.as_bytes()),
                            value: record_value,
                            publisher: Some(peer_id),
                            expires: None,
                        };

                        if let Err(e) = swarm.behaviour_mut().kademlia.put_record(record, kad::Quorum::One) {
                            error!("Failed to put record for encrypted file {}: {}", metadata.merkle_root, e);
                        }

                        // 4. Announce self as provider
                        let provider_key = kad::RecordKey::new(&metadata.merkle_root.as_bytes());
                        if let Err(e) = swarm.behaviour_mut().kademlia.start_providing(provider_key) {
                            error!("Failed to start providing encrypted file {}: {}", metadata.merkle_root, e);
                        }

                        info!("Successfully published and started providing encrypted file: {}", metadata.merkle_root);
                        let _ = event_tx.send(DhtEvent::PublishedFile(metadata)).await;
                    }
                    Some(DhtCommand::DownloadFile(file_metadata)) =>{
                        let root_cid_result = file_metadata.cids.as_ref()
                            .and_then(|cids| cids.first())
                            .ok_or_else(|| {
                                let msg = format!("No root CID found for file with Merkle root: {}", file_metadata.merkle_root);
                                error!("{}", msg);
                                msg
                            });

                        let root_cid = match root_cid_result {
                            Ok(cid) => cid.clone(),
                            Err(e) => { let _ = event_tx.send(DhtEvent::Error(e)).await; continue; }
                        };
                        // Request the root block which contains the CIDs
                        let root_query_id = swarm.behaviour_mut().bitswap.get(&root_cid);

                        // Store the root query ID to handle when we get the root block
                        root_query_mapping.lock().await.insert(root_query_id, file_metadata);
                    }

                    Some(DhtCommand::StopPublish(file_hash)) => {
                        let key = kad::RecordKey::new(&file_hash);
                        let removed = swarm.behaviour_mut().kademlia.remove_record(&key);
                        debug!(
                            "StopPublish: removed record for {} (removed={:?})",
                            file_hash, removed
                        );

                        // Ask Kademlia to stop providing this file (so provider records are removed)
                        swarm
                            .behaviour_mut()
                            .kademlia
                            .stop_providing(&key);

                        // Also proactively publish an updated DHT record with no seeders so remote nodes
                        // that fetch the JSON record see that there are no seeders immediately.
                        // Build minimal "empty" metadata
                        let empty_meta = serde_json::json!({
                            "merkle_root": file_hash,
                            "file_name": serde_json::Value::Null,
                            "file_size": 0u64,
                            "created_at": unix_timestamp(),
                            "seeders": Vec::<String>::new(),
                            "seederHeartbeats": Vec::<SeederHeartbeat>::new()
                        });
                        if let Ok(bytes) = serde_json::to_vec(&empty_meta) {
                            let record = Record {
                                key: kad::RecordKey::new(&file_hash.as_bytes()),
                                value: bytes,
                                publisher: Some(peer_id.clone()),
                                expires: None,
                            };
                            if let Err(e) =
                                swarm.behaviour_mut().kademlia.put_record(record, kad::Quorum::One)
                            {
                                warn!("Failed to publish empty record for {}: {}", file_hash, e);
                            } else {
                                debug!("Published empty seeder record for {}", file_hash);
                            }
                        }

                        seeder_heartbeats_cache.lock().await.remove(&file_hash);
                        pending_heartbeat_updates
                            .lock()
                            .await
                            .remove(&file_hash);
                        debug!("Cleared cached heartbeat state for {}", file_hash);
                    }
                    Some(DhtCommand::HeartbeatFile { file_hash }) => {
                        let now = unix_timestamp();
                        let peer_id_str = peer_id.to_string();
                        let mut serialized_record: Option<Vec<u8>> = None;

                        {
                            let mut cache = seeder_heartbeats_cache.lock().await;
                            if let Some(entry) = cache.get_mut(&file_hash) {
                                upsert_heartbeat(&mut entry.heartbeats, &peer_id_str, now);
                                entry.heartbeats = prune_heartbeats(entry.heartbeats.clone(), now);

                                let seeder_strings = heartbeats_to_peer_list(&entry.heartbeats);
                                entry.metadata["seeders"] = serde_json::Value::Array(
                                    seeder_strings
                                        .iter()
                                        .cloned()
                                        .map(serde_json::Value::String)
                                        .collect(),
                                );
                                entry.metadata["seederHeartbeats"] =
                                    serde_json::to_value(&entry.heartbeats)
                                        .unwrap_or_else(|_| serde_json::Value::Array(vec![]));

                                match serde_json::to_vec(&entry.metadata) {
                                    Ok(bytes) => serialized_record = Some(bytes),
                                    Err(e) => {
                                        error!(
                                            "Failed to serialize heartbeat metadata for {}: {}",
                                            file_hash, e
                                        );
                                    }
                                }
                            }
                        }

                        if let Some(record_bytes) = serialized_record {
                            pending_heartbeat_updates
                                .lock()
                                .await
                                .remove(&file_hash);

                            let key = kad::RecordKey::new(&file_hash.as_bytes());
                            let record = Record {
                                key,
                                value: record_bytes,
                                publisher: Some(peer_id),
                                expires: None,
                            };

                            match swarm
                                .behaviour_mut()
                                .kademlia
                                .put_record(record, kad::Quorum::One)
                            {
                                Ok(query_id) => {
                                    debug!(
                                        "Refreshed heartbeat for {} (query id: {:?})",
                                        file_hash, query_id
                                    );
                                }
                                Err(e) => {
                                    error!(
                                        "Failed to update heartbeat record for {}: {}",
                                        file_hash, e
                                    );
                                }
                            }

                            let provider_key = kad::RecordKey::new(&file_hash.as_bytes());
                            if let Err(e) =
                                swarm.behaviour_mut().kademlia.start_providing(provider_key)
                            {
                                debug!(
                                    "Failed to refresh provider record for {}: {}",
                                    file_hash, e
                                );
                            }
                        } else {
                            pending_heartbeat_updates
                                .lock()
                                .await
                                .insert(file_hash.clone());

                            debug!(
                                "No cached metadata for {}; fetching record before heartbeat",
                                file_hash
                            );
                            let key = kad::RecordKey::new(&file_hash.as_bytes());
                            let _ = swarm.behaviour_mut().kademlia.get_record(key);
                        }
                    }
                    Some(DhtCommand::SearchFile(file_hash)) => {
                        let key = kad::RecordKey::new(&file_hash.as_bytes());
                        let query_id = swarm.behaviour_mut().kademlia.get_record(key);
                        info!("Searching for file: {} (query: {:?})", file_hash, query_id);
                    }
                    Some(DhtCommand::SearchFileByCid(cid_str)) => {
                        match cid_str.parse::<Cid>() {
                            Ok(cid) => {
                                let key = kad::RecordKey::new(&cid.to_bytes());
                                let query_id = swarm.behaviour_mut().kademlia.get_record(key);
                                info!("Searching for file by CID: {} (query: {:?})", cid_str, query_id);
                            }
                            Err(e) => {
                                error!("Invalid CID format for search: {}. Error: {}", cid_str, e);
                            }
                        }
                    }
                    Some(DhtCommand::SetPrivacyProxies { addresses }) => {
                        info!("Updating privacy proxy targets ({} addresses)", addresses.len());

                        let mut parsed_entries: Vec<(String, Multiaddr, Option<PeerId>)> = Vec::new();

                        for address in addresses {
                            match address.parse::<Multiaddr>() {
                                Ok(multiaddr) => {
                                    let maybe_peer_id = multiaddr.iter().find_map(|protocol| {
                                        if let libp2p::multiaddr::Protocol::P2p(peer_id) = protocol {
                                            Some(peer_id.clone())
                                        } else {
                                            None
                                        }
                                    });

                                    parsed_entries.push((address, multiaddr, maybe_peer_id));
                                }
                                Err(error) => {
                                    warn!("Invalid privacy proxy address '{}': {}", address, error);
                                    let _ = event_tx
                                        .send(DhtEvent::Error(format!(
                                            "Invalid proxy address '{}': {}",
                                            address, error
                                        )))
                                        .await;
                                }
                            }
                        }

                        let manual_peers: Vec<PeerId> = parsed_entries
                            .iter()
                            .filter_map(|(_, _, maybe_peer)| maybe_peer.clone())
                            .collect();

                        {
                            let mut mgr = proxy_mgr.lock().await;
                            mgr.set_manual_trusted(&manual_peers);
                        }

                        for (addr_str, multiaddr, maybe_peer_id) in parsed_entries {
                            match swarm.dial(multiaddr.clone()) {
                                Ok(_) => {
                                    if let Some(peer_id) = &maybe_peer_id {
                                        info!(
                                            "Dialing trusted privacy proxy {} via {}",
                                            peer_id, multiaddr
                                        );
                                    } else {
                                        info!("Dialing privacy proxy at {}", multiaddr);
                                    }
                                }
                                Err(error) => {
                                    warn!("Failed to dial privacy proxy {}: {}", addr_str, error);
                                    let _ = event_tx
                                        .send(DhtEvent::Error(format!(
                                            "Failed to dial proxy {}: {}",
                                            addr_str, error
                                        )))
                                        .await;
                                }
                            }
                        }
                    }
                    Some(DhtCommand::ConnectPeer(addr)) => {
                        info!("Attempting to connect to: {}", addr);
                        if let Ok(multiaddr) = addr.parse::<Multiaddr>() {
                            let maybe_peer_id = multiaddr.iter().find_map(|p| {
                                if let libp2p::multiaddr::Protocol::P2p(peer_id) = p {
                                    Some(peer_id.clone())
                                } else {
                                    None
                                }
                            });

                            if let Some(peer_id) = maybe_peer_id.clone() {
                                {
                                    let mut mgr = proxy_mgr.lock().await;
                                    mgr.set_target(peer_id.clone());
                                    let use_proxy_routing = mgr.is_privacy_routing_enabled();

                                    if use_proxy_routing {
                                        if let Some(proxy_peer_id) = mgr.select_proxy_for_routing(&peer_id) {
                                            drop(mgr);

                                            info!(
                                                "Using privacy routing through proxy {} to reach {}",
                                                proxy_peer_id, peer_id
                                            );

                                            let circuit_addr =
                                                create_circuit_relay_address_robust(&proxy_peer_id, &peer_id);
                                            info!(
                                                "Attempting circuit relay connection via {} to {}",
                                                proxy_peer_id, peer_id
                                            );

                                            match swarm.dial(circuit_addr.clone()) {
                                                Ok(_) => {
                                                    info!(
                                                        "Requested circuit relay connection to {} via proxy {}",
                                                        peer_id, proxy_peer_id
                                                    );
                                                    continue;
                                                }
                                                Err(e) => {
                                                    error!(
                                                        "Failed to dial via circuit relay {}: {}",
                                                        circuit_addr, e
                                                    );
                                                    let _ = event_tx
                                                        .send(DhtEvent::Error(format!(
                                                            "Circuit relay failed: {}",
                                                            e
                                                        )))
                                                        .await;
                                                    if {
                                                        let mgr = proxy_mgr.lock().await;
                                                        mgr.privacy_mode() == PrivacyMode::Strict
                                                    } {
                                                        {
                                                            let mut mgr = proxy_mgr.lock().await;
                                                            mgr.clear_target(&peer_id);
                                                        }
                                                        continue;
                                                    }
                                                }
                                            }
                                        } else {
                                            drop(mgr);
                                            warn!(
                                                "No suitable proxy available for privacy routing to {}",
                                                peer_id
                                            );
                                            let _ = event_tx
                                                .send(DhtEvent::Error(format!(
                                                    "No trusted proxy available to reach {}",
                                                    peer_id
                                                )))
                                                .await;
                                            if {
                                                let mgr = proxy_mgr.lock().await;
                                                mgr.privacy_mode() == PrivacyMode::Strict
                                            } {
                                                {
                                                    let mut mgr = proxy_mgr.lock().await;
                                                    mgr.clear_target(&peer_id);
                                                }
                                                continue;
                                            }
                                        }
                                    }
                                }

                                let should_request = {
                                    let mut mgr = proxy_mgr.lock().await;
                                    let should_request = !mgr.has_relay_request(&peer_id);
                                    if should_request {
                                        mgr.mark_relay_pending(peer_id.clone());
                                    }
                                    should_request
                                };

                                if should_request {
                                    if let Some(relay_addr) = build_relay_listen_addr(&multiaddr) {
                                        match swarm.listen_on(relay_addr.clone()) {
                                            Ok(_) => {
                                                info!("Requested relay reservation via {}", relay_addr);
                                                let _ = event_tx
                                                    .send(DhtEvent::ProxyStatus {
                                                        id: peer_id.to_string(),
                                                        address: relay_addr.to_string(),
                                                        status: "relay_pending".into(),
                                                        latency_ms: None,
                                                        error: None,
                                                    })
                                                    .await;
                                            }
                                            Err(err) => {
                                                warn!(
                                                    "Failed to request relay reservation via {}: {}",
                                                    relay_addr, err
                                                );
                                                let mut mgr = proxy_mgr.lock().await;
                                                mgr.relay_pending.remove(&peer_id);
                                                let _ = event_tx
                                                    .send(DhtEvent::ProxyStatus {
                                                        id: peer_id.to_string(),
                                                        address: relay_addr.to_string(),
                                                        status: "relay_error".into(),
                                                        latency_ms: None,
                                                        error: Some(err.to_string()),
                                                    })
                                                    .await;
                                            }
                                        }
                                    } else {
                                        warn!("Cannot derive relay listen address from {}", multiaddr);
                                    }
                                }

                                match swarm.dial(multiaddr.clone()) {
                                    Ok(_) => {
                                        info!("Requested direct connection to: {}", addr);
                                        info!("  Multiaddr: {}", multiaddr);
                                        info!("  Waiting for ConnectionEstablished event...");
                                    }
                                    Err(e) => {
                                        error!("Failed to dial {}: {}", addr, e);
                                        let _ = event_tx
                                            .send(DhtEvent::Error(format!("Failed to connect: {}", e)))
                                            .await;
                                    }
                                }
                            } else {
                                error!("No peer ID found in multiaddr: {}", addr);
                                let _ = event_tx
                                    .send(DhtEvent::Error(format!("Invalid address format: {}", addr)))
                                    .await;
                            }
                        } else {
                            error!("Invalid multiaddr format: {}", addr);
                            let _ = event_tx
                                .send(DhtEvent::Error(format!("Invalid address: {}", addr)))
                                .await;
                        }
                    }
                    Some(DhtCommand::ConnectToPeerById(peer_id)) => {
                        info!("Attempting to connect to peer by ID: {}", peer_id);

                        // First check if we're already connected to this peer
                        let connected_peers = connected_peers.lock().await;
                        if connected_peers.contains(&peer_id) {
                            info!("Already connected to peer {}", peer_id);
                            // let _ = event_tx.send(DhtEvent::PeerConnected(peer_id.to_string())).await;
                            let _ = event_tx
                                .send(DhtEvent::PeerConnected {
                                    peer_id: peer_id.to_string(),
                                    address: None,
                                })
                                .await;
                            return;
                        }
                        drop(connected_peers);

                        // Query the DHT for known addresses of this peer
                        info!("Querying DHT for addresses of peer {}", peer_id);
                        let _query_id = swarm.behaviour_mut().kademlia.get_closest_peers(peer_id);

                        // Connection attempts will be handled when GetClosestPeers results are received
                        let _ = event_tx.send(DhtEvent::Info(format!("Searching for peer {} addresses...", peer_id))).await;
                    }
                    Some(DhtCommand::DisconnectPeer(peer_id)) => {
                        let _ = swarm.disconnect_peer_id(peer_id.clone());
                        proxy_mgr.lock().await.remove_all(&peer_id);
                    }


                    Some(DhtCommand::GetPeerCount(tx)) => {
                        let count = connected_peers.lock().await.len();
                        let _ = tx.send(count);
                    }
                    Some(DhtCommand::Echo { peer, payload, tx }) => {
                        let id = swarm.behaviour_mut().proxy_rr.send_request(&peer, EchoRequest(payload));
                        pending_echo.lock().await.insert(id, PendingEcho { peer, tx });
                    }
                    Some(DhtCommand::GetProviders { file_hash, sender }) => {
                        // Query provider records for this file hash
                        let key = kad::RecordKey::new(&file_hash.as_bytes());
                        let query_id = swarm.behaviour_mut().kademlia.get_providers(key);
                        info!("Querying providers for file: {} (query_id: {:?})", file_hash, query_id);

                        // Store the query_id -> (file_hash, start_time) mapping for error handling and timeout detection
                        get_providers_queries.lock().await.insert(query_id, (file_hash.clone(), std::time::Instant::now()));

                        // Store the query for async handling
                        let pending_query = PendingProviderQuery {
                            id: 0, // Not used for matching
                            sender,
                        };
                        pending_provider_queries.lock().await.insert(file_hash, pending_query);
                    }
                    Some(DhtCommand::SendWebRTCOffer { peer, offer_request, sender }) => {
                        let id = swarm.behaviour_mut().webrtc_signaling_rr.send_request(&peer, offer_request);
                        pending_webrtc_offers.lock().await.insert(id, sender);
                    }
                    Some(DhtCommand::SendMessageToPeer { target_peer_id, message }) => {
                        // TODO: Implement a proper messaging protocol
                        // For now, we'll use the proxy protocol to send messages
                        // In a real implementation, this could use a dedicated messaging protocol
                        match serde_json::to_vec(&message) {
                            Ok(message_data) => {
                                // Send the message directly using the proxy protocol
                                let request_id = swarm.behaviour_mut().proxy_rr.send_request(&target_peer_id, EchoRequest(message_data));
                                info!("Sent message to peer {} with request ID {:?}", target_peer_id, request_id);
                            }
                            Err(e) => {
                                error!("Failed to serialize message: {}", e);
                            }
                        }
                    }
                    Some(DhtCommand::StoreBlock { cid, data }) => {
                        match swarm.behaviour_mut().bitswap.insert_block::<MAX_MULTIHASH_LENGHT>(cid, data) {
                            Ok(_) => {
                                debug!("Successfully stored block in Bitswap");
                            }
                            Err(e) => {
                                error!("Failed to store block in Bitswap: {}", e);
                            }
                        }
                    }
                    None => {
                        info!("DHT command channel closed; shutting down node task");
                        break 'outer;
                    }
                }
            }

            event = swarm.next() => if let Some(event) = event {
                match event {
                    SwarmEvent::Behaviour(DhtBehaviourEvent::Kademlia(kad_event)) => {
                        handle_kademlia_event(
                            kad_event,
                            &mut swarm,
                            &peer_id,
                            &connected_peers,
                            &event_tx,
                            &pending_searches,
                            &pending_provider_queries,
                            &get_providers_queries,
<<<<<<< HEAD
                            &seeder_heartbeats_cache,
                            &pending_heartbeat_updates,
                            &pending_keyword_indexes,
=======
>>>>>>> ef30e801
                        )
                        .await;
                    }
                    SwarmEvent::Behaviour(DhtBehaviourEvent::Identify(identify_event)) => {
                        handle_identify_event(
                            identify_event,
                            &mut swarm,
                            &event_tx,
                            metrics.clone(),
                            enable_autorelay,
                            &relay_candidates,
                            &proxy_mgr,
                        )
                        .await;
                    }
                    SwarmEvent::Behaviour(DhtBehaviourEvent::Mdns(mdns_event)) => {
                        if !is_bootstrap{
                            handle_mdns_event(mdns_event, &mut swarm, &event_tx).await;
                        }
                    }
                    SwarmEvent::Behaviour(DhtBehaviourEvent::RelayClient(relay_event)) => {
                        match relay_event {
                            RelayClientEvent::ReservationReqAccepted { relay_peer_id, .. } => {
                                info!("✅ Relay reservation accepted from {}", relay_peer_id);
                                let mut mgr = proxy_mgr.lock().await;
                                let newly_ready = mgr.mark_relay_ready(relay_peer_id);
                                drop(mgr);

                                // Update AutoRelay metrics
                                {
                                    let mut m = metrics.lock().await;
                                    m.active_relay_peer_id = Some(relay_peer_id.to_string());
                                    m.relay_reservation_status = Some("accepted".to_string());
                                    m.last_reservation_success = Some(SystemTime::now());
                                    m.reservation_renewals += 1;
                                }

                                if newly_ready {
                                    let _ = event_tx
                                        .send(DhtEvent::ProxyStatus {
                                            id: relay_peer_id.to_string(),
                                            address: String::new(),
                                            status: "relay_ready".into(),
                                            latency_ms: None,
                                            error: None,
                                        })
                                        .await;
                                    let _ = event_tx
                                        .send(DhtEvent::Info(format!(
                                            "Connected to relay: {}",
                                            relay_peer_id
                                        )))
                                        .await;
                                }
                            }
                            RelayClientEvent::OutboundCircuitEstablished { relay_peer_id, .. } => {
                                info!("🔗 Outbound relay circuit established via {}", relay_peer_id);
                                proxy_mgr.lock().await.set_online(relay_peer_id);
                                let _ = event_tx
                                    .send(DhtEvent::ProxyStatus {
                                        id: relay_peer_id.to_string(),
                                        address: String::new(),
                                        status: "relay_circuit".into(),
                                        latency_ms: None,
                                        error: None,
                                    })
                                    .await;
                            }
                            RelayClientEvent::InboundCircuitEstablished { src_peer_id, .. } => {
                                info!("📥 Inbound relay circuit established from {}", src_peer_id);
                                let _ = event_tx
                                    .send(DhtEvent::ProxyStatus {
                                        id: src_peer_id.to_string(),
                                        address: String::new(),
                                        status: "relay_inbound".into(),
                                        latency_ms: None,
                                        error: None,
                                    })
                                    .await;
                            }
                        }
                    }
                    SwarmEvent::Behaviour(DhtBehaviourEvent::RelayServer(relay_server_event)) => {
                        use relay::Event as RelayEvent;
                        match relay_server_event {
                            RelayEvent::ReservationReqAccepted { src_peer_id, .. } => {
                                info!("🔁 Relay server: Accepted reservation from {}", src_peer_id);
                                let _ = event_tx
                                    .send(DhtEvent::Info(format!(
                                        "Acting as relay for peer {}",
                                        src_peer_id
                                    )))
                                    .await;
                            }
                            RelayEvent::ReservationReqDenied { src_peer_id, .. } => {
                                debug!("🔁 Relay server: Denied reservation from {}", src_peer_id);
                            }
                            RelayEvent::ReservationTimedOut { src_peer_id } => {
                                debug!("🔁 Relay server: Reservation timed out for {}", src_peer_id);
                            }
                            RelayEvent::CircuitReqDenied { src_peer_id, dst_peer_id, .. } => {
                                debug!("🔁 Relay server: Denied circuit from {} to {}", src_peer_id, dst_peer_id);
                            }
                            RelayEvent::CircuitReqAccepted { src_peer_id, dst_peer_id, .. } => {
                                info!("🔁 Relay server: Established circuit from {} to {}", src_peer_id, dst_peer_id);
                                let _ = event_tx
                                    .send(DhtEvent::Info(format!(
                                        "Relaying traffic from {} to {}",
                                        src_peer_id, dst_peer_id
                                    )))
                                    .await;
                            }
                            RelayEvent::CircuitClosed { src_peer_id, dst_peer_id, .. } => {
                                debug!("🔁 Relay server: Circuit closed between {} and {}", src_peer_id, dst_peer_id);
                            }
                            // Handle deprecated relay events (libp2p handles logging internally)
                            _ => {}
                        }
                    }
                    SwarmEvent::Behaviour(DhtBehaviourEvent::Bitswap(bitswap)) => match bitswap {
                        beetswap::Event::GetQueryResponse { query_id, data } => {
                            // Check if this is a root block query first
                            if let Some(metadata) = root_query_mapping.lock().await.remove(&query_id) {
                                // This is the root block containing CIDs - parse and request all data blocks
                                if let Ok(cids) = serde_json::from_slice::<Vec<Cid>>(&data) {
                                    info!("Received root block for file {} with {} CIDs", metadata.merkle_root, cids.len());

                                    // Create queries map for this file's data blocks
                                    let mut file_queries = HashMap::new();

                                    for (i, cid) in cids.iter().enumerate() {
                                        let block_query_id = swarm.behaviour_mut().bitswap.get(cid);
                                        file_queries.insert(block_query_id, i as u32);
                                    }

                                    // Create active download tracking for this file
                                    let active_download = ActiveDownload {
                                        metadata: metadata.clone(),
                                        queries: file_queries,
                                        downloaded_chunks: HashMap::new(),
                                    };

                                    // Store the active download
                                    active_downloads.lock().await.insert(metadata.merkle_root.clone(), active_download);

                                    info!("Started tracking download for file {} with {} chunks", metadata.merkle_root, cids.len());
                                } else {
                                    error!("Failed to parse root block as CIDs array for file {}", metadata.merkle_root);
                                }
                            } else {
                                // This is a data block query - find the corresponding file and handle it
                                let mut completed_downloads = Vec::new();

                                // Check all active downloads for this query_id
                                {
                                    let mut active_downloads_guard = active_downloads.lock().await;
                                    for (file_hash, active_download) in active_downloads_guard.iter_mut() {
                                        if let Some(chunk_index) = active_download.queries.remove(&query_id) {
                                            // This query belongs to this file - store the chunk
                                            active_download.downloaded_chunks.insert(chunk_index, data.clone());

                                            // Check if all chunks for this file are downloaded
                                            if active_download.queries.is_empty() {
                                                info!("All chunks downloaded for file {}", file_hash);

                                                // Reassemble the file
                                                let mut completed_metadata = active_download.metadata.clone();

                                                if completed_metadata.is_encrypted {
                                                    if let Some(bundle) = &completed_metadata.encrypted_key_bundle {
                                                        let mut encrypted_chunks = Vec::new();
                                                        for i in 0..active_download.downloaded_chunks.len() as u32 {
                                                            if let Some(chunk) = active_download.downloaded_chunks.get(&i) {
                                                                encrypted_chunks.push(chunk.clone());
                                                            }
                                                        }                                                        
                                                        if let Some(cm) = &chunk_manager {
                                                            // This part is tricky because reassemble_and_decrypt_data needs a secret key.
                                                            // We don't have it here. The design implies decryption should happen
                                                            // at a higher level where the user's private key is available.
                                                            // For now, we will just reassemble the encrypted chunks and pass them up.
                                                            // The frontend/caller will be responsible for decryption.
                                                            
                                                            let mut reassembled_encrypted_data = Vec::new();
                                                            for i in 0..active_download.downloaded_chunks.len() as u32 {
                                                                if let Some(chunk_data) = active_download.downloaded_chunks.get(&i) {
                                                                    reassembled_encrypted_data.extend_from_slice(chunk_data);
                                                                }
                                                            }
                                                            // We are setting `file_data` to the raw encrypted data.
                                                            // The `DownloadedFile` event will carry this and the `encrypted_key_bundle`.
                                                            completed_metadata.file_data = reassembled_encrypted_data;
                                                            
                                                        } else {
                                                            error!("ChunkManager not available for file reassembly: {}", file_hash);
                                                        }
                                                    } else {
                                                        error!("File {} is marked as encrypted but has no key bundle.", file_hash);
                                                    }
                                                } else {
                                                    let mut file_data = Vec::new();
                                                    for i in 0..active_download.downloaded_chunks.len() as u32 {
                                                        if let Some(chunk) = active_download.downloaded_chunks.get(&i) {
                                                            file_data.extend_from_slice(chunk);
                                                        }
                                                    }
                                                    completed_metadata.file_data = file_data;
                                                }
                                                completed_downloads.push(completed_metadata);                                            }
                                            break;
                                        }
                                    }
                                }

                                // Send completion events for finished downloads
                                for metadata in completed_downloads {
                                    // The file is downloaded, but if it's encrypted, it's not yet usable.
                                    // The `DownloadedFile` event now acts as a signal that the raw,
                                    // possibly encrypted, data is ready. The consumer of this event
                                    // (e.g., a service in main.rs) will be responsible for decryption.
                                    // info!("Downloaded all blocks for file {}. Emitting DownloadedFile event.", metadata.merkle_root);
                                    let _ = event_tx.send(DhtEvent::DownloadedFile(metadata.clone())).await;
                                    
                                    // Also remove from active downloads
                                    active_downloads.lock().await.remove(&metadata.merkle_root);
                                }
                            }
                        }
                        beetswap::Event::GetQueryError { query_id, error } => {
                            // Handle Bitswap query error
                            warn!("Bitswap query {:?} failed: {:?}", query_id, error);

                            // Clean up any active downloads that contain this failed query
                            {
                                let mut active_downloads_guard = active_downloads.lock().await;
                                let mut failed_files = Vec::new();

                                for (file_hash, active_download) in active_downloads_guard.iter_mut() {
                                    if active_download.queries.remove(&query_id).is_some() {
                                        warn!("Query {:?} failed for file {}, removing from active downloads", query_id, file_hash);
                                        failed_files.push(file_hash.clone());
                                    }
                                }

                                // Remove failed downloads from active downloads
                                for file_hash in failed_files {
                                    active_downloads_guard.remove(&file_hash);
                                }
                            }

                            let _ = event_tx.send(DhtEvent::BitswapError {
                                query_id: format!("{:?}", query_id),
                                error: format!("{:?}", error),
                            }).await;
                        }
                    }
                    SwarmEvent::Behaviour(DhtBehaviourEvent::Ping(ev)) => {
                        match ev {
                            libp2p::ping::Event { peer, result: Ok(rtt), .. } => {
                                let is_connected = connected_peers.lock().await.contains(&peer);
                                let rtt_ms = rtt.as_millis() as u64;
                                debug!("Ping from peer {}: {} ms (connected: {})", peer, rtt_ms, is_connected);

                                // Update peer selection metrics with latency
                                {
                                    let mut selection = peer_selection.lock().await;
                                    selection.update_peer_latency(&peer.to_string(), rtt_ms);
                                }

                                let show = proxy_mgr.lock().await.is_proxy(&peer);

                                if show {
                                    let _ = event_tx
                                        .send(DhtEvent::PeerRtt {
                                            peer: peer.to_string(),
                                            rtt_ms,
                                        })
                                        .await;

                                        ping_failures.remove(&peer);
                                } else {
                                    // Ignore
                                }
                            }
                            libp2p::ping::Event { peer, result: Err(libp2p::ping::Failure::Timeout), .. } => {
                                let _ = event_tx
                                    .send(DhtEvent::Error(format!("Ping timeout {}", peer)))
                                    .await;
                                let count = ping_failures.entry(peer).or_insert(0);
                                *count += 1;
                                if *count >= 3 {
                                    swarm.behaviour_mut().kademlia.remove_peer(&peer);
                                    ping_failures.remove(&peer);
                                    let _ = event_tx.send(DhtEvent::Error(format!(
                                        "Peer {} removed after 3 failed pings", peer
                                    ))).await;
                                }
                            }
                            libp2p::ping::Event { peer, result: Err(e), .. } => {
                                warn!("ping error with {}: {}", peer, e);
                                let count = ping_failures.entry(peer).or_insert(0);
                                *count += 1;
                                if *count >= 3 {
                                    swarm.behaviour_mut().kademlia.remove_peer(&peer);
                                    ping_failures.remove(&peer);
                                    let _ = event_tx.send(DhtEvent::Error(format!(
                                        "Peer {} removed after 3 failed pings", peer
                                    ))).await;
                                }
                            }
                        }
                    }
                    SwarmEvent::Behaviour(DhtBehaviourEvent::AutonatClient(ev)) => {
                        handle_autonat_client_event(ev, &metrics, &event_tx).await;
                    }
                    SwarmEvent::Behaviour(DhtBehaviourEvent::AutonatServer(ev)) => {
                        debug!(?ev, "AutoNAT server event");
                    }
                    SwarmEvent::Behaviour(DhtBehaviourEvent::Dcutr(ev)) => {
                        handle_dcutr_event(ev, &metrics, &event_tx).await;
                    }
                    SwarmEvent::ExternalAddrConfirmed { address, .. } => {
                        handle_external_addr_confirmed(&address, &metrics, &event_tx, &proxy_mgr)
                            .await;
                    }
                    SwarmEvent::ExternalAddrExpired { address, .. } => {
                        handle_external_addr_expired(&address, &metrics, &event_tx, &proxy_mgr)
                            .await;
                    }
                    SwarmEvent::ConnectionEstablished { peer_id, endpoint, .. } => {
                        let remote_addr = endpoint.get_remote_address().clone();

                        // Initialize peer metrics for smart selection
                        {
                            let mut selection = peer_selection.lock().await;
                            let peer_metrics = PeerMetrics::new(
                                peer_id.to_string(),
                                // endpoint.get_remote_address().to_string(),
                                remote_addr.to_string(),
                            );
                            selection.update_peer_metrics(peer_metrics);
                        }

                        // Add peer to Kademlia routing table
                        // swarm.behaviour_mut().kademlia.add_address(&peer_id, endpoint.get_remote_address().clone());
                        swarm
                            .behaviour_mut()
                            .kademlia
                            .add_address(&peer_id, remote_addr.clone());

                        let peers_count = {
                            let mut peers = connected_peers.lock().await;
                            peers.insert(peer_id);
                            peers.len()
                        };
                        if let Ok(mut m) = metrics.try_lock() {
                            m.last_success = Some(SystemTime::now());
                        }
                        // info!("✅ Connected to {} via {}", peer_id, endpoint.get_remote_address());
                        info!("✅ Connected to {} via {}", peer_id, remote_addr);
                        info!("   Total connected peers: {}", peers_count);
                        let _ = event_tx
                            .send(DhtEvent::PeerConnected {
                                peer_id: peer_id.to_string(),
                                address: Some(remote_addr.to_string()),
                            })
                            .await;
                    }
                     SwarmEvent::ConnectionClosed { peer_id, cause, .. } => {
                        warn!("❌ DISCONNECTED from peer: {}", peer_id);
                        warn!("   Cause: {:?}", cause);

                        let peers_count = {
                            let mut peers = connected_peers.lock().await;
                            peers.remove(&peer_id);
                            peers.len()
                        };

                        // Remove proxy state
                        proxy_mgr.lock().await.remove_all(&peer_id);

                        // Immediately remove disconnected peer from seeder heartbeat cache
                        let pid_str = peer_id.to_string();
                        let mut updated_records: Vec<(String, Vec<u8>)> = Vec::new();
                        {
                            let mut cache = seeder_heartbeats_cache.lock().await;
                            let now = unix_timestamp();
                            let mut to_remove_keys: Vec<String> = Vec::new();
                            for (file_hash, entry) in cache.iter_mut() {
                                let before = entry.heartbeats.len();
                                // remove any heartbeats for this peer
                                entry.heartbeats.retain(|hb| hb.peer_id != pid_str);

                                // prune expired while we're here
                                entry.heartbeats = prune_heartbeats(entry.heartbeats.clone(), now);

                                if entry.heartbeats.len() != before {
                                    // update metadata fields
                                    let seeder_strings = heartbeats_to_peer_list(&entry.heartbeats);
                                    entry.metadata["seeders"] = serde_json::Value::Array(
                                        seeder_strings
                                            .iter()
                                            .cloned()
                                            .map(serde_json::Value::String)
                                            .collect(),
                                    );
                                    entry.metadata["seederHeartbeats"] =
                                        serde_json::to_value(&entry.heartbeats)
                                            .unwrap_or_else(|_| serde_json::Value::Array(vec![]));

                                    // If no seeders left we can drop the cache entry (and optionally stop providing)
                                    if entry.heartbeats.is_empty() {
                                        to_remove_keys.push(file_hash.clone());
                                    } else if let Ok(bytes) = serde_json::to_vec(&entry.metadata) {
                                        updated_records.push((file_hash.clone(), bytes));
                                    }
                                }
                            }
                            for k in to_remove_keys {
                                cache.remove(&k);
                            }
                        } // release cache lock

                        // Push updated records to Kademlia for each updated file
                        for (file_hash, bytes) in updated_records {
                            let key = kad::RecordKey::new(&file_hash.as_bytes());
                            let record = Record {
                                key: key.clone(),
                                value: bytes.clone(),
                                publisher: Some(peer_id.clone()),
                                expires: None,
                            };
                            if let Err(e) =
                                swarm.behaviour_mut().kademlia.put_record(record, kad::Quorum::One)
                            {
                                warn!("Failed to refresh DHT record after disconnect for {}: {}", file_hash, e);
                            } else {
                                debug!("Refreshed DHT record for {} after peer {} disconnected", file_hash, peer_id);
                            }

                            // notify UI with updated metadata so frontend refreshes immediately
                            if let Ok(json_val) = serde_json::from_slice::<serde_json::Value>(&bytes) {
                                if let (Some(merkle_root), Some(file_name), Some(file_size), Some(created_at)) = (
                                    json_val.get("merkle_root").and_then(|v| v.as_str()),
                                    json_val.get("file_name").and_then(|v| v.as_str()),
                                    json_val.get("file_size").and_then(|v| v.as_u64()),
                                    json_val.get("created_at").and_then(|v| v.as_u64()),
                                ) {
                                    let seeders = json_val
                                        .get("seeders")
                                        .and_then(|v| v.as_array())
                                        .map(|arr| arr.iter().filter_map(|x| x.as_str().map(|s| s.to_string())).collect())
                                        .unwrap_or_default();

                                    let metadata = FileMetadata {
                                        merkle_root: merkle_root.to_string(),
                                        file_name: file_name.to_string(),
                                        file_size,
                                        file_data: Vec::new(),
                                        seeders,
                                        created_at,
                                        mime_type: json_val.get("mime_type").and_then(|v| v.as_str()).map(|s| s.to_string()),
                                        is_encrypted: json_val.get("is_encrypted").and_then(|v| v.as_bool()).unwrap_or(false),
                                        encryption_method: json_val.get("encryption_method").and_then(|v| v.as_str()).map(|s| s.to_string()),
                                        key_fingerprint: json_val.get("key_fingerprint").and_then(|v| v.as_str()).map(|s| s.to_string()),
                                        version: json_val.get("version").and_then(|v| v.as_u64()).map(|u| u as u32),
                                        parent_hash: json_val.get("parent_hash").and_then(|v| v.as_str()).map(|s| s.to_string()),
                                        cids: json_val.get("cids").and_then(|v| serde_json::from_value::<Option<Vec<Cid>>>(v.clone()).ok()).unwrap_or(None),
                                        encrypted_key_bundle: json_val.get("encryptedKeyBundle").and_then(|v| serde_json::from_value::<Option<crate::encryption::EncryptedAesKeyBundle>>(v.clone()).ok()).unwrap_or(None),
                                        is_root: json_val.get("is_root").and_then(|v| v.as_bool()).unwrap_or(true),
                                    };
                                    let _ = event_tx.send(DhtEvent::FileDiscovered(metadata)).await;
                                }
                            }
                        }
                        info!("   Remaining connected peers: {}", peers_count);
                        let _ = event_tx
                            .send(DhtEvent::PeerDisconnected {
                                peer_id: peer_id.to_string(),
                            })
                            .await;
                    }
                    SwarmEvent::NewListenAddr { address, .. } => {
                        if address.iter().any(|component| matches!(component, Protocol::P2pCircuit)) {
                            swarm.add_external_address(address.clone());
                            debug!("Advertised relay external address: {}", address);
                        }
                        if let Ok(mut m) = metrics.try_lock() {
                            m.record_listen_addr(&address);
                        }
                    }
                    SwarmEvent::OutgoingConnectionError { peer_id, error, .. } => {
                        if let Ok(mut m) = metrics.try_lock() {
                            m.last_error = Some(error.to_string());
                            m.last_error_at = Some(SystemTime::now());
                            if let Some(pid) = peer_id {
                                if bootstrap_peer_ids.contains(&pid) {
                                    m.bootstrap_failures = m.bootstrap_failures.saturating_add(1);
                                }
                            }
                        }

                        if let Some(pid) = peer_id {
                            error!("❌ Outgoing connection error to {}: {}", pid, error);

                            // If the error contains a multiaddr, check if it's plausibly reachable
                            if let Some(bad_ma) = extract_multiaddr_from_error_str(&error.to_string()) {
                                if !ma_plausibly_reachable(&bad_ma) {
                                    swarm.behaviour_mut().kademlia.remove_address(&pid, &bad_ma);
                                    debug!("🧹 Removed unreachable addr for {}: {}", pid, bad_ma);
                                }
                            }

                            let is_bootstrap = bootstrap_peer_ids.contains(&pid);
                            if error.to_string().contains("rsa") {
                                error!("   ℹ Hint: This node uses RSA keys. Enable 'rsa' feature if needed.");
                            } else if error.to_string().contains("Timeout") {
                                if is_bootstrap {
                                    warn!("   ℹ Hint: Bootstrap nodes may be unreachable or overloaded.");
                                } else {
                                    warn!("   ℹ Hint: Peer may be unreachable (timeout).");
                                }
                            } else if error.to_string().contains("Connection refused") {
                                if is_bootstrap {
                                    warn!("   ℹ Hint: Bootstrap nodes are not accepting connections.");
                                } else {
                                    warn!("   ℹ Hint: Peer is not accepting connections.");
                                }
                            } else if error.to_string().contains("Transport") {
                                warn!("   ℹ Hint: Transport protocol negotiation failed.");
                            }
                        } else {
                            error!("❌ Outgoing connection error to unknown peer: {}", error);
                        }
                        let _ = event_tx.send(DhtEvent::Error(format!("Connection failed: {}", error))).await;
                    }
                    SwarmEvent::Behaviour(DhtBehaviourEvent::ProxyRr(ev)) => {
                        use libp2p::request_response::{Event as RREvent, Message};
                        match ev {
                            RREvent::Message { peer, message } => match message {
                                // Echo server
                                Message::Request { request, channel, .. } => {
                                    proxy_mgr.lock().await.set_capable(peer);
                                    proxy_mgr.lock().await.set_online(peer);
                                    let _ = event_tx.send(DhtEvent::ProxyStatus {
                                        id: peer.to_string(),
                                        address: String::new(),
                                        status: "online".into(),
                                        latency_ms: None,
                                        error: None,
                                    }).await;
                                    let EchoRequest(data) = request;

                                    // 2) Showing received data to UI
                                    let preview = std::str::from_utf8(&data).ok().map(|s| s.to_string());
                                    let _ = event_tx.send(DhtEvent::EchoReceived {
                                        from: peer.to_string(),
                                        utf8: preview,
                                        bytes: data.len(),
                                    }).await;

                                    // 3) Echo response
                                    swarm.behaviour_mut().proxy_rr
                                        .send_response(channel, EchoResponse(data))
                                        .unwrap_or_else(|e| error!("send_response failed: {e:?}"));
                                }
                                // Client response
                                Message::Response { request_id, response } => {
                                    proxy_mgr.lock().await.set_capable(peer);
                                    proxy_mgr.lock().await.set_online(peer);
                                    let _ = event_tx.send(DhtEvent::ProxyStatus {
                                        id: peer.to_string(),
                                        address: String::new(),
                                        status: "online".into(),
                                        latency_ms: None,
                                        error: None,
                                    }).await;

                                    if let Some(PendingEcho { tx, .. }) = pending_echo.lock().await.remove(&request_id) {
                                        let EchoResponse(data) = response;
                                        let _ = tx.send(Ok(data));
                                    }
                                }
                            },

                            RREvent::OutboundFailure { request_id, error, .. } => {
                                if let Some(PendingEcho { peer, tx }) = pending_echo.lock().await.remove(&request_id) {
                                    let _ = tx.send(Err(format!("outbound failure: {error:?}")));

                                    {
                                        let mut pm = proxy_mgr.lock().await;
                                        pm.set_offline(&peer);
                                    }
                                    let _ = event_tx.send(DhtEvent::ProxyStatus {
                                        id: peer.to_string(),
                                        address: String::new(),
                                        status: "offline".into(),
                                        latency_ms: None,
                                        error: Some(error.to_string()),
                                    }).await;
                                } else {
                                    warn!("OutboundFailure for unknown request_id {:?}: {:?}", request_id, error);
                                }
                            }

                            RREvent::InboundFailure { peer, error, .. } => {
                                {
                                    let mut pm = proxy_mgr.lock().await;
                                    pm.set_offline(&peer);
                                }
                                let _ = event_tx.send(DhtEvent::ProxyStatus {
                                    id: peer.to_string(),
                                    address: String::new(),
                                    status: "offline".into(),
                                    latency_ms: None,
                                    error: Some(error.to_string()),
                                }).await;
                            }

                            RREvent::ResponseSent { .. } => {}
                        }
                    }
                    SwarmEvent::Behaviour(DhtBehaviourEvent::WebrtcSignalingRr(ev)) => {
                        use libp2p::request_response::{Event as RREvent, Message};
                        match ev {
                            RREvent::Message { peer, message } => match message {
                                // WebRTC offer request
                                Message::Request { request, channel, .. } => {
                                    let WebRTCOfferRequest { offer_sdp, file_hash, requester_peer_id: _requester_peer_id } = request;
                                    info!("Received WebRTC offer from {} for file {}", peer, file_hash);

                                    // Get WebRTC service to handle the offer
                                    if let Some(webrtc_service) = get_webrtc_service().await {
                                        // Create WebRTC answer using the WebRTC service
                                        match webrtc_service.establish_connection_with_offer(peer.to_string(), offer_sdp).await {
                                            Ok(answer_sdp) => {
                                                info!("Created WebRTC answer for peer {}", peer);
                                                swarm.behaviour_mut().webrtc_signaling_rr
                                                    .send_response(channel, WebRTCAnswerResponse { answer_sdp })
                                                    .unwrap_or_else(|e| error!("send_response failed: {e:?}"));
                                            }
                                            Err(e) => {
                                                error!("Failed to create WebRTC answer for peer {}: {}", peer, e);
                                                let error_answer = "error:failed-to-create-answer".to_string();
                                                swarm.behaviour_mut().webrtc_signaling_rr
                                                    .send_response(channel, WebRTCAnswerResponse { answer_sdp: error_answer })
                                                    .unwrap_or_else(|e| error!("send_response failed: {e:?}"));
                                            }
                                        }
                                    } else {
                                        error!("WebRTC service not available for handling offer from peer {}", peer);
                                        let error_answer = "error:webrtc-service-unavailable".to_string();
                                        swarm.behaviour_mut().webrtc_signaling_rr
                                            .send_response(channel, WebRTCAnswerResponse { answer_sdp: error_answer })
                                            .unwrap_or_else(|e| error!("send_response failed: {e:?}"));
                                    }
                                }
                                // WebRTC answer response
                                Message::Response { request_id, response } => {
                                    let WebRTCAnswerResponse { ref answer_sdp } = response;
                                    info!("Received WebRTC answer: {}", answer_sdp);

                                    if let Some(tx) = pending_webrtc_offers.lock().await.remove(&request_id) {
                                        let _ = tx.send(Ok(response));
                                    }
                                }
                            },
                            RREvent::OutboundFailure { request_id, error, .. } => {
                                warn!("WebRTC signaling outbound failure: {error:?}");
                                if let Some(tx) = pending_webrtc_offers.lock().await.remove(&request_id) {
                                    let _ = tx.send(Err(format!("outbound failure: {error:?}")));
                                }
                            }
                            RREvent::InboundFailure { error, .. } => {
                                warn!("WebRTC signaling inbound failure: {error:?}");
                            }
                            RREvent::ResponseSent { .. } => {}
                        }
                    }
                    SwarmEvent::IncomingConnectionError { error, .. } => {
                        if let Ok(mut m) = metrics.try_lock() {
                            m.last_error = Some(error.to_string());
                            m.last_error_at = Some(SystemTime::now());
                            m.bootstrap_failures = m.bootstrap_failures.saturating_add(1);
                        }
                        error!("❌ Incoming connection error: {}", error);
                    }
                    SwarmEvent::ListenerClosed { reason, .. } => {
                        if reason.is_ok() {
                            trace!("ListenerClosed Ok; ignoring");
                        } else {
                            let s = format!("{:?}", reason);
                            if let Some(pid) = last_tried_relay.take() {
                                match classify_err_str(&s) {
                                    RelayErrClass::Permanent => {
                                        relay_blacklist.insert(pid);
                                        warn!("🧱 {} marked permanent (unsupported/denied)", pid);
                                    }
                                    RelayErrClass::Transient => {
                                        relay_cooldown.insert(pid, Instant::now() + Duration::from_secs(600));
                                        warn!("⏳ {} cooldown 10m (transient failure): {}", pid, s);
                                    }
                                }
                            }
                        }
                    }
                    _ => {}
                }
            } else {
                info!("DHT swarm stream ended; shutting down node task");
                break 'outer;
            }
        }
    }

    connected_peers.lock().await.clear();
    info!("DHT node task exiting");
    if let Some(ack) = shutdown_ack {
        let _ = ack.send(());
    }
}

fn extract_bootstrap_peer_ids(bootstrap_nodes: &[String]) -> HashSet<PeerId> {
    use libp2p::multiaddr::Protocol;
    use libp2p::{Multiaddr, PeerId};

    bootstrap_nodes
        .iter()
        .filter_map(|s| s.parse::<Multiaddr>().ok())
        .filter_map(|ma| {
            ma.iter().find_map(|p| {
                if let Protocol::P2p(mh) = p {
                    PeerId::from_multihash(mh.into()).ok()
                } else {
                    None
                }
            })
        })
        .collect()
}

async fn handle_kademlia_event(
    event: KademliaEvent,
    swarm: &mut Swarm<DhtBehaviour>,
    local_peer_id: &PeerId,
    connected_peers: &Arc<Mutex<HashSet<PeerId>>>,
    event_tx: &mpsc::Sender<DhtEvent>,
    pending_searches: &Arc<Mutex<HashMap<String, Vec<PendingSearch>>>>,
    pending_provider_queries: &Arc<Mutex<HashMap<String, PendingProviderQuery>>>,
    get_providers_queries: &Arc<Mutex<HashMap<kad::QueryId, (String, std::time::Instant)>>>,
<<<<<<< HEAD
    seeder_heartbeats_cache: &Arc<Mutex<HashMap<String, FileHeartbeatCacheEntry>>>,
    pending_heartbeat_updates: &Arc<Mutex<HashSet<String>>>,
    pending_keyword_indexes: &Arc<Mutex<HashMap<kad::QueryId, PendingKeywordIndex>>>,
=======
>>>>>>> ef30e801
) {
    match event {
        KademliaEvent::RoutingUpdated { peer, .. } => {
            debug!("Routing table updated with peer: {}", peer);
        }
        KademliaEvent::UnroutablePeer { peer } => {
            warn!("Peer {} is unroutable", peer);
        }
        KademliaEvent::RoutablePeer { peer, address, .. } => {
            debug!("Peer {} became routable", peer);
            if !ma_plausibly_reachable(&address) {
                swarm
                    .behaviour_mut()
                    .kademlia
                    .remove_address(&peer, &address);
                debug!(
                    "⏭️ Kad RoutablePeer ignored (unreachable): {} -> {}",
                    peer, address
                );
            } else {
                debug!("✅ Kad RoutablePeer accepted: {} -> {}", peer, address);
            }
        }
        KademliaEvent::OutboundQueryProgressed { result, .. } => {
            match result {
                QueryResult::GetRecord(Ok(ok)) => match ok {
                    GetRecordOk::FoundRecord(peer_record) => {
                        // Try to parse DHT record as essential metadata JSON
                        if let Ok(metadata_json) =
                            serde_json::from_slice::<serde_json::Value>(&peer_record.record.value)
                        {
                            // Construct FileMetadata from the JSON
                            if let (
                                Some(file_hash),
                                Some(file_name),
                                Some(file_size),
                                Some(created_at),
                            ) = (
                                // Use merkle_root as the primary identifier
                                metadata_json.get("merkle_root").and_then(|v| v.as_str()),
                                metadata_json.get("file_name").and_then(|v| v.as_str()),
                                metadata_json.get("file_size").and_then(|v| v.as_u64()),
                                metadata_json.get("created_at").and_then(|v| v.as_u64()),
                            ) {
                                let peer_from_record =
                                    peer_record.peer.clone().map(|p| p.to_string());
                                let now = unix_timestamp();

                                let mut heartbeat_entries = metadata_json
                                    .get("seederHeartbeats")
                                    .and_then(|v| {
                                        serde_json::from_value::<Vec<SeederHeartbeat>>(v.clone())
                                            .ok()
                                    })
                                    .unwrap_or_default();

                                let fallback_seeders: Vec<String> = metadata_json
                                    .get("seeders")
                                    .and_then(|v| v.as_array())
                                    .map(|arr| {
                                        arr.iter()
                                            .filter_map(|v| v.as_str().map(|s| s.to_string()))
                                            .collect()
                                    })
                                    .unwrap_or_default();

                                if heartbeat_entries.is_empty() && !fallback_seeders.is_empty() {
                                    heartbeat_entries = fallback_seeders
                                        .iter()
                                        .map(|peer| SeederHeartbeat {
                                            peer_id: peer.clone(),
                                            expires_at: now
                                                .saturating_add(FILE_HEARTBEAT_TTL.as_secs()),
                                            last_heartbeat: now,
                                        })
                                        .collect();
                                }

                                if heartbeat_entries.is_empty() {
                                    if let Some(peer_id_str) = peer_from_record.clone() {
                                        heartbeat_entries.push(SeederHeartbeat {
                                            peer_id: peer_id_str,
                                            expires_at: now
                                                .saturating_add(FILE_HEARTBEAT_TTL.as_secs()),
                                            last_heartbeat: now,
                                        });
                                    }
                                }

                                let mut pending_refresh = false;
                                {
                                    let mut pending = pending_heartbeat_updates.lock().await;
                                    if pending.remove(file_hash) {
                                        pending_refresh = true;
                                    }
                                }

                                if pending_refresh {
                                    upsert_heartbeat(
                                        &mut heartbeat_entries,
                                        &local_peer_id.to_string(),
                                        now,
                                    );
                                }

                                let active_heartbeats = prune_heartbeats(heartbeat_entries, now);
                                let mut seeder_strings =
                                    heartbeats_to_peer_list(&active_heartbeats);

                                if seeder_strings.is_empty() && !fallback_seeders.is_empty() {
                                    seeder_strings = fallback_seeders.clone();
                                }

                                let mut updated_metadata_json = metadata_json.clone();
                                updated_metadata_json["seeders"] = serde_json::Value::Array(
                                    seeder_strings
                                        .iter()
                                        .cloned()
                                        .map(serde_json::Value::String)
                                        .collect(),
                                );
                                updated_metadata_json["seederHeartbeats"] =
                                    serde_json::to_value(&active_heartbeats)
                                        .unwrap_or_else(|_| serde_json::Value::Array(vec![]));

                                let serialized_refresh = if pending_refresh {
                                    match serde_json::to_vec(&updated_metadata_json) {
                                        Ok(bytes) => Some(bytes),
                                        Err(e) => {
                                            error!(
                                                "Failed to serialize refreshed heartbeat record for {}: {}",
                                                file_hash, e
                                            );
                                            None
                                        }
                                    }
                                } else {
                                    None
                                };

                                {
                                    let mut cache = seeder_heartbeats_cache.lock().await;
                                    cache.insert(
                                        file_hash.to_string(),
                                        FileHeartbeatCacheEntry {
                                            heartbeats: active_heartbeats.clone(),
                                            metadata: updated_metadata_json.clone(),
                                        },
                                    );
                                }

                                if let Some(bytes) = serialized_refresh {
                                    let key = kad::RecordKey::new(&file_hash.as_bytes());
                                    let record = Record {
                                        key,
                                        value: bytes,
                                        publisher: Some(local_peer_id.clone()),
                                        expires: None,
                                    };

                                    if let Err(e) = swarm
                                        .behaviour_mut()
                                        .kademlia
                                        .put_record(record, kad::Quorum::One)
                                    {
                                        error!(
                                            "Failed to publish refreshed heartbeat record for {}: {}",
                                            file_hash, e
                                        );
                                    }

                                    let provider_key = kad::RecordKey::new(&file_hash.as_bytes());
                                    if let Err(e) =
                                        swarm.behaviour_mut().kademlia.start_providing(provider_key)
                                    {
                                        debug!(
                                            "Failed to refresh provider record for {}: {}",
                                            file_hash, e
                                        );
                                    }
                                }

                                let metadata = FileMetadata {
                                    merkle_root: file_hash.to_string(),
                                    file_name: file_name.to_string(),
                                    file_size,
                                    file_data: Vec::new(), // Will be populated during download
                                    seeders: if seeder_strings.is_empty() {
                                        peer_from_record
                                            .clone()
                                            .into_iter()
                                            .collect::<Vec<String>>()
                                    } else {
                                        seeder_strings
                                    },
                                    created_at,
                                    mime_type: metadata_json
                                        .get("mime_type")
                                        .and_then(|v| v.as_str())
                                        .map(|s| s.to_string()),
                                    is_encrypted: metadata_json
                                        .get("is_encrypted")
                                        .and_then(|v| v.as_bool())
                                        .unwrap_or(false),
                                    encryption_method: metadata_json
                                        .get("encryption_method")
                                        .and_then(|v| v.as_str())
                                        .map(|s| s.to_string()),
                                    key_fingerprint: metadata_json
                                        .get("key_fingerprint")
                                        .and_then(|v| v.as_str())
                                        .map(|s| s.to_string()),
                                    version: metadata_json
                                        .get("version")
                                        .and_then(|v| v.as_u64())
                                        .map(|v| v as u32),
                                    parent_hash: metadata_json
                                        .get("parent_hash")
                                        .and_then(|v| v.as_str())
                                        .map(|s| s.to_string()),
                                    cids: metadata_json.get("cids").and_then(|v| {
                                        serde_json::from_value::<Option<Vec<Cid>>>(v.clone())
                                            .unwrap_or(None)
                                    }),
                                    encrypted_key_bundle: metadata_json
                                        .get("encryptedKeyBundle")
                                        .and_then(|v| {
                                            // The field name is camelCase in the JSON
                                            serde_json::from_value::<
                                                Option<crate::encryption::EncryptedAesKeyBundle>,
                                            >(v.clone())
                                            .unwrap_or(None)
                                        }),
                                    is_root: metadata_json
                                        .get("is_root")
                                        .and_then(|v| v.as_bool())
                                        .unwrap_or(true),
                                };

                                let notify_metadata = metadata.clone();
                                let file_hash = notify_metadata.merkle_root.clone();
                                info!(
                                    "File discovered: {} ({})",
                                    notify_metadata.file_name, file_hash
                                );
                                let _ = event_tx.send(DhtEvent::FileDiscovered(metadata)).await;

                                // only for synchronous_search_metadata
                                notify_pending_searches(
                                    pending_searches,
                                    &file_hash,
                                    SearchResponse::Found(notify_metadata),
                                )
                                .await;
                            } else {
                                debug!("DHT record missing required fields");
                            }
                        } else {
                            debug!("Received non-JSON DHT record");
                        }
                    }
                    GetRecordOk::FinishedWithNoAdditionalRecord { .. } => {
                        // No additional records; do nothing here
                    }
                },
                QueryResult::GetRecord(Err(err)) => {
                    warn!("GetRecord error: {:?}", err);
                    // If the error includes the key, emit FileNotFound
                    if let kad::GetRecordError::NotFound { key, .. } = err {
                        let file_hash = String::from_utf8_lossy(key.as_ref()).to_string();
                        let _ = event_tx
                            .send(DhtEvent::FileNotFound(file_hash.clone()))
                            .await;
                        notify_pending_searches(
                            pending_searches,
                            &file_hash,
                            SearchResponse::NotFound,
                        )
                        .await;
                    }
                }
                QueryResult::PutRecord(Ok(PutRecordOk { key })) => {
                    debug!("PutRecord succeeded for key: {:?}", key);
                }
                QueryResult::PutRecord(Err(err)) => {
                    warn!("PutRecord error: {:?}", err);
                    let _ = event_tx
                        .send(DhtEvent::Error(format!("PutRecord failed: {:?}", err)))
                        .await;
                }
                QueryResult::GetClosestPeers(Ok(ok)) => match ok {
                    kad::GetClosestPeersOk { key, peers } => {
                        let target_peer_id = match PeerId::from_bytes(&key) {
                            Ok(peer_id) => peer_id,
                            Err(e) => {
                                warn!("Failed to parse peer ID from GetClosestPeers key: {}", e);
                                return;
                            }
                        };

                        info!(
                            "Found {} closest peers for target peer {}",
                            peers.len(),
                            target_peer_id
                        );

                        // Attempt to connect to the discovered peers
                        let mut connection_attempts = 0;
                        for peer_info in &peers {
                            // Check if this peer is already connected
                            let is_connected = {
                                let connected = connected_peers.lock().await;
                                connected.contains(&peer_info.peer_id)
                            };

                            if is_connected {
                                info!("Peer {} is already connected", peer_info.peer_id);
                                continue;
                            }

                            // Try to connect using available addresses
                            let mut connected = false;
                            for addr in &peer_info.addrs {
                                if not_loopback(addr) {
                                    info!(
                                        "Attempting to connect to peer {} at {}",
                                        peer_info.peer_id, addr
                                    );
                                    // Add address to Kademlia routing table
                                    swarm
                                        .behaviour_mut()
                                        .kademlia
                                        .add_address(&peer_info.peer_id, addr.clone());

                                    // Attempt direct connection
                                    match swarm.dial(addr.clone()) {
                                        Ok(_) => {
                                            info!(
                                                "✅ Initiated connection to peer {} at {}",
                                                peer_info.peer_id, addr
                                            );
                                            connected = true;
                                            connection_attempts += 1;
                                            break; // Successfully initiated connection, no need to try other addresses
                                        }
                                        Err(e) => {
                                            debug!(
                                                "Failed to dial peer {} at {}: {}",
                                                peer_info.peer_id, addr, e
                                            );
                                        }
                                    }
                                }
                            }

                            if !connected {
                                info!(
                                    "Could not connect to peer {} with any available address",
                                    peer_info.peer_id
                                );
                            }
                        }

                        let _ = event_tx
                            .send(DhtEvent::Info(format!(
                            "Found {} peers close to target peer {}, attempted connections to {}",
                            peers.len(),
                            target_peer_id,
                            connection_attempts
                        )))
                            .await;
                    }
                },
                QueryResult::GetClosestPeers(Err(err)) => {
                    warn!("GetClosestPeers query failed: {:?}", err);
                    let _ = event_tx
                        .send(DhtEvent::Error(format!("Peer discovery failed: {:?}", err)))
                        .await;
                }
                QueryResult::GetProviders(Ok(ok)) => {
                    if let kad::GetProvidersOk::FoundProviders { key, providers } = ok {
                        let file_hash = String::from_utf8_lossy(key.as_ref()).to_string();
                        info!(
                            "Found {} providers for file: {}",
                            providers.len(),
                            file_hash
                        );

                        // Convert providers to string format
                        let provider_strings: Vec<String> =
                            providers.iter().map(|p| p.to_string()).collect();

                        // Find and notify the pending query
                        let mut pending_queries = pending_provider_queries.lock().await;
                        if let Some(pending_query) = pending_queries.remove(&file_hash) {
                            let _ = pending_query.sender.send(Ok(provider_strings));
                        } else {
                            warn!("No pending provider query found for file: {}", file_hash);
                        }
                    }
                }
                QueryResult::GetProviders(Err(err)) => {
                    // Implement proper GetProviders error handling with timeout tracking
                    warn!("GetProviders query failed: {:?}", err);

                    // Check for timed-out queries and clean them up
                    let mut timed_out_queries = Vec::new();
                    {
                        let get_providers_guard = get_providers_queries.lock().await;
                        let now = std::time::Instant::now();
                        let timeout_duration = std::time::Duration::from_secs(30); // 30 second timeout

                        // Find queries that have timed out
                        for (query_id, (file_hash, start_time)) in get_providers_guard.iter() {
                            if now.duration_since(*start_time) > timeout_duration {
                                timed_out_queries.push((*query_id, file_hash.clone()));
                            }
                        }

                        // For remaining queries, mark them as failed since we can't match errors exactly
                        for (query_id, (file_hash, _)) in get_providers_guard.iter() {
                            if !timed_out_queries.iter().any(|(_, fh)| fh == file_hash) {
                                timed_out_queries.push((*query_id, file_hash.clone()));
                            }
                        }
                    }

                    // Handle all failed/timed-out queries
                    for (query_id, file_hash) in timed_out_queries {
                        warn!(
                            "Cleaning up GetProviders query for file: {} (failed or timed out)",
                            file_hash
                        );
                        get_providers_queries.lock().await.remove(&query_id);

                        if let Some(pending_query) =
                            pending_provider_queries.lock().await.remove(&file_hash)
                        {
                            let _ = pending_query.sender.send(Err(format!(
                                "GetProviders query failed or timed out for file {}: {:?}",
                                file_hash, err
                            )));
                        }
                    }
                }
                _ => {}
            }
        }
        _ => {}
    }
}
async fn handle_identify_event(
    event: IdentifyEvent,
    swarm: &mut Swarm<DhtBehaviour>,
    event_tx: &mpsc::Sender<DhtEvent>,
    metrics: Arc<Mutex<DhtMetrics>>,
    enable_autorelay: bool,
    relay_candidates: &HashSet<String>,
    proxy_mgr: &ProxyMgr,
) {
    match event {
        IdentifyEvent::Received { peer_id, info, .. } => {
            let hop_proto = "/libp2p/circuit/relay/0.2.0/hop";
            if info.protocols.iter().any(|p| p.as_ref() == hop_proto) {
                info!("🛰️ Relay HOP is advertised by this node (server enabled).");
            } else {
                warn!(
                    "🛰️ Relay HOP is NOT advertised. Check enable_relay_server and cargo features."
                );
            }
            let listen_addrs = info.listen_addrs.clone();

            // identify::Event::Received { peer_id, info, .. } => { ... }
            for addr in info.listen_addrs.iter() {
                info!("  📍 Peer {} listen addr: {}", peer_id, addr);

                if ma_plausibly_reachable(addr) {
                    swarm
                        .behaviour_mut()
                        .kademlia
                        .add_address(&peer_id, addr.clone());
                } else {
                    debug!(
                        "⏭️ Ignoring unreachable listen addr from {}: {}",
                        peer_id, addr
                    );
                }

                // Relay Setting: from candidate's "public base", create /p2p-circuit
                if enable_autorelay && is_relay_candidate(&peer_id, relay_candidates) {
                    if let Some(base_str) = relay_candidates
                        .iter()
                        .find(|s| s.contains(&peer_id.to_string()))
                    {
                        if let Ok(base) = base_str.parse::<Multiaddr>() {
                            if let Some(relay_addr) = build_relay_listen_addr(&base) {
                                info!(
                                    "📡 Attempting to listen via relay {} at {}",
                                    peer_id, relay_addr
                                );
                                if let Err(e) = swarm.listen_on(relay_addr.clone()) {
                                    warn!(
                                        "Failed to listen on relay address {}: {}",
                                        relay_addr, e
                                    );
                                } else {
                                    info!("📡 Attempting to listen via relay peer {}", peer_id);
                                }
                            } else {
                                debug!("⚠️ Could not derive relay listen addr from base: {}", base);
                            }
                        } else {
                            debug!("⚠️ Invalid relay base multiaddr: {}", base_str);
                        }
                    } else {
                        debug!("⚠️ No relay base in preferred_relays for {}", peer_id);
                    }
                }
            }
        }
        IdentifyEvent::Pushed { peer_id, info, .. } => {
            info!(
                "Pushed identify update to {} (listen addrs: {})",
                peer_id,
                info.listen_addrs.len()
            );
            record_identify_push_metrics(&metrics, &info).await;
        }
        IdentifyEvent::Sent { peer_id, .. } => {
            debug!("Sent identify info to {}", peer_id);
        }
        IdentifyEvent::Error { peer_id, error, .. } => {
            warn!("Identify protocol error with {}: {}", peer_id, error);
            let _ = event_tx
                .send(DhtEvent::Error(format!(
                    "Identify error with {}: {}",
                    peer_id, error
                )))
                .await;
        }
    }
}

async fn handle_mdns_event(
    event: MdnsEvent,
    swarm: &mut Swarm<DhtBehaviour>,
    event_tx: &mpsc::Sender<DhtEvent>,
) {
    match event {
        MdnsEvent::Discovered(list) => {
            let mut discovered: HashMap<PeerId, Vec<String>> = HashMap::new();
            for (peer_id, multiaddr) in list {
                debug!("mDNS discovered peer {} at {}", peer_id, multiaddr);
                if ma_plausibly_reachable(&multiaddr) {
                    swarm
                        .behaviour_mut()
                        .kademlia
                        .add_address(&peer_id, multiaddr.clone());
                } else {
                    debug!(
                        "⏭️  mDNS discovered (ignored unreachable): {} @ {}",
                        peer_id, multiaddr
                    );
                }
                discovered
                    .entry(peer_id)
                    .or_default()
                    .push(multiaddr.to_string());
            }
            for (peer_id, addresses) in discovered {
                let _ = event_tx
                    .send(DhtEvent::PeerDiscovered {
                        peer_id: peer_id.to_string(),
                        addresses,
                    })
                    .await;
            }
        }
        MdnsEvent::Expired(list) => {
            for (peer_id, multiaddr) in list {
                debug!("mDNS expired peer {} at {}", peer_id, multiaddr);
                swarm
                    .behaviour_mut()
                    .kademlia
                    .remove_address(&peer_id, &multiaddr);
            }
        }
    }
}

async fn handle_ping_event(event: PingEvent) {
    match event {
        ping::Event { result, .. } => {
            debug!("Ping result: {:?}", result);
        }
    }
}

async fn handle_autonat_client_event(
    event: v2::client::Event,
    metrics: &Arc<Mutex<DhtMetrics>>,
    event_tx: &mpsc::Sender<DhtEvent>,
) {
    let v2::client::Event {
        tested_addr,
        server,
        bytes_sent,
        result,
    } = event;

    let mut metrics_guard = metrics.lock().await;
    if !metrics_guard.autonat_enabled {
        return;
    }

    let addr_str = tested_addr.to_string();
    let server_str = server.to_string();
    let (state, summary) = match result {
        Ok(()) => {
            metrics_guard.record_observed_addr(&tested_addr);
            info!(
                server = %server_str,
                address = %addr_str,
                bytes = bytes_sent,
                "AutoNAT probe succeeded"
            );
            (
                NatReachabilityState::Public,
                Some(format!(
                    "Confirmed reachability via {addr_str} (server {server_str})"
                )),
            )
        }
        Err(err) => {
            let err_msg = err.to_string();
            warn!(
                server = %server_str,
                address = %addr_str,
                error = %err_msg,
                bytes = bytes_sent,
                "AutoNAT probe failed"
            );
            (
                NatReachabilityState::Private,
                Some(format!(
                    "Probe via {addr_str} (server {server_str}) failed: {err_msg}"
                )),
            )
        }
    };

    metrics_guard.update_reachability(state, summary.clone());
    let nat_state = metrics_guard.reachability_state;
    let confidence = metrics_guard.reachability_confidence;
    let last_error = metrics_guard.last_reachability_error.clone();
    drop(metrics_guard);

    let _ = event_tx
        .send(DhtEvent::NatStatus {
            state: nat_state,
            confidence,
            last_error,
            summary,
        })
        .await;
}

async fn handle_dcutr_event(
    event: dcutr::Event,
    metrics: &Arc<Mutex<DhtMetrics>>,
    event_tx: &mpsc::Sender<DhtEvent>,
) {
    let mut metrics_guard = metrics.lock().await;
    if !metrics_guard.dcutr_enabled {
        return;
    }

    let dcutr::Event {
        remote_peer_id,
        result,
    } = event;

    metrics_guard.dcutr_hole_punch_attempts += 1;

    match result {
        Ok(_connection_id) => {
            metrics_guard.dcutr_hole_punch_successes += 1;
            metrics_guard.last_dcutr_success = Some(SystemTime::now());
            info!(
                peer = %remote_peer_id,
                successes = metrics_guard.dcutr_hole_punch_successes,
                "DCUtR: hole-punch succeeded, upgraded to direct connection"
            );
            drop(metrics_guard);
            let _ = event_tx
                .send(DhtEvent::Info(format!(
                    "✓ Direct connection established with peer {} (hole-punch succeeded)",
                    remote_peer_id
                )))
                .await;
        }
        Err(error) => {
            metrics_guard.dcutr_hole_punch_failures += 1;
            metrics_guard.last_dcutr_failure = Some(SystemTime::now());
            warn!(
                peer = %remote_peer_id,
                error = %error,
                failures = metrics_guard.dcutr_hole_punch_failures,
                "DCUtR: hole-punch failed"
            );
            drop(metrics_guard);
            let _ = event_tx
                .send(DhtEvent::Warning(format!(
                    "✗ Direct connection upgrade to peer {} failed: {}",
                    remote_peer_id, error
                )))
                .await;
        }
    }
}

async fn handle_external_addr_confirmed(
    addr: &Multiaddr,
    metrics: &Arc<Mutex<DhtMetrics>>,
    event_tx: &mpsc::Sender<DhtEvent>,
    proxy_mgr: &ProxyMgr,
) {
    let mut metrics_guard = metrics.lock().await;
    let nat_enabled = metrics_guard.autonat_enabled;
    metrics_guard.record_observed_addr(addr);
    if metrics_guard.reachability_state == NatReachabilityState::Public {
        drop(metrics_guard);
        return;
    }
    let summary = Some(format!("External address confirmed: {}", addr));
    metrics_guard.update_reachability(NatReachabilityState::Public, summary.clone());
    let state = metrics_guard.reachability_state;
    let confidence = metrics_guard.reachability_confidence;
    let last_error = metrics_guard.last_reachability_error.clone();
    drop(metrics_guard);

    if nat_enabled {
        let _ = event_tx
            .send(DhtEvent::NatStatus {
                state,
                confidence,
                last_error,
                summary: summary.clone(),
            })
            .await;
    }

    if let Some(relay_peer_id) = extract_relay_peer(addr) {
        // Update relay metrics to reflect an active (listening) relay external address
        if let Ok(mut m) = metrics.try_lock() {
            m.active_relay_peer_id = Some(relay_peer_id.to_string());
            m.relay_reservation_status = Some("active".to_string());
        }
        let mut mgr = proxy_mgr.lock().await;
        let newly_ready = mgr.mark_relay_ready(relay_peer_id.clone());
        drop(mgr);
        let status = if newly_ready {
            "relay_ready"
        } else {
            "relay_address"
        };
        let _ = event_tx
            .send(DhtEvent::ProxyStatus {
                id: relay_peer_id.to_string(),
                address: addr.to_string(),
                status: status.into(),
                latency_ms: None,
                error: None,
            })
            .await;
    }
}

async fn handle_external_addr_expired(
    addr: &Multiaddr,
    metrics: &Arc<Mutex<DhtMetrics>>,
    event_tx: &mpsc::Sender<DhtEvent>,
    proxy_mgr: &ProxyMgr,
) {
    let summary_text = format!("External address expired: {}", addr);
    let mut metrics_guard = metrics.lock().await;
    let nat_enabled = metrics_guard.autonat_enabled;
    metrics_guard.remove_observed_addr(addr);

    if metrics_guard.observed_addrs.is_empty()
        && metrics_guard.reachability_state != NatReachabilityState::Unknown
    {
        let summary = Some(summary_text);
        metrics_guard.update_reachability(NatReachabilityState::Unknown, summary.clone());
        let state = metrics_guard.reachability_state;
        let confidence = metrics_guard.reachability_confidence;
        let last_error = metrics_guard.last_reachability_error.clone();
        drop(metrics_guard);

        if nat_enabled {
            let _ = event_tx
                .send(DhtEvent::NatStatus {
                    state,
                    confidence,
                    last_error,
                    summary: summary.clone(),
                })
                .await;
        }
    }

    if let Some(relay_peer_id) = extract_relay_peer(addr) {
        // Mark relay as expired in metrics
        if let Ok(mut m) = metrics.try_lock() {
            m.relay_reservation_status = Some("expired".to_string());
            m.active_relay_peer_id = None;
            m.reservation_evictions = m.reservation_evictions.saturating_add(1);
        }
        let mut mgr = proxy_mgr.lock().await;
        mgr.relay_ready.remove(&relay_peer_id);
        mgr.relay_pending.remove(&relay_peer_id);
        drop(mgr);
        let _ = event_tx
            .send(DhtEvent::ProxyStatus {
                id: relay_peer_id.to_string(),
                address: addr.to_string(),
                status: "relay_expired".into(),
                latency_ms: None,
                error: None,
            })
            .await;
    }
}

impl Socks5Transport {
    pub fn new(proxy: SocketAddr) -> Self {
        Self { proxy }
    }
}

/// Build a libp2p transport, optionally tunneling through a SOCKS5 proxy.
/// - Output type is unified to (PeerId, StreamMuxerBox).
/// - Dial preference: Relay first, then Direct TCP (or SOCKS5 TCP if proxy is set).
pub fn build_transport_with_relay(
    keypair: &identity::Keypair,
    relay_transport: relay::client::Transport,
    proxy_address: Option<String>,
) -> Result<Boxed<(PeerId, StreamMuxerBox)>, Box<dyn Error>> {
    use libp2p::{
        core::{muxing::StreamMuxerBox, transport::Boxed, upgrade::Version},
        noise, tcp, yamux, Transport as _,
    };
    use std::{io, net::SocketAddr, time::Duration};

    // === Upgrade stack for direct TCP/SOCKS5 paths ===
    let noise_cfg = noise::Config::new(keypair)?;
    let yamux_cfg = yamux::Config::default();

    // TCP/SOCKS5 → (PeerId, StreamMuxerBox)
    let into_muxed = |t: Boxed<Box<dyn AsyncIo>>| {
        t.upgrade(Version::V1Lazy)
            .authenticate(noise_cfg.clone())
            .multiplex(yamux_cfg.clone())
            .timeout(Duration::from_secs(20))
            .map(|(peer, muxer), _| (peer, StreamMuxerBox::new(muxer)))
            .boxed()
    };

    // --- Direct TCP path ---
    let tcp_base: Boxed<Box<dyn AsyncIo>> =
        tcp::tokio::Transport::new(tcp::Config::default().nodelay(true))
            .map(|s, _| -> Box<dyn AsyncIo> { Box::new(s.0.compat()) })
            .boxed();

    // --- SOCKS5 path (optional) ---
    let direct_tcp_muxed: Boxed<(PeerId, StreamMuxerBox)> = match proxy_address {
        Some(proxy) => {
            info!(
                "SOCKS5 enabled. Routing all P2P TCP dialing traffic via {}",
                proxy
            );
            let proxy_addr: SocketAddr = proxy.parse().map_err(|e| {
                io::Error::new(
                    io::ErrorKind::InvalidInput,
                    format!("Invalid proxy address: {}", e),
                )
            })?;
            let socks5: Boxed<Box<dyn AsyncIo>> = Socks5Transport::new(proxy_addr).boxed();
            into_muxed(socks5)
        }
        None => into_muxed(tcp_base),
    };

    // --- Relay path: Connection → (PeerId, StreamMuxerBox)
    // Apply the same upgrade stack to the relay transport
    let relay_muxed: Boxed<(PeerId, StreamMuxerBox)> = relay_transport
        .upgrade(Version::V1Lazy)
        .authenticate(noise_cfg.clone())
        .multiplex(yamux_cfg.clone())
        .timeout(Duration::from_secs(20))
        .map(|(peer, muxer), _| (peer, StreamMuxerBox::new(muxer)))
        .boxed();

    // --- Combine: Relay first, then Direct ---
    let layered: Boxed<(PeerId, StreamMuxerBox)> =
        libp2p::core::transport::OrTransport::new(relay_muxed, direct_tcp_muxed)
            .map(|either, _| match either {
                futures::future::Either::Left(v) => v,
                futures::future::Either::Right(v) => v,
            })
            .boxed();

    Ok(layered)
}

impl DhtService {
    pub async fn send_webrtc_offer(
        &self,
        peer: String,
        offer_request: WebRTCOfferRequest,
    ) -> Result<oneshot::Receiver<Result<WebRTCAnswerResponse, String>>, String> {
        let peer_id: PeerId = peer.parse().map_err(|e| format!("invalid peer id: {e}"))?;
        let (tx, rx) = oneshot::channel();

        self.cmd_tx
            .send(DhtCommand::SendWebRTCOffer {
                peer: peer_id,
                offer_request,
                sender: tx,
            })
            .await
            .map_err(|e| format!("send webrtc offer cmd: {e}"))?;

        Ok(rx)
    }
}

// Public API for the DHT
pub struct DhtService {
    cmd_tx: mpsc::Sender<DhtCommand>,
    event_rx: Arc<Mutex<mpsc::Receiver<DhtEvent>>>,
    peer_id: String,
    connected_peers: Arc<Mutex<HashSet<PeerId>>>,
    connected_addrs: HashMap<PeerId, Vec<Multiaddr>>,
    metrics: Arc<Mutex<DhtMetrics>>,
    pending_echo: Arc<Mutex<HashMap<rr::OutboundRequestId, PendingEcho>>>,
    pending_searches: Arc<Mutex<HashMap<String, Vec<PendingSearch>>>>,
    search_counter: Arc<AtomicU64>,
    proxy_mgr: ProxyMgr,
    peer_selection: Arc<Mutex<PeerSelectionService>>,
    file_metadata_cache: Arc<Mutex<HashMap<String, FileMetadata>>>,
    received_chunks: Arc<Mutex<HashMap<String, HashMap<u32, FileChunk>>>>,
    file_transfer_service: Option<Arc<FileTransferService>>,
    // chunk_manager: Option<Arc<ChunkManager>>, // Not needed here
    pending_webrtc_offers: Arc<
        Mutex<
            HashMap<rr::OutboundRequestId, oneshot::Sender<Result<WebRTCAnswerResponse, String>>>,
        >,
    >,
    pending_provider_queries: Arc<Mutex<HashMap<String, PendingProviderQuery>>>,
    root_query_mapping: Arc<Mutex<HashMap<beetswap::QueryId, FileMetadata>>>,
    active_downloads: Arc<Mutex<HashMap<String, ActiveDownload>>>,
    get_providers_queries: Arc<Mutex<HashMap<kad::QueryId, (String, std::time::Instant)>>>,
    chunk_size: usize,
    file_heartbeat_state: Arc<Mutex<HashMap<String, FileHeartbeatState>>>,
    seeder_heartbeats_cache: Arc<Mutex<HashMap<String, FileHeartbeatCacheEntry>>>,
    pending_heartbeat_updates: Arc<Mutex<HashSet<String>>>,
}

/// Tracks an active file download with its associated queries and chunks
#[derive(Debug, Clone)]
struct ActiveDownload {
    metadata: FileMetadata,
    queries: HashMap<beetswap::QueryId, u32>, // query_id -> chunk_index
    downloaded_chunks: HashMap<u32, Vec<u8>>, // chunk_index -> data
}

#[derive(Debug)]
struct FileHeartbeatState {
    /// Handle to the periodic heartbeat task so we can cancel it when seeding stops.
    task: JoinHandle<()>,
}

impl DhtService {
    pub async fn new(
        port: u16,
        bootstrap_nodes: Vec<String>,
        secret: Option<String>,
        is_bootstrap: bool,
        enable_autonat: bool,
        autonat_probe_interval: Option<Duration>,
        autonat_servers: Vec<String>,
        proxy_address: Option<String>,
        file_transfer_service: Option<Arc<FileTransferService>>,
        chunk_manager: Option<Arc<ChunkManager>>,
        chunk_size_kb: Option<usize>, // Chunk size in KB (default 256)
        cache_size_mb: Option<usize>, // Cache size in MB (default 1024)
        enable_autorelay: bool,
        preferred_relays: Vec<String>,
        enable_relay_server: bool,
        blockstore_db_path: Option<&Path>,
    ) -> Result<Self, Box<dyn Error>> {
        // ---- Hotfix: finalize AutoRelay flag (bootstrap OFF + ENV OFF)
        let mut final_enable_autorelay = enable_autorelay;
        if is_bootstrap {
            final_enable_autorelay = false;
            info!("AutoRelay disabled on bootstrap (hotfix).");
        }
        if std::env::var("CHIRAL_DISABLE_AUTORELAY").ok().as_deref() == Some("1") {
            final_enable_autorelay = false;
            info!("AutoRelay disabled via env CHIRAL_DISABLE_AUTORELAY=1");
        }
        // Convert chunk size from KB to bytes
        let chunk_size = chunk_size_kb.unwrap_or(256) * 1024; // Default 256 KB
        let cache_size = cache_size_mb.unwrap_or(1024); // Default 1024 MB
        let blockstore = if let Some(path) = blockstore_db_path {
            if let Some(path_str) = path.to_str() {
                info!("Attempting to use blockstore from disk: {}", path_str);
            }

            match RedbBlockstore::open(path).await {
                Ok(store) => {
                    info!("Successfully opened blockstore from disk");
                    Arc::new(store)
                }
                Err(e) => {
                    warn!("Failed to open blockstore from disk ({}), falling back to in-memory storage", e);
                    Arc::new(RedbBlockstore::in_memory()?)
                }
            }
        } else {
            info!("Using in-memory blockstore");
            Arc::new(RedbBlockstore::in_memory()?)
        };
        // Generate a new keypair for this node
        // If a secret is provided, derive a stable 32-byte seed via SHA-256(secret)
        // Otherwise, generate a fresh random key.
        let local_key = match secret {
            Some(secret_str) => {
                let mut hasher = Sha256::new();
                hasher.update(secret_str.as_bytes());
                let digest = hasher.finalize();
                let mut seed = [0u8; 32];
                seed.copy_from_slice(&digest[..32]);
                identity::Keypair::ed25519_from_bytes(seed)?
            }
            None => identity::Keypair::generate_ed25519(),
        };
        let local_peer_id = PeerId::from(local_key.public());
        let peer_id_str = local_peer_id.to_string();

        // Create a Kademlia behaviour with tuned configuration
        let store = MemoryStore::new(local_peer_id);
        let mut kad_cfg = KademliaConfig::new(StreamProtocol::new("/chiral/kad/1.0.0"));
        let bootstrap_interval = Duration::from_secs(1);
        if is_bootstrap {
            // These settings result in node to not provide files, only acts as a router
            kad_cfg.set_record_ttl(Some(Duration::from_secs(0)));
            kad_cfg.set_provider_record_ttl(Some(Duration::from_secs(0)));

            // ensures bootstrap node only keeps active peers in its routing table
            kad_cfg.set_periodic_bootstrap_interval(None);
        } else {
            // Only enable periodic bootstrap if we have bootstrap nodes
            // This prevents "No known peers" warnings when running standalone
            if !bootstrap_nodes.is_empty() {
                kad_cfg.set_periodic_bootstrap_interval(Some(bootstrap_interval));
            } else {
                kad_cfg.set_periodic_bootstrap_interval(None);
                info!("Periodic bootstrap disabled - no bootstrap nodes configured");
            }
        }

        // Align with docs: shorter queries, higher replication
        kad_cfg.set_query_timeout(Duration::from_secs(30));

        // Replication factor of 3 (as per spec table)
        if let Some(nz) = std::num::NonZeroUsize::new(3) {
            kad_cfg.set_replication_factor(nz);
        }
        let mut kademlia = Kademlia::with_config(local_peer_id, store, kad_cfg);

        // Set Kademlia to server mode to accept incoming connections
        kademlia.set_mode(Some(Mode::Server));

        // Create identify behaviour with proactive push updates
        let identify_config =
            identify::Config::new(EXPECTED_PROTOCOL_VERSION.to_string(), local_key.public())
                .with_agent_version(format!("chiral-network/{}", env!("CARGO_PKG_VERSION")))
                .with_push_listen_addr_updates(true);
        let identify = identify::Behaviour::new(identify_config);

        // mDNS for local peer discovery
        let disable_mdns_env = std::env::var("CHIRAL_DISABLE_MDNS").ok().as_deref() == Some("1");
        let mdns_opt = if disable_mdns_env {
            tracing::info!("mDNS disabled via env CHIRAL_DISABLE_MDNS=1");
            None
        } else {
            Some(Mdns::new(Default::default(), local_peer_id)?)
        };

        // Request-Response behaviours
        let rr_cfg = rr::Config::default();
        let proxy_protocols =
            std::iter::once(("/chiral/proxy/1.0.0".to_string(), rr::ProtocolSupport::Full));
        let proxy_rr = rr::Behaviour::new(proxy_protocols, rr_cfg.clone());

        let webrtc_protocols = std::iter::once((
            "/chiral/webrtc-signaling/1.0.0".to_string(),
            rr::ProtocolSupport::Full,
        ));
        let webrtc_signaling_rr = rr::Behaviour::new(webrtc_protocols, rr_cfg);

        let probe_interval = autonat_probe_interval.unwrap_or(Duration::from_secs(30));
        let autonat_client_behaviour = if enable_autonat {
            info!(
                "AutoNAT enabled (probe interval: {}s)",
                probe_interval.as_secs()
            );
            Some(v2::client::Behaviour::new(
                OsRng,
                v2::client::Config::default().with_probe_interval(probe_interval),
            ))
        } else {
            None
        };
        let autonat_server_behaviour = if is_bootstrap && enable_autonat {
            Some(v2::server::Behaviour::new(OsRng))
        } else {
            None
        };

        let bitswap = beetswap::Behaviour::new(blockstore);
        let (relay_transport, relay_client_behaviour) = relay::client::new(local_peer_id);
        let autonat_client_toggle = toggle::Toggle::from(autonat_client_behaviour);
        let autonat_server_toggle = toggle::Toggle::from(autonat_server_behaviour);
        let mdns_toggle = toggle::Toggle::from(mdns_opt);

        // DCUtR requires relay to be enabled
        let dcutr_behaviour = if enable_autonat {
            info!("DCUtR enabled (requires relay for hole-punching coordination)");
            Some(dcutr::Behaviour::new(local_peer_id))
        } else {
            None
        };
        let dcutr_toggle = toggle::Toggle::from(dcutr_behaviour);

        // Relay server configuration
        let relay_server_behaviour = if enable_relay_server {
            info!("🔁 Relay server enabled - this node can relay traffic for others");
            Some(relay::Behaviour::new(
                local_peer_id,
                relay::Config::default(),
            ))
        } else {
            None
        };
        let relay_server_toggle = toggle::Toggle::from(relay_server_behaviour);

        let mut behaviour = Some(DhtBehaviour {
            kademlia,
            identify,
            mdns: mdns_toggle,
            bitswap,
            ping: Ping::new(ping::Config::new()),
            proxy_rr,
            webrtc_signaling_rr,
            autonat_client: autonat_client_toggle,
            autonat_server: autonat_server_toggle,
            relay_client: relay_client_behaviour,
            relay_server: relay_server_toggle,
            dcutr: dcutr_toggle,
        });

        let bootstrap_set: HashSet<String> = bootstrap_nodes.iter().cloned().collect();
        let mut autonat_targets: HashSet<String> = if enable_autonat && !autonat_servers.is_empty()
        {
            autonat_servers.into_iter().collect()
        } else {
            HashSet::new()
        };
        if enable_autonat {
            autonat_targets.extend(bootstrap_set.iter().cloned());
        }

        // Configure AutoRelay relay candidate discovery (use finalized flag)
        let relay_candidates: HashSet<String> = if final_enable_autorelay {
            if !preferred_relays.is_empty() {
                info!(
                    "🔗 AutoRelay enabled with {} preferred relays",
                    preferred_relays.len()
                );
                for (i, relay) in preferred_relays.iter().enumerate().take(5) {
                    info!("   Relay {}: {}", i + 1, relay);
                }
                preferred_relays.into_iter().collect()
            } else {
                info!(
                    "🔗 AutoRelay enabled, using {} bootstrap nodes as relay candidates",
                    bootstrap_set.len()
                );
                for (i, node) in bootstrap_set.iter().enumerate().take(5) {
                    info!("   Candidate {}: {}", i + 1, node);
                }
                bootstrap_set.iter().cloned().collect()
            }
        } else {
            HashSet::new()
        };

        // Use the new relay-aware transport builder
        let transport = build_transport_with_relay(&local_key, relay_transport, proxy_address)?;

        // Create the swarm
        let mut swarm = SwarmBuilder::with_existing_identity(local_key)
            .with_tokio()
            .with_other_transport(|_| Ok(transport))
            .expect("Failed to create libp2p transport")
            .with_behaviour(move |_| behaviour.take().expect("behaviour already taken"))?
            .with_swarm_config(
                |c| c.with_idle_connection_timeout(Duration::from_secs(300)), // 5 minutes
            )
            .build();

        // Listen on the specified port
        let listen_addr: Multiaddr = format!("/ip4/0.0.0.0/tcp/{}", port).parse()?;
        swarm.listen_on(listen_addr)?;

        // ---- advertise external addresses so relay reservations include routable addrs
        let mut ext_addrs: Vec<Multiaddr> = Vec::new();

        // 1) If CHIRAL_PUBLIC_IP is set, use it as the advertised external address
        if let Ok(pub_ip) = std::env::var("CHIRAL_PUBLIC_IP") {
            if let Ok(ma) = format!("/ip4/{}/tcp/{}", pub_ip, port).parse() {
                ext_addrs.push(ma);
            } else {
                tracing::warn!("CHIRAL_PUBLIC_IP is set but invalid: {}", pub_ip);
            }
        }

        // Register external addresses with the swarm (pin with high score)
        for ma in ext_addrs {
            swarm.add_external_address(ma);
        }

        // Connect to bootstrap nodes (unreachable addresses filtered)
        let mut successful_connections = 0;
        let total_bootstrap_nodes = bootstrap_nodes.len();
        for bootstrap_addr in &bootstrap_nodes {
            if let Ok(addr) = bootstrap_addr.parse::<Multiaddr>() {
                // WAN Mode: skip unroutable bootstrap addresses
                let wan_mode = enable_autonat || enable_autorelay;
                if !ma_plausibly_reachable(&addr) {
                    warn!("⏭️  Skipping unreachable bootstrap addr: {}", addr);
                    continue;
                }
                match swarm.dial(addr.clone()) {
                    Ok(_) => {
                        successful_connections += 1;
                        // Add bootstrap nodes to Kademlia routing table if it has a peer ID
                        if let Some(peer_id) = addr.iter().find_map(|p| {
                            if let libp2p::multiaddr::Protocol::P2p(peer) = p {
                                Some(peer)
                            } else {
                                None
                            }
                        }) {
                            swarm
                                .behaviour_mut()
                                .kademlia
                                .add_address(&peer_id, addr.clone());
                        }
                    }
                    Err(e) => warn!("✗ Failed to dial bootstrap {}: {}", bootstrap_addr, e),
                }
            } else {
                warn!("✗ Invalid bootstrap address format: {}", bootstrap_addr);
            }
        }

        if enable_autonat {
            for server_addr in &autonat_targets {
                if bootstrap_set.contains(server_addr) {
                    continue;
                }
                match server_addr.parse::<Multiaddr>() {
                    Ok(addr) => match swarm.dial(addr.clone()) {
                        Ok(_) => {
                            info!("Dialing AutoNAT server: {}", server_addr);
                        }
                        Err(e) => {
                            debug!("Failed to dial AutoNAT server {}: {}", server_addr, e);
                        }
                    },
                    Err(e) => warn!("Invalid AutoNAT server address {}: {}", server_addr, e),
                }
            }
        }

        // Trigger initial bootstrap if we have any bootstrap nodes (even if connection failed)
        if !bootstrap_nodes.is_empty() {
            let _ = swarm.behaviour_mut().kademlia.bootstrap();
            if successful_connections == 0 {
                warn!(
                    "⚠ No bootstrap connections succeeded - node will operate in standalone mode"
                );
                warn!("  Other nodes can still connect to this node directly");
            }
        } else {
            info!("No bootstrap nodes provided - starting in standalone mode");
        }

        let (cmd_tx, cmd_rx) = mpsc::channel(100);
        let (event_tx, event_rx) = mpsc::channel(100);
        let connected_peers = Arc::new(Mutex::new(HashSet::new()));
        let metrics = Arc::new(Mutex::new(DhtMetrics::default()));
        let pending_echo = Arc::new(Mutex::new(HashMap::new()));
        let pending_searches = Arc::new(Mutex::new(HashMap::new()));
        let search_counter = Arc::new(AtomicU64::new(1));
        let proxy_mgr: ProxyMgr = Arc::new(Mutex::new(ProxyManager::default()));
        let peer_selection = Arc::new(Mutex::new(PeerSelectionService::new()));
        let pending_webrtc_offers = Arc::new(Mutex::new(HashMap::new()));
        let pending_provider_queries: Arc<Mutex<HashMap<String, PendingProviderQuery>>> =
            Arc::new(Mutex::new(HashMap::new()));
        let root_query_mapping: Arc<Mutex<HashMap<beetswap::QueryId, FileMetadata>>> =
            Arc::new(Mutex::new(HashMap::new()));
        let active_downloads: Arc<Mutex<HashMap<String, ActiveDownload>>> =
            Arc::new(Mutex::new(HashMap::new()));
        let get_providers_queries_local: Arc<
            Mutex<HashMap<kad::QueryId, (String, std::time::Instant)>>,
        > = Arc::new(Mutex::new(HashMap::new()));
<<<<<<< HEAD
        let seeder_heartbeats_cache: Arc<Mutex<HashMap<String, FileHeartbeatCacheEntry>>> =
            Arc::new(Mutex::new(HashMap::new()));
        let file_heartbeat_state: Arc<Mutex<HashMap<String, FileHeartbeatState>>> =
            Arc::new(Mutex::new(HashMap::new()));
        let pending_heartbeat_updates: Arc<Mutex<HashSet<String>>> =
            Arc::new(Mutex::new(HashSet::new()));
        let pending_keyword_indexes: Arc<Mutex<HashMap<kad::QueryId, PendingKeywordIndex>>> =
            Arc::new(Mutex::new(HashMap::new()));
=======
>>>>>>> ef30e801

        {
            let mut guard = metrics.lock().await;
            guard.autonat_enabled = enable_autonat;
            guard.autorelay_enabled = final_enable_autorelay;
            guard.dcutr_enabled = enable_autonat; // DCUtR enabled when AutoNAT is enabled
        }

        // Spawn the Dht node task
        let received_chunks_clone = Arc::new(Mutex::new(HashMap::new()));
        let bootstrap_peer_ids = extract_bootstrap_peer_ids(&bootstrap_nodes);

        tokio::spawn(run_dht_node(
            swarm,
            local_peer_id,
            cmd_rx,
            event_tx,
            connected_peers.clone(),
            metrics.clone(),
            pending_echo.clone(),
            pending_searches.clone(),
            proxy_mgr.clone(),
            peer_selection.clone(),
            received_chunks_clone.clone(),
            file_transfer_service.clone(),
            chunk_manager,
            pending_webrtc_offers.clone(),
            pending_provider_queries.clone(),
            root_query_mapping.clone(),
            active_downloads.clone(),
            get_providers_queries_local.clone(),
<<<<<<< HEAD
            seeder_heartbeats_cache.clone(),
            pending_heartbeat_updates.clone(),
            pending_keyword_indexes.clone(),
=======
>>>>>>> ef30e801
            is_bootstrap,
            final_enable_autorelay,
            relay_candidates,
            chunk_size,
            bootstrap_peer_ids,
        ));

        Ok(DhtService {
            cmd_tx,
            event_rx: Arc::new(Mutex::new(event_rx)),
            peer_id: peer_id_str,
            connected_peers,
            connected_addrs: HashMap::new(),
            metrics,
            pending_echo,
            pending_searches,
            search_counter,
            proxy_mgr,
            peer_selection,
            file_metadata_cache: Arc::new(Mutex::new(HashMap::new())),
            received_chunks: received_chunks_clone,
            file_transfer_service,
            // chunk_manager is not stored in DhtService, only passed to the task
            pending_webrtc_offers,
            pending_provider_queries,
            root_query_mapping,
            active_downloads,
            get_providers_queries: get_providers_queries_local,
            chunk_size,
            file_heartbeat_state,
            seeder_heartbeats_cache,
            pending_heartbeat_updates,
        })
    }

    pub fn chunk_size(&self) -> usize {
        // Note: This might need to be adjusted if chunk_manager is the source of truth
        self.chunk_size
    }

    async fn start_file_heartbeat(&self, file_hash: &str) -> Result<(), String> {
        let file_hash_owned = file_hash.to_string();

        {
            let mut state = self.file_heartbeat_state.lock().await;
            if let Some(existing) = state.get(&file_hash_owned) {
                if !existing.task.is_finished() {
                    debug!("Heartbeat already active for {}", file_hash_owned);
                    return Ok(());
                }
                state.remove(&file_hash_owned);
            }
        }

        let cmd_tx = self.cmd_tx.clone();
        let hash_for_task = file_hash_owned.clone();

        let handle = tokio::spawn(async move {
            debug!("Starting heartbeat loop for {}", hash_for_task);

            if let Err(e) = cmd_tx
                .send(DhtCommand::HeartbeatFile {
                    file_hash: hash_for_task.clone(),
                })
                .await
            {
                warn!("Initial heartbeat send failed for {}: {}", hash_for_task, e);
                return;
            }

            let mut interval = tokio::time::interval(FILE_HEARTBEAT_INTERVAL);
            loop {
                interval.tick().await;
                match cmd_tx
                    .send(DhtCommand::HeartbeatFile {
                        file_hash: hash_for_task.clone(),
                    })
                    .await
                {
                    Ok(_) => {
                        trace!("Heartbeat refreshed for {}", hash_for_task);
                    }
                    Err(e) => {
                        warn!(
                            "Stopping heartbeat loop for {} due to send failure: {}",
                            hash_for_task, e
                        );
                        break;
                    }
                }
            }

            debug!("Heartbeat loop exited for {}", hash_for_task);
        });

        let mut state = self.file_heartbeat_state.lock().await;
        state.insert(file_hash_owned, FileHeartbeatState { task: handle });
        Ok(())
    }

    async fn stop_file_heartbeat(&self, file_hash: &str) {
        let handle = {
            let mut state = self.file_heartbeat_state.lock().await;
            state.remove(file_hash).map(|entry| entry.task)
        };

        if let Some(handle) = handle {
            if !handle.is_finished() {
                handle.abort();
            }
        }

        self.seeder_heartbeats_cache.lock().await.remove(file_hash);
        self.pending_heartbeat_updates
            .lock()
            .await
            .remove(file_hash);
        debug!("Heartbeat tracking stopped for {}", file_hash);
    }

    pub async fn publish_file(&self, metadata: FileMetadata) -> Result<(), String> {
        let (response_tx, response_rx) = oneshot::channel();

        self.cmd_tx
            .send(DhtCommand::PublishFile {
                metadata,
                response_tx,
            })
            .await
            .map_err(|e| e.to_string())?;

        let cid_populated_metadata = response_rx.await.map_err(|e| e.to_string())?;

        self.cache_remote_file(&cid_populated_metadata).await;
        self.start_file_heartbeat(&cid_populated_metadata.merkle_root)
            .await?;
        Ok(())
    }

    pub async fn stop_publishing_file(&self, file_hash: String) -> Result<(), String> {
        let file_hash_clone = file_hash.clone();

        self.cmd_tx
            .send(DhtCommand::StopPublish(file_hash))
            .await
            .map_err(|e| e.to_string())?;

        self.stop_file_heartbeat(&file_hash_clone).await;
        Ok(())
    }
    pub async fn cache_remote_file(&self, metadata: &FileMetadata) {
        self.file_metadata_cache
            .lock()
            .await
            .insert(metadata.merkle_root.clone(), metadata.clone());
    }
    /// List all known FileMetadata (from cache, i.e., locally published or discovered)
    pub async fn get_all_file_metadata(&self) -> Result<Vec<FileMetadata>, String> {
        let cache = self.file_metadata_cache.lock().await;
        Ok(cache.values().cloned().collect())
    }

    /// Get all versions for a file name, sorted by version (desc)
    pub async fn get_versions_by_file_name(
        &self,
        file_name: String,
    ) -> Result<Vec<FileMetadata>, String> {
        info!(
            "🔍 Backend: Starting search for file versions with name: {}",
            file_name
        );

        let all = self.get_all_file_metadata().await?;
        info!("📁 Backend: Retrieved {} total files from cache", all.len());

        let mut versions: Vec<FileMetadata> = all
            .into_iter()
            .filter(|m| m.file_name == file_name) // Remove is_root filter - get all versions
            .collect();

        info!(
            "🎯 Backend: Found {} versions matching name '{}'",
            versions.len(),
            file_name
        );

        versions.sort_by(|a, b| b.version.unwrap_or(1).cmp(&a.version.unwrap_or(1)));

        // Clear seeders to avoid network calls during search
        // The seeders will be populated when the user actually tries to download
        for version in &mut versions {
            version.seeders = vec![]; // Clear seeders to prevent network calls
        }

        info!(
            "✅ Backend: Returning {} versions for '{}' (seeders cleared)",
            versions.len(),
            file_name
        );
        Ok(versions)
    }

    /// Get the latest version for a file name
    pub async fn get_latest_version_by_file_name(
        &self,
        file_name: String,
    ) -> Result<Option<FileMetadata>, String> {
        let versions = self.get_versions_by_file_name(file_name).await?;
        Ok(versions.into_iter().max_by_key(|m| m.version.unwrap_or(1)))
    }

    /// Prepare a new FileMetadata for upload (auto-increment version, set parent_hash)
    pub async fn prepare_versioned_metadata(
        &self,
        file_hash: String,
        file_name: String,
        file_size: u64,
        file_data: Vec<u8>,
        created_at: u64,
        mime_type: Option<String>,
            encrypted_key_bundle: Option<crate::encryption::EncryptedAesKeyBundle>,
        is_encrypted: bool,
        encryption_method: Option<String>,
        key_fingerprint: Option<String>,
    ) -> Result<FileMetadata, String> {
        let latest = self
            .get_latest_version_by_file_name(file_name.clone())
            .await?;

        let (version, parent_hash, is_root) = match latest {
            Some(ref prev) => (
                prev.version.map(|v| v + 1).unwrap_or(2),
                Some(prev.merkle_root.clone()),
                false, // not root if there was a previous version
            ),
            None => (1, None, true), // root if first version
        };
        Ok(FileMetadata {
            merkle_root: file_hash,
            file_name,
            file_size,
            file_data,
            seeders: vec![],
            created_at,
            mime_type,
            is_encrypted,
            encryption_method,
            key_fingerprint,
            version: Some(version),
            encrypted_key_bundle: None,
            parent_hash,
            cids: None,
            is_root,
        })
    }

    pub async fn download_file(&self, file_metadata: FileMetadata) -> Result<(), String> {
        self.cmd_tx
            .send(DhtCommand::DownloadFile(file_metadata))
            .await
            .map_err(|e| e.to_string())
    }

    pub async fn publish_encrypted_file(
        &self,
        metadata: FileMetadata,
        blocks: Vec<(Cid, Vec<u8>)>,
    ) -> Result<(), String> {
        let file_hash = metadata.merkle_root.clone();
        // The root CID is the CID of the list of block CIDs.
        // This needs to be computed before calling the command.
        let block_cids: Vec<Cid> = blocks.iter().map(|(cid, _)| cid.clone()).collect();
        let root_block_data = serde_json::to_vec(&block_cids).map_err(|e| e.to_string())?;
        let root_cid = Cid::new_v1(RAW_CODEC, Code::Sha2_256.digest(&root_block_data));

        self.cmd_tx
            .send(DhtCommand::StoreBlocks {
                blocks,
                root_cid,
                metadata,
            })
            .await
            .map_err(|e| e.to_string())?;

        self.start_file_heartbeat(&file_hash).await?;
        Ok(())
    }

    pub async fn search_file(&self, file_hash: String) -> Result<(), String> {
        self.cmd_tx
            .send(DhtCommand::SearchFile(file_hash))
            .await
            .map_err(|e| e.to_string())
    }

    pub async fn get_file(&self, file_hash: String) -> Result<(), String> {
        self.search_file(file_hash).await
    }

    pub async fn search_metadata(&self, file_hash: String, timeout_ms: u64) -> Result<(), String> {
        self.cmd_tx
            .send(DhtCommand::SearchFile(file_hash.clone()))
            .await
            .map_err(|e| e.to_string())
    }
    pub async fn synchronous_search_metadata(
        &self,
        file_hash: String,
        timeout_ms: u64,
    ) -> Result<Option<FileMetadata>, String> {
        if timeout_ms == 0 {
            self.cmd_tx
                .send(DhtCommand::SearchFile(file_hash))
                .await
                .map_err(|e| e.to_string())?;
            return Ok(None);
        }

        let timeout_duration = Duration::from_millis(timeout_ms);
        let waiter_id = self.search_counter.fetch_add(1, Ordering::Relaxed);
        let (tx, rx) = oneshot::channel();

        {
            let mut pending = self.pending_searches.lock().await;
            pending
                .entry(file_hash.clone())
                .or_default()
                .push(PendingSearch {
                    id: waiter_id,
                    sender: tx,
                });
        }

        if let Err(err) = self
            .cmd_tx
            .send(DhtCommand::SearchFile(file_hash.clone()))
            .await
        {
            let mut pending = self.pending_searches.lock().await;
            if let Some(waiters) = pending.get_mut(&file_hash) {
                waiters.retain(|w| w.id != waiter_id);
                if waiters.is_empty() {
                    pending.remove(&file_hash);
                }
            }
            return Err(err.to_string());
        }

        match tokio::time::timeout(timeout_duration, rx).await {
            Ok(Ok(SearchResponse::Found(metadata))) => Ok(Some(metadata)),
            Ok(Ok(SearchResponse::NotFound)) => Ok(None),
            Ok(Err(_)) => Err("Search channel closed".into()),
            Err(_) => {
                let mut pending = self.pending_searches.lock().await;
                if let Some(waiters) = pending.get_mut(&file_hash) {
                    waiters.retain(|w| w.id != waiter_id);
                    if waiters.is_empty() {
                        pending.remove(&file_hash);
                    }
                }
                Err("Search timed out".into())
            }
        }
    }

    pub async fn connect_peer(&self, addr: String) -> Result<(), String> {
        self.cmd_tx
            .send(DhtCommand::ConnectPeer(addr))
            .await
            .map_err(|e| e.to_string())
    }

    pub async fn connect_to_peer_by_id(&self, peer_id: String) -> Result<(), String> {
        let peer_id: PeerId = peer_id
            .parse()
            .map_err(|e| format!("Invalid peer ID: {}", e))?;
        self.cmd_tx
            .send(DhtCommand::ConnectToPeerById(peer_id))
            .await
            .map_err(|e| e.to_string())
    }

    pub async fn disconnect_peer(&self, peer_id: PeerId) -> Result<(), String> {
        self.cmd_tx
            .send(DhtCommand::DisconnectPeer(peer_id))
            .await
            .map_err(|e| e.to_string())
    }

    pub async fn get_peer_id(&self) -> String {
        self.peer_id.clone()
    }

    pub async fn get_peer_count(&self) -> usize {
        let (tx, rx) = oneshot::channel();
        if self.cmd_tx.send(DhtCommand::GetPeerCount(tx)).await.is_ok() {
            rx.await.unwrap_or(0)
        } else {
            0
        }
    }

    pub async fn get_connected_peers(&self) -> Vec<String> {
        let connected_peers = self.connected_peers.lock().await;
        connected_peers
            .iter()
            .map(|peer_id| peer_id.to_string())
            .collect()
    }

    pub async fn echo(&self, peer_id: String, payload: Vec<u8>) -> Result<Vec<u8>, String> {
        let target_peer_id: PeerId = peer_id
            .parse()
            .map_err(|e| format!("Invalid peer ID: {e}"))?;

        let (tx, rx) = oneshot::channel();
        self.cmd_tx
            .send(DhtCommand::Echo {
                peer: target_peer_id,
                payload,
                tx,
            })
            .await
            .map_err(|e| format!("Failed to send echo command: {e}"))?;

        rx.await
            .map_err(|e| format!("Echo response error: {}", e))?
    }

    pub async fn send_message_to_peer(
        &self,
        peer_id: &str,
        message: serde_json::Value,
    ) -> Result<(), String> {
        let target_peer_id: PeerId = peer_id
            .parse()
            .map_err(|e| format!("Invalid peer ID: {}", e))?;

        // Send message through DHT command system
        self.cmd_tx
            .send(DhtCommand::SendMessageToPeer {
                target_peer_id,
                message,
            })
            .await
            .map_err(|e| format!("Failed to send DHT command: {e}"))?;

        Ok(())
    }

    pub async fn update_privacy_proxy_targets(&self, addresses: Vec<String>) -> Result<(), String> {
        self.cmd_tx
            .send(DhtCommand::SetPrivacyProxies { addresses })
            .await
            .map_err(|e| format!("Failed to update privacy proxies: {e}"))
    }

    /// Verifies that a peer actually provides working proxy services through protocol negotiation
    async fn verify_proxy_capabilities(&self, peer_id: &PeerId) -> Result<(), String> {
        // Use the existing echo protocol to verify proxy capabilities
        // Send a special "proxy_verify" message that the peer should echo back if it's a working proxy

        let verification_payload = b"proxy_verify";

        // Send echo request with verification payload through DHT service
        match self
            .echo(peer_id.to_string(), verification_payload.to_vec())
            .await
        {
            Ok(response) => {
                // Check if the response matches our verification payload
                if response == verification_payload {
                    info!(
                        "✅ Proxy capability verified for peer {} via echo test",
                        peer_id
                    );
                    Ok(())
                } else {
                    Err(format!(
                        "Proxy verification failed: unexpected response from peer {}",
                        peer_id
                    ))
                }
            }
            Err(e) => Err(format!(
                "Proxy verification failed: echo request failed for peer {}: {}",
                peer_id, e
            )),
        }
    }

    /// Discovers proxy services through DHT provider queries
    /// Uses DHT provider discovery to find peers advertising proxy services
    async fn discover_proxy_services_through_dht_providers(
        &self,
        proxy_mgr: &mut ProxyManager,
    ) -> usize {
        let mut discovered_and_verified = 0;

        info!("Starting DHT proxy service discovery using provider queries...");

        // Query DHT for peers that provide proxy services
        // Use a standard proxy service identifier that proxy nodes would register as providers for
        let proxy_service_cid = "proxy:service:available"; // This would be a well-known CID for proxy services

        match self
            .query_dht_proxy_providers(proxy_service_cid.to_string())
            .await
        {
            Ok(provider_peers) => {
                for peer_id in provider_peers {
                    if !proxy_mgr.capable.contains(&peer_id) {
                        info!("Discovered proxy provider via DHT: {}", peer_id);

                        // Add to capable list for verification
                        proxy_mgr.set_capable(peer_id.clone());

                        // Verify the discovered proxy
                        match self.verify_proxy_capabilities(&peer_id).await {
                            Ok(_) => {
                                proxy_mgr.add_trusted_proxy_node(peer_id.clone());
                                discovered_and_verified += 1;
                                info!(
                                    "✅ Verified and added DHT-discovered proxy provider: {}",
                                    peer_id
                                );
                            }
                            Err(e) => {
                                warn!(
                                    "❌ DHT proxy provider verification failed for {}: {}",
                                    peer_id, e
                                );
                                proxy_mgr.capable.remove(&peer_id);
                            }
                        }
                    }
                }
            }
            Err(e) => {
                warn!("DHT proxy provider discovery failed: {}", e);
            }
        }

        info!(
            "DHT proxy provider discovery completed: {} proxies verified and added",
            discovered_and_verified
        );
        discovered_and_verified
    }

    /// Query DHT for peers providing proxy services using provider records
    /// Returns a list of peer IDs that provide proxy services
    async fn query_dht_proxy_providers(
        &self,
        service_identifier: String,
    ) -> Result<Vec<PeerId>, String> {
        // Create a DHT record key for proxy services
        let key = kad::RecordKey::new(&service_identifier);

        // Query DHT for providers of this service
        // This finds peers that have registered as providers for proxy services
        let (tx, rx) = oneshot::channel();

        // Send command to query providers
        if let Err(e) = self
            .cmd_tx
            .send(DhtCommand::GetProviders {
                file_hash: service_identifier.clone(),
                sender: tx,
            })
            .await
        {
            return Err(format!("Failed to send GetProviders command: {}", e));
        }

        // Wait for response with timeout
        match tokio::time::timeout(Duration::from_secs(15), rx).await {
            Ok(Ok(Ok(provider_strings))) => {
                let total_count = provider_strings.len();

                // Convert string peer IDs to PeerId objects
                let mut peer_ids = Vec::new();
                for peer_string in provider_strings {
                    match peer_string.parse::<PeerId>() {
                        Ok(peer_id) => peer_ids.push(peer_id),
                        Err(e) => {
                            warn!("Failed to parse peer ID from provider string: {}", e);
                        }
                    }
                }

                info!(
                    "Found {} proxy service providers in DHT ({} valid peer IDs)",
                    total_count,
                    peer_ids.len()
                );
                Ok(peer_ids)
            }
            Ok(Ok(Err(e))) => Err(format!("GetProviders command failed: {}", e)),
            Ok(Err(_)) => Err("GetProviders channel closed unexpectedly".to_string()),
            Err(_) => Err("GetProviders query timed out".to_string()),
        }
    }

    pub async fn metrics_snapshot(&self) -> DhtMetricsSnapshot {
        let metrics = self.metrics.lock().await.clone();
        let peer_count = self.connected_peers.lock().await.len();
        DhtMetricsSnapshot::from(metrics, peer_count)
    }

    pub async fn store_block(&self, cid: Cid, data: Vec<u8>) -> Result<(), String> {
        self.cmd_tx
            .send(DhtCommand::StoreBlock { cid, data })
            .await
            .map_err(|e| e.to_string())
    }

    // Drain up to `max` pending events without blocking
    pub async fn drain_events(&self, max: usize) -> Vec<DhtEvent> {
        use tokio::sync::mpsc::error::TryRecvError;
        let mut rx = self.event_rx.lock().await;
        let mut events = Vec::new();
        while events.len() < max {
            match rx.try_recv() {
                Ok(ev) => events.push(ev),
                Err(TryRecvError::Empty) => break,
                Err(TryRecvError::Disconnected) => break,
            }
        }
        events
    }

    /// Get recommended peers for file download using smart selection
    pub async fn get_recommended_peers_for_download(
        &self,
        file_hash: &str,
        file_size: u64,
        require_encryption: bool,
    ) -> Vec<String> {
        // First get peers that have the file
        let available_peers = self.get_seeders_for_file(file_hash).await;

        if available_peers.is_empty() {
            return Vec::new();
        }

        // Use smart peer selection
        let mut peer_selection = self.peer_selection.lock().await;
        peer_selection.recommend_peers_for_file(&available_peers, file_size, require_encryption)
    }

    /// Record successful transfer for peer metrics
    pub async fn record_transfer_success(&self, peer_id: &str, bytes: u64, duration_ms: u64) {
        let mut peer_selection = self.peer_selection.lock().await;
        peer_selection.record_transfer_success(peer_id, bytes, duration_ms);
    }

    /// Record failed transfer for peer metrics
    pub async fn record_transfer_failure(&self, peer_id: &str, error: &str) {
        let mut peer_selection = self.peer_selection.lock().await;
        peer_selection.record_transfer_failure(peer_id, error);
    }

    /// Update peer encryption support
    pub async fn set_peer_encryption_support(&self, peer_id: &str, supported: bool) {
        let mut peer_selection = self.peer_selection.lock().await;
        peer_selection.set_peer_encryption_support(peer_id, supported);
    }

    /// Report malicious behavior from a peer
    pub async fn report_malicious_peer(&self, peer_id: &str, severity: &str) {
        let mut peer_selection = self.peer_selection.lock().await;
        peer_selection.report_malicious_peer(peer_id, severity);
    }

    /// Get all peer metrics for monitoring
    pub async fn get_peer_metrics(&self) -> Vec<PeerMetrics> {
        let peer_selection = self.peer_selection.lock().await;
        peer_selection.get_all_metrics()
    }

    /// Select best peers using a specific strategy
    pub async fn select_peers_with_strategy(
        &self,
        available_peers: &[String],
        count: usize,
        strategy: SelectionStrategy,
        require_encryption: bool,
    ) -> Vec<String> {
        let mut peer_selection = self.peer_selection.lock().await;
        peer_selection.select_peers(available_peers, count, strategy, require_encryption)
    }

    /// Clean up inactive peer metrics
    pub async fn cleanup_inactive_peers(&self, max_age_seconds: u64) {
        let mut peer_selection = self.peer_selection.lock().await;
        peer_selection.cleanup_inactive_peers(max_age_seconds);
    }

    /// Discover and verify available peers for a specific file
    pub async fn discover_peers_for_file(
        &self,
        metadata: &FileMetadata, // This now contains the merkle_root
    ) -> Result<Vec<String>, String> {
        info!(
            "Starting peer discovery for file: {} with {} seeders",
            metadata.merkle_root,
            metadata.seeders.len()
        );

        let mut available_peers = Vec::new();
        let connected_peers = self.connected_peers.lock().await;

        // Check which seeders from metadata are currently connected
        for seeder_id in &metadata.seeders {
            if let Ok(peer_id) = seeder_id.parse::<libp2p::PeerId>() {
                if connected_peers.contains(&peer_id) {
                    info!("Seeder {} is currently connected", seeder_id);
                    available_peers.push(seeder_id.clone());
                } else {
                    info!("Seeder {} is not currently connected", seeder_id);
                    // Try to connect to this peer by sending a ConnectToPeerById command
                    // This will query the DHT for the peer's addresses and attempt connection
                    if let Err(e) = self
                        .cmd_tx
                        .send(DhtCommand::ConnectToPeerById(peer_id))
                        .await
                    {
                        warn!(
                            "Failed to send ConnectToPeerById command for {}: {}",
                            seeder_id, e
                        );
                    } else {
                        info!("Attempting to connect to seeder {}", seeder_id);
                    }
                }
            } else {
                warn!("Invalid peer ID in seeders list: {}", seeder_id);
            }
        }

        // If no seeders are connected, the file is not available for download
        if available_peers.is_empty() {
            info!("No seeders are currently connected - file not available for download");
        }

        info!(
            "Peer discovery completed: found {} available peers",
            available_peers.len()
        );
        Ok(available_peers)
    }

    /// Get seeders for a specific file (searches DHT for providers)
    pub async fn get_seeders_for_file(&self, file_hash: &str) -> Vec<String> {
        // Fast path: consult local heartbeat cache and prune expired entries
        let now = unix_timestamp();
        if let Some(entry) = self.seeder_heartbeats_cache.lock().await.get_mut(file_hash) {
            entry.heartbeats = prune_heartbeats(entry.heartbeats.clone(), now);
            entry.metadata["seeders"] = serde_json::Value::Array(
                heartbeats_to_peer_list(&entry.heartbeats)
                    .iter()
                    .cloned()
                    .map(serde_json::Value::String)
                    .collect(),
            );
            entry.metadata["seederHeartbeats"] =
                serde_json::to_value(&entry.heartbeats).unwrap_or_else(|_| serde_json::Value::Array(vec![]));

            let peers = heartbeats_to_peer_list(&entry.heartbeats);
            if !peers.is_empty() {
                // return the pruned local view immediately to keep UI responsive/fresh
                return peers;
            }
            // otherwise fall back to querying the DHT providers
        }

        // Send command to DHT task to query provider records for this file
        let (tx, rx) = oneshot::channel();

        if let Err(e) = self
            .cmd_tx
            .send(DhtCommand::GetProviders {
                file_hash: file_hash.to_string(),
                sender: tx,
            })
            .await
        {
            warn!("Failed to send GetProviders command: {}", e);
            return Vec::new();
        }

        // Wait for response with timeout
        match tokio::time::timeout(Duration::from_secs(5), rx).await {
            Ok(Ok(Ok(providers))) => {
                info!(
                    "Found {} providers for file: {}",
                    providers.len(),
                    file_hash
                );
                // Optionally filter unreachable providers here (try connect/ping) before returning.
                providers
            }
            Ok(Ok(Err(e))) => {
                warn!("GetProviders command failed: {}", e);
                // Fallback to connected peers
                let connected = self.connected_peers.lock().await;
                connected.iter().take(3).map(|p| p.to_string()).collect()
            }
            Ok(Err(e)) => {
                warn!("Receiver error: {}", e);
                // Fallback to connected peers
                let connected = self.connected_peers.lock().await;
                connected.iter().take(3).map(|p| p.to_string()).collect()
            }
            Err(_) => {
                warn!("GetProviders command timed out for file: {}", file_hash);
                // Fallback to connected peers
                let connected = self.connected_peers.lock().await;
                connected.iter().take(3).map(|p| p.to_string()).collect()
            }
        }
    }

    /// Shutdown the Dht service
    pub async fn shutdown(&self) -> Result<(), String> {
        let (tx, rx) = oneshot::channel();
        self.cmd_tx
            .send(DhtCommand::Shutdown(tx))
            .await
            .map_err(|e| format!("Failed to send shutdown command: {}", e))?;
        rx.await
            .map_err(|e| format!("Failed to receive shutdown acknowledgment: {}", e))
    }

    /// Enable privacy routing through proxy nodes
    pub async fn enable_privacy_routing(&self, mode: PrivacyMode) -> Result<(), String> {
        let mut proxy_mgr = self.proxy_mgr.lock().await;

        // Enable privacy routing in the proxy manager
        proxy_mgr.enable_privacy_routing(mode);

        // Identify and mark trusted proxy nodes from connected peers
        // Query connected peers for proxy capabilities and establish trust relationships
        let connected_peers_list = {
            let connected = self.connected_peers.lock().await;
            connected.iter().cloned().collect::<Vec<_>>()
        };

        let mut trusted_proxy_count = 0;
        for peer_id in connected_peers_list {
            // Check if this peer is capable of proxy services
            if proxy_mgr.capable.contains(&peer_id) && proxy_mgr.online.contains(&peer_id) {
                // Verify proxy capabilities through protocol negotiation
                match self.verify_proxy_capabilities(&peer_id).await {
                    Ok(_) => {
                        proxy_mgr.add_trusted_proxy_node(peer_id.clone());
                        trusted_proxy_count += 1;
                        info!("✅ Added connected peer {} as trusted proxy node (capability verified)", peer_id);
                    }
                    Err(e) => {
                        warn!(
                            "❌ Proxy capability verification failed for peer {}: {}",
                            peer_id, e
                        );
                        // Remove from capable list if verification fails
                        proxy_mgr.capable.remove(&peer_id);
                    }
                }
            }
        }

        // Query DHT for peers advertising proxy services and add them to verification pipeline
        let dht_proxy_count = self
            .discover_proxy_services_through_dht_providers(&mut proxy_mgr)
            .await;

        let trusted_count = trusted_proxy_count + dht_proxy_count;
        info!(
            "Privacy routing enabled with {} trusted proxy nodes (mode: {:?})",
            trusted_count, mode
        );

        // Send event to notify about privacy routing status
        let _ = self.cmd_tx.send(DhtCommand::SendMessageToPeer {
            target_peer_id: self
                .peer_id
                .parse()
                .map_err(|e| format!("Invalid peer ID: {}", e))?,
            message: serde_json::json!({
                "type": "privacy_routing_enabled",
                "trusted_proxies": trusted_count
            }),
        });

        Ok(())
    }

    /// Disable privacy routing, revert to direct connections
    pub async fn disable_privacy_routing(&self) -> Result<(), String> {
        let mut proxy_mgr = self.proxy_mgr.lock().await;

        // Disable privacy routing in the proxy manager
        proxy_mgr.disable_privacy_routing();

        // Clear trusted proxy nodes
        proxy_mgr.trusted_proxy_nodes.clear();
        proxy_mgr.manual_trusted.clear();

        info!("Privacy routing disabled - reverting to direct connections");

        // Send event to notify about privacy routing status
        let _ = self.cmd_tx.send(DhtCommand::SendMessageToPeer {
            target_peer_id: self
                .peer_id
                .parse()
                .map_err(|e| format!("Invalid peer ID: {}", e))?,
            message: serde_json::json!({
                "type": "privacy_routing_disabled"
            }),
        });

        Ok(())
    }

    /// Generates a proof for a given file chunk and submits it to the blockchain.
    /// This function is called by the blockchain listener upon receiving a challenge.
    pub async fn generate_and_submit_proof(
        &self,
        file_root_hex: String,
        chunk_index: u64,
    ) -> Result<(), String> {
        info!(
            "Generating proof for file root {} and chunk index {}",
            file_root_hex, chunk_index
        );

        // 1. Locate the file manifest from the local cache.
        let manifest = self
            .get_manifest_from_cache(&file_root_hex)
            .await
            .ok_or_else(|| format!("File manifest not found for root: {}", file_root_hex))?;

        // 2. Locate the requested file chunk data.
        let chunk_data = self
            .get_chunk_data(&file_root_hex, chunk_index as usize)
            .await
            .map_err(|e| format!("Failed to locate chunk: {}", e))?;

        // 3. Generate Merkle proof for that chunk.
        let proof = self
            .get_merkle_proof(&manifest, chunk_index as usize)
            .await
            .map_err(|e| format!("Failed to generate Merkle proof: {}", e))?;

        // 4. Submit proof to the smart contract.
        self.submit_to_contract(&file_root_hex, proof, chunk_data, chunk_index)
            .await
            .map_err(|e| format!("Failed to submit proof to contract: {}", e))?;

        Ok(())
    }

    /// Retrieves a file's manifest from the local cache.
    async fn get_manifest_from_cache(&self, file_root_hex: &str) -> Option<FileMetadata> {
        let cache = self.file_metadata_cache.lock().await;
        cache.get(file_root_hex).cloned()
    }

    /// Retrieves the original, unencrypted chunk data from local storage.
    /// This assumes the `FileTransferService` provides access to the underlying storage.
    async fn get_chunk_data(&self, file_root_hex: &str, chunk_index: usize) -> Result<Vec<u8>, String> {
        if let Some(ft_service) = &self.file_transfer_service {
            let file_data = ft_service
                .get_file_data(file_root_hex)
                .await
                .ok_or_else(|| format!("File data not found for root {}", file_root_hex))?;

            let chunk_size = self.chunk_size();
            let start = chunk_index * chunk_size;
            let end = (start + chunk_size).min(file_data.len());

            if start >= file_data.len() {
                return Err(format!("Chunk index {} is out of bounds", chunk_index));
            }

            Ok(file_data[start..end].to_vec())
        } else {
            Err("FileTransferService is not available".to_string())
        }
    }

    /// Generates a Merkle proof for a specific chunk index.
    async fn get_merkle_proof(
        &self,
        manifest: &FileMetadata,
        chunk_index: usize,
    ) -> Result<Vec<[u8; 32]>, String> {
        // This requires re-calculating the original chunk hashes to build the tree.
        // A more optimized version would store the hashes in the manifest.
        if let Some(ft_service) = &self.file_transfer_service {
            let file_data = ft_service
                .get_file_data(&manifest.merkle_root)
                .await
                .ok_or_else(|| format!("File data not found for root {}", manifest.merkle_root))?;

            let chunk_size = self.chunk_size();
            let original_chunk_hashes: Vec<[u8; 32]> = file_data
                .chunks(chunk_size)
                .map(Sha256Hasher::hash)
                .collect();

            if chunk_index >= original_chunk_hashes.len() {
                return Err(format!("Chunk index {} out of bounds for proof generation", chunk_index));
            }

            let tree = MerkleTree::<Sha256Hasher>::from_leaves(&original_chunk_hashes);
            let proof = tree.proof(&[chunk_index]);
            Ok(proof.proof_hashes().to_vec())
        } else {
            Err("FileTransferService is not available".to_string())
        }
    }

    /// Placeholder for submitting the proof to the smart contract.
    async fn submit_to_contract(
        &self,
        file_root: &str,
        proof: Vec<[u8; 32]>,
        chunk_data: Vec<u8>,
        chunk_index: u64,
    ) -> Result<(), String> {
        info!("Submitting proof for file root {} to smart contract...", file_root);

        // This is a simplified example. In a real app, you would get the provider,
        // contract address, and signer from the AppState or configuration.
        let provider = Provider::<Http>::try_from("http://127.0.0.1:8545")
            .map_err(|e| format!("Failed to create provider: {}", e))?;
        let client = Arc::new(provider);

        // This private key is for demonstration. In a real app, you would retrieve
        // this securely from the AppState's keystore/active_account_private_key.
        let wallet: LocalWallet = "0xac0974bec39a17e36ba4a6b4d238ff944bacb478cbed5efcae784d7bf4f2ff80"
            .parse()
            .map_err(|e| format!("Failed to parse private key: {}", e))?;
        let signer = SignerMiddleware::new(client.clone(), wallet.with_chain_id(98765u64));

        // The contract address needs to be known. This would come from AppState.
        let contract_address: Address = "0x5FbDB2315678afecb367f032d93F642f64180aa3"
            .parse()
            .map_err(|e| format!("Failed to parse contract address: {}", e))?;

        // Define the contract ABI for the `verifyProof` function.
        // In a larger project, you would use `abigen!` to generate this from the contract JSON.
        abigen!(
            ProofOfStorage,
            r#"[
                function verifyProof(bytes32 fileRoot, bytes32[] calldata proof, bytes calldata chunkData, uint256 chunkIndex) external view returns (bool)
            ]"#,
        );

        let contract = ProofOfStorage::new(contract_address, Arc::new(signer));

        // Prepare arguments for the contract call
        let root_bytes: [u8; 32] = hex::decode(file_root)
            .map_err(|e| format!("Invalid file root hex: {}", e))?
            .try_into()
            .map_err(|_| "File root is not 32 bytes".to_string())?;

        // Call the contract's `verifyProof` method.
        // Note: `verifyProof` is a `view` function, so we use `.call()` which doesn't create a transaction.
        // If it were a state-changing function, we would use `.send()`.
        let is_valid = contract
            .verify_proof(root_bytes, proof, chunk_data.into(), chunk_index.into())
            .call()
            .await
            .map_err(|e| format!("Contract call failed: {}", e))?;

        info!("Proof verification result from contract: {}", is_valid);
        if !is_valid {
            return Err("Proof was rejected by the smart contract.".to_string());
        }

        Ok(())
    }
}

/// Process received Bitswap chunk data and assemble complete files
async fn process_bitswap_chunk(
    query_id: &beetswap::QueryId,
    data: &[u8],
    event_tx: &mpsc::Sender<DhtEvent>,
    received_chunks: &Arc<Mutex<HashMap<String, HashMap<u32, FileChunk>>>>,
    file_transfer_service: &Arc<FileTransferService>,
) {
    // Try to parse the data as a FileChunk
    match serde_json::from_slice::<FileChunk>(data) {
        Ok(chunk) => {
            info!(
                "Received chunk {}/{} for file {} ({} bytes)",
                chunk.chunk_index + 1,
                chunk.total_chunks,
                chunk.file_hash,
                chunk.data.len()
            );

            // Store the chunk
            {
                let mut chunks_map = received_chunks.lock().await;
                let file_chunks = chunks_map
                    .entry(chunk.file_hash.clone())
                    .or_insert_with(HashMap::new);
                file_chunks.insert(chunk.chunk_index, chunk.clone());
            }

            // Check if we have all chunks for this file
            let has_all_chunks = {
                let chunks_map = received_chunks.lock().await;
                if let Some(file_chunks) = chunks_map.get(&chunk.file_hash) {
                    file_chunks.len() == chunk.total_chunks as usize
                } else {
                    false
                }
            };

            if has_all_chunks {
                // Assemble the file from all chunks
                assemble_file_from_chunks(
                    &chunk.file_hash,
                    received_chunks,
                    file_transfer_service,
                    event_tx,
                )
                .await;
            }

            let _ = event_tx
                .send(DhtEvent::BitswapDataReceived {
                    query_id: format!("{:?}", query_id),
                    data: data.to_vec(),
                })
                .await;
        }
        Err(e) => {
            warn!("Failed to parse Bitswap data as FileChunk: {}", e);
            // Emit raw data event for debugging
            let _ = event_tx
                .send(DhtEvent::BitswapDataReceived {
                    query_id: format!("{:?}", query_id),
                    data: data.to_vec(),
                })
                .await;
        }
    }
}

/// Assemble a complete file from received chunks
async fn assemble_file_from_chunks(
    file_hash: &str,
    received_chunks: &Arc<Mutex<HashMap<String, HashMap<u32, FileChunk>>>>,
    file_transfer_service: &Arc<FileTransferService>,
    event_tx: &mpsc::Sender<DhtEvent>,
) {
    // Get all chunks for this file
    let chunks = {
        let mut chunks_map = received_chunks.lock().await;
        chunks_map.remove(file_hash)
    };

    if let Some(mut file_chunks) = chunks {
        // Sort chunks by index
        let mut sorted_chunks: Vec<FileChunk> =
            file_chunks.drain().map(|(_, chunk)| chunk).collect();
        sorted_chunks.sort_by_key(|c| c.chunk_index);

        // Get the count before consuming the vector
        let chunk_count = sorted_chunks.len();

        // Concatenate chunk data
        let mut file_data = Vec::new();
        for chunk in sorted_chunks {
            file_data.extend_from_slice(&chunk.data);
        }

        // Store the assembled file
        let file_name = format!("downloaded_{}", file_hash);
        file_transfer_service
            .store_file_data(file_hash.to_string(), file_name, file_data)
            .await;

        info!(
            "Successfully assembled file {} from {} chunks",
            file_hash, chunk_count
        );

        let _ = event_tx
            .send(DhtEvent::FileDownloaded {
                file_hash: file_hash.to_string(),
            })
            .await;
    }
}

fn not_loopback(ip: &Multiaddr) -> bool {
    multiaddr_to_ip(ip)
        .map(|ip| !ip.is_loopback())
        .unwrap_or(false)
}

fn multiaddr_to_ip(addr: &Multiaddr) -> Option<IpAddr> {
    for comp in addr.iter() {
        match comp {
            Protocol::Ip4(ipv4) => return Some(IpAddr::V4(ipv4)),
            Protocol::Ip6(ipv6) => return Some(IpAddr::V6(ipv6)),
            _ => {}
        }
    }
    None
}

fn is_private_or_loopback_v4(ip: Ipv4Addr) -> bool {
    let o = ip.octets();
    o[0] == 10
        || (o[0] == 172 && (16..=31).contains(&o[1]))
        || (o[0] == 192 && o[1] == 168)
        || o[0] == 127
}

fn ipv4_in_same_subnet(target: Ipv4Addr, iface_ip: Ipv4Addr, iface_mask: Ipv4Addr) -> bool {
    let t = u32::from(target);
    let i = u32::from(iface_ip);
    let m = u32::from(iface_mask);
    (t & m) == (i & m)
}

/// If multiaddr can be plausibly reached from this machine
/// - Relay paths (p2p-circuit) are allowed
/// - IPv4 loopback (127.0.0.1) is allowed (local testing)
/// - For WAN intent, only public IPv4 or same subnet are allowed
fn ma_plausibly_reachable(ma: &Multiaddr) -> bool {
    // Relay paths are allowed
    if ma.iter().any(|p| matches!(p, Protocol::P2pCircuit)) {
        return true;
    }
    // Only consider IPv4 (IPv6 can be added if needed)
    if let Some(Protocol::Ip4(v4)) = ma.iter().find(|p| matches!(p, Protocol::Ip4(_))) {
        return !is_private_or_loopback_v4(v4);
    }
    false
}

/// Parsing multiaddr from error string is heuristic and may not be reliable
fn extract_multiaddr_from_error_str(s: &str) -> Option<Multiaddr> {
    // Example: "Failed to negotiate ... [(/ip4/172.17.0.3/tcp/4001/p2p/12D...: : Timeout ...)]"
    // Try to find the first occurrence of "/ip" and extract until a delimiter
    if let Some(start) = s.find("/ip") {
        // Roughly cut the delimiter to ) ] space, etc.
        let tail = &s[start..];
        let end = tail
            .find(|c: char| c == ')' || c == ']' || c == ' ')
            .unwrap_or_else(|| tail.len());
        let cand = &tail[..end];
        return cand.parse::<Multiaddr>().ok();
    }
    None
}

async fn record_identify_push_metrics(metrics: &Arc<Mutex<DhtMetrics>>, info: &identify::Info) {
    if let Ok(mut metrics_guard) = metrics.try_lock() {
        for addr in &info.listen_addrs {
            metrics_guard.record_listen_addr(addr);
        }
    }
}

pub struct StringBlock(pub String);
pub struct ByteBlock(pub Vec<u8>);

impl Block<64> for ByteBlock {
    fn cid(&self) -> Result<Cid, CidError> {
        let hash = Code::Sha2_256.digest(&self.0);
        Ok(Cid::new_v1(RAW_CODEC, hash))
    }

    fn data(&self) -> &[u8] {
        &self.0
    }
}

pub fn split_into_blocks(bytes: &[u8], chunk_size: usize) -> Vec<ByteBlock> {
    let mut blocks = Vec::new();
    let mut i = 0usize;
    while i < bytes.len() {
        let end = (i + chunk_size).min(bytes.len());
        let slice = &bytes[i..end];
        // Store raw bytes - no conversion needed
        blocks.push(ByteBlock(slice.to_vec()));
        i = end;
    }
    blocks
}

#[cfg(test)]
mod tests {
    use super::*;

    #[tokio::test(flavor = "multi_thread", worker_threads = 2)]
    async fn shutdown_command_stops_dht_service() {
        let service = match DhtService::new(
            0,
            Vec::new(),
            None,
            false,
            false,
            None,
            Vec::new(),
            None,
            None,
            Some(256),  // chunk_size_kb
            Some(1024), // cache_size_mb
            false,      // enable_autorelay
            Vec::new(), // preferred_relays
            false,      // enable_relay_server
            None,
        )
        .await
        {
            Ok(service) => service,
            Err(err) => {
                let message = err.to_string();
                let lowered = message.to_ascii_lowercase();
                if lowered.contains("permission denied") || lowered.contains("not permitted") {
                    // skipping shutdown_command_stops_dht_service (likely sandboxed)
                    return;
                }
                panic!("start service: {message}");
            }
        };

        service.shutdown().await.expect("shutdown");

        // Subsequent calls should gracefully no-op
        assert_eq!(service.get_peer_count().await, 0);

        let snapshot = service.metrics_snapshot().await;
        assert_eq!(snapshot.peer_count, 0);
        assert_eq!(snapshot.reachability, NatReachabilityState::Unknown);
    }

    #[test]
    fn metrics_snapshot_carries_listen_addrs() {
        let mut metrics = DhtMetrics::default();
        metrics.record_listen_addr(&"/ip4/127.0.0.1/tcp/4001".parse::<Multiaddr>().unwrap());
        metrics.record_listen_addr(&"/ip4/0.0.0.0/tcp/4001".parse::<Multiaddr>().unwrap());
        // Duplicate should be ignored
        metrics.record_listen_addr(&"/ip4/127.0.0.1/tcp/4001".parse::<Multiaddr>().unwrap());

        let snapshot = DhtMetricsSnapshot::from(metrics, 5);
        assert_eq!(snapshot.peer_count, 5);
        assert_eq!(snapshot.listen_addrs.len(), 2);
        assert!(snapshot
            .listen_addrs
            .contains(&"/ip4/127.0.0.1/tcp/4001".to_string()));
        assert!(snapshot
            .listen_addrs
            .contains(&"/ip4/0.0.0.0/tcp/4001".to_string()));
        assert!(snapshot.observed_addrs.is_empty());
        assert!(snapshot.reachability_history.is_empty());
    }

    #[tokio::test]
    async fn identify_push_records_listen_addrs() {
        let metrics = Arc::new(Mutex::new(DhtMetrics::default()));
        let listen_addr: Multiaddr = "/ip4/10.0.0.1/tcp/4001".parse().unwrap();
        let secondary_addr: Multiaddr = "/ip4/192.168.0.1/tcp/4001".parse().unwrap();
        let info = identify::Info {
            public_key: identity::Keypair::generate_ed25519().public(),
            protocol_version: EXPECTED_PROTOCOL_VERSION.to_string(),
            agent_version: "test-agent/1.0.0".to_string(),
            listen_addrs: vec![listen_addr.clone(), secondary_addr.clone()],
            protocols: vec![StreamProtocol::new("/chiral/test/1.0.0")],
            observed_addr: "/ip4/127.0.0.1/tcp/4001".parse().unwrap(),
        };

        record_identify_push_metrics(&metrics, &info);

        {
            let guard = metrics.lock().await;
            assert_eq!(guard.listen_addrs.len(), 2);
            assert!(guard.listen_addrs.contains(&listen_addr.to_string()));
            assert!(guard.listen_addrs.contains(&secondary_addr.to_string()));
        }

        record_identify_push_metrics(&metrics, &info);

        let guard = metrics.lock().await;
        assert_eq!(guard.listen_addrs.len(), 2);
    }
}<|MERGE_RESOLUTION|>--- conflicted
+++ resolved
@@ -1274,12 +1274,9 @@
     root_query_mapping: Arc<Mutex<HashMap<beetswap::QueryId, FileMetadata>>>,
     active_downloads: Arc<Mutex<HashMap<String, ActiveDownload>>>,
     get_providers_queries: Arc<Mutex<HashMap<kad::QueryId, (String, std::time::Instant)>>>,
-<<<<<<< HEAD
     seeder_heartbeats_cache: Arc<Mutex<HashMap<String, FileHeartbeatCacheEntry>>>,
     pending_heartbeat_updates: Arc<Mutex<HashSet<String>>>,
     pending_keyword_indexes: Arc<Mutex<HashMap<kad::QueryId, PendingKeywordIndex>>>,
-=======
->>>>>>> ef30e801
     is_bootstrap: bool,
     enable_autorelay: bool,
     relay_candidates: HashSet<String>,
@@ -2326,12 +2323,9 @@
                             &pending_searches,
                             &pending_provider_queries,
                             &get_providers_queries,
-<<<<<<< HEAD
                             &seeder_heartbeats_cache,
                             &pending_heartbeat_updates,
                             &pending_keyword_indexes,
-=======
->>>>>>> ef30e801
                         )
                         .await;
                     }
@@ -3082,12 +3076,9 @@
     pending_searches: &Arc<Mutex<HashMap<String, Vec<PendingSearch>>>>,
     pending_provider_queries: &Arc<Mutex<HashMap<String, PendingProviderQuery>>>,
     get_providers_queries: &Arc<Mutex<HashMap<kad::QueryId, (String, std::time::Instant)>>>,
-<<<<<<< HEAD
     seeder_heartbeats_cache: &Arc<Mutex<HashMap<String, FileHeartbeatCacheEntry>>>,
     pending_heartbeat_updates: &Arc<Mutex<HashSet<String>>>,
     pending_keyword_indexes: &Arc<Mutex<HashMap<kad::QueryId, PendingKeywordIndex>>>,
-=======
->>>>>>> ef30e801
 ) {
     match event {
         KademliaEvent::RoutingUpdated { peer, .. } => {
@@ -4419,7 +4410,6 @@
         let get_providers_queries_local: Arc<
             Mutex<HashMap<kad::QueryId, (String, std::time::Instant)>>,
         > = Arc::new(Mutex::new(HashMap::new()));
-<<<<<<< HEAD
         let seeder_heartbeats_cache: Arc<Mutex<HashMap<String, FileHeartbeatCacheEntry>>> =
             Arc::new(Mutex::new(HashMap::new()));
         let file_heartbeat_state: Arc<Mutex<HashMap<String, FileHeartbeatState>>> =
@@ -4428,8 +4418,6 @@
             Arc::new(Mutex::new(HashSet::new()));
         let pending_keyword_indexes: Arc<Mutex<HashMap<kad::QueryId, PendingKeywordIndex>>> =
             Arc::new(Mutex::new(HashMap::new()));
-=======
->>>>>>> ef30e801
 
         {
             let mut guard = metrics.lock().await;
@@ -4461,12 +4449,9 @@
             root_query_mapping.clone(),
             active_downloads.clone(),
             get_providers_queries_local.clone(),
-<<<<<<< HEAD
             seeder_heartbeats_cache.clone(),
             pending_heartbeat_updates.clone(),
             pending_keyword_indexes.clone(),
-=======
->>>>>>> ef30e801
             is_bootstrap,
             final_enable_autorelay,
             relay_candidates,
