--- conflicted
+++ resolved
@@ -451,12 +451,8 @@
   autonatServers: [], // Use bootstrap nodes by default
   enableAutorelay: true, // Enable AutoRelay by default
   preferredRelays: [], // Use bootstrap nodes as relays by default
-<<<<<<< HEAD
   enableRelayServer: true, // Enabled by default - helps strengthen the network
-=======
-  enableRelayServer: false, // Disabled by default - user must opt-in
   autoStartDht: false, // Disabled by default - user must opt-in
->>>>>>> 675cd3db
   anonymousMode: false,
   shareAnalytics: true,
   enableNotifications: true,
