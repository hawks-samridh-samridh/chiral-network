// DHT configuration and utilities
import { invoke } from "@tauri-apps/api/core";
import { listen } from "@tauri-apps/api/event";
<<<<<<< HEAD
=======
import { join } from "@tauri-apps/api/path";
>>>>>>> 303ee23d
//importing reputation store for the reputation based peer discovery
import ReputationStore from "$lib/reputationStore";
const __rep = ReputationStore.getInstance();

export type NatReachabilityState = "unknown" | "public" | "private";
export type NatConfidence = "low" | "medium" | "high";

export interface NatHistoryItem {
  state: NatReachabilityState;
  confidence: NatConfidence;
  timestamp: number;
  summary?: string | null;
}

export interface DhtConfig {
  port: number;
  bootstrapNodes: string[];
  showMultiaddr?: boolean;
  enableAutonat?: boolean;
  autonatProbeIntervalSeconds?: number;
  autonatServers?: string[];
  proxyAddress?: string;
  chunkSizeKb?: number;
  cacheSizeMb?: number;
  enableAutorelay?: boolean;
  preferredRelays?: string[];
  enableRelayServer?: boolean;
  enableUpnp?: boolean;
  relayServerAlias?: string; // Public alias for relay server (appears in logs and bootstrap)
}

export interface HttpSourceInfo {
  url: string;
  authHeader?: string;
  verifySsl: boolean;
  headers?: Array<[string, string]>;
  timeoutSecs?: number;
}

export interface FtpSourceInfo {
  url: string;
  username?: string;
  password?: string;
  supportsResume: boolean;
  fileSize?: number;
  lastChecked?: number;
  isAvailable: boolean;
}

export interface Ed2kSourceInfo {
  server_url: string;
  file_hash: string;
}

export interface FileMetadata {
  fileHash: string;
  fileName: string;
  fileSize: number;
  fileData?: Uint8Array | number[];
  seeders: string[];
  createdAt: number;
  merkleRoot?: string;
  downloadPath?: string;
  mimeType?: string;
  isEncrypted: boolean;
  encryptionMethod?: string;
  keyFingerprint?: string;
  manifest?: string;
  isRoot?: boolean;
  cids?: string[];
  price: number;
  uploaderAddress?: string;
  httpSources?: HttpSourceInfo[];
  ftpSources?: FtpSourceInfo[];
  ed2kSources?: Ed2kSourceInfo[];
  infoHash?: string;
  trackers?: string[];
}

export interface DhtHealth {
  peerCount: number;
  lastBootstrap: number | null;
  lastPeerEvent: number | null;
  lastError: string | null;
  lastErrorAt: number | null;
  bootstrapFailures: number;
  listenAddrs: string[];
  reachability: NatReachabilityState;
  reachabilityConfidence: NatConfidence;
  lastReachabilityChange: number | null;
  lastProbeAt: number | null;
  lastReachabilityError: string | null;
  observedAddrs: string[];
  reachabilityHistory: NatHistoryItem[];
  autonatEnabled: boolean;
  // AutoRelay metrics
  autorelayEnabled: boolean;
  lastAutorelayEnabledAt: number | null;
  lastAutorelayDisabledAt: number | null;
  activeRelayPeerId: string | null;
  relayReservationStatus: string | null;
  lastReservationSuccess: number | null;
  lastReservationFailure: number | null;
  reservationRenewals: number;
  reservationEvictions: number;
  // Extended relay error tracking
  relayConnectionAttempts: number;
  relayConnectionSuccesses: number;
  relayConnectionFailures: number;
  lastRelayError: string | null;
  lastRelayErrorType: string | null;
  lastRelayErrorAt: number | null;
  activeRelayCount: number;
  totalRelaysInPool: number;
  relayHealthScore: number; // Average health score of all relays
  lastReservationRenewal: number | null;
  // DCUtR hole-punching metrics
  dcutrEnabled: boolean;
  dcutrHolePunchAttempts: number;
  dcutrHolePunchSuccesses: number;
  dcutrHolePunchFailures: number;
  lastDcutrSuccess: number | null;
  lastDcutrFailure: number | null;
}

export class DhtService {
  private static instance: DhtService | null = null;
  private peerId: string | null = null;
  private port: number = 4001;

  private constructor() {}

  static getInstance(): DhtService {
    if (!DhtService.instance) {
      DhtService.instance = new DhtService();
    }
    return DhtService.instance;
  }

  setPeerId(peerId: string | null): void {
    this.peerId = peerId;
  }

  async start(config?: Partial<DhtConfig>): Promise<string> {
    const port = config?.port || 4001;
    let bootstrapNodes = config?.bootstrapNodes || [];

    // Use default bootstrap nodes if none provided
    if (bootstrapNodes.length === 0) {
      bootstrapNodes = await invoke<string[]>("get_bootstrap_nodes_command");
    }

    try {
      const payload: Record<string, unknown> = {
        port,
        bootstrapNodes,
      };
      if (typeof config?.enableAutonat === "boolean") {
        payload.enableAutonat = config.enableAutonat;
      }
      if (typeof config?.autonatProbeIntervalSeconds === "number") {
        payload.autonatProbeIntervalSecs = config.autonatProbeIntervalSeconds;
      }
      if (config?.autonatServers && config.autonatServers.length > 0) {
        payload.autonatServers = config.autonatServers;
      }
      if (
        typeof config?.proxyAddress === "string" &&
        config.proxyAddress.trim().length > 0
      ) {
        payload.proxyAddress = config.proxyAddress;
      }
      if (typeof config?.chunkSizeKb === "number") {
        payload.chunkSizeKb = config.chunkSizeKb;
      }
      if (typeof config?.cacheSizeMb === "number") {
        payload.cacheSizeMb = config.cacheSizeMb;
      }
      if (typeof config?.enableAutorelay === "boolean") {
        payload.enableAutorelay = config.enableAutorelay;
      }
      if (config?.preferredRelays && config.preferredRelays.length > 0) {
        payload.preferredRelays = config.preferredRelays;
      }
      if (typeof config?.enableRelayServer === "boolean") {
        payload.enableRelayServer = config.enableRelayServer;
      }
      if (typeof config?.enableUpnp === "boolean") {
        payload.enableUpnp = config.enableUpnp;
      }
      if (
        typeof config?.relayServerAlias === "string" &&
        config.relayServerAlias.trim().length > 0
      ) {
        payload.relayServerAlias = config.relayServerAlias.trim();
      }

      const peerId = await invoke<string>("start_dht_node", payload);
      this.peerId = peerId;
      this.port = port;
      return this.peerId;
    } catch (error) {
      console.error("Failed to start DHT:", error);
      this.peerId = null; // Clear on failure
      throw error;
    }
  }

  async stop(): Promise<void> {
    try {
      await invoke("stop_dht_node");
      this.peerId = null;
    } catch (error) {
      console.error("Failed to stop DHT:", error);
      throw error;
    }
  }

  async publishFileToNetwork(
    filePath: string,
    price?: number,
    protocol?: string,
    originalFileName?: string
  ): Promise<FileMetadata> {
    try {
      // Start listening for the published_file event
      let timeoutId: NodeJS.Timeout;

      const metadataPromise = new Promise<FileMetadata>((resolve, reject) => {
        const unlistenPromise = listen<FileMetadata>(
          "published_file",
          (event) => {
            console.log('🔍 DEBUG DHT.TS: Received published_file event:', event);
            const metadata = event.payload;
            console.log('🔍 DEBUG DHT.TS: event.payload.seeders =', metadata.seeders);
            if (!metadata.merkleRoot && metadata.fileHash) {
              metadata.merkleRoot = metadata.fileHash;
            }
            if (!metadata.fileHash && metadata.merkleRoot) {
              metadata.fileHash = metadata.merkleRoot;
            }
            console.log('🔍 DEBUG DHT.TS: Resolving with metadata.seeders =', metadata.seeders);
            // Clear timeout on success
            if (timeoutId) clearTimeout(timeoutId);
            resolve(metadata);
            // Unsubscribe once we got the event
            unlistenPromise.then((unlistenFn) => unlistenFn());
          }
        );

        // Add timeout to reject the promise if publishing takes too long
        timeoutId = setTimeout(() => {
          reject(
            new Error(
              "File publishing timeout - no published_file event received"
            )
          );
          unlistenPromise.then((unlistenFn) => unlistenFn());
        }, 30000); // Increase timeout to 30 seconds for ED2K and other protocols
      });

      // Trigger the backend upload with price and protocol
      await invoke("upload_file_to_network", {
        filePath,
        price: price ?? 0, // Default to 0 instead of null
        protocol: protocol ?? "Bitswap", // Default to Bitswap if no protocol specified
        originalFileName: originalFileName || null,
      });

      // Wait until the event arrives
      return await metadataPromise;
    } catch (error) {
      console.error("Failed to publish file:", error);
      throw error;
    }
  }

  async downloadFile(fileMetadata: FileMetadata): Promise<FileMetadata> {
    try {
      // Use the download path from metadata (must be provided by caller)
      let resolvedStoragePath: string;

<<<<<<< HEAD
      // Use the download path from metadata (must be provided by caller)
      if (!fileMetadata.downloadPath) {
        throw new Error("Download path must be provided in file metadata");
=======
      if (fileMetadata.downloadPath) {
        // Use the path that was already selected by the user in the file dialog
        resolvedStoragePath = fileMetadata.downloadPath;
        console.log("Using provided download path:", resolvedStoragePath);
      } else {
        // Get canonical download directory from backend (single source of truth)
        const downloadDir = await invoke<string>("get_download_directory");

        // Construct full file path
        resolvedStoragePath = await join(downloadDir, fileMetadata.fileName);
        console.log("Using resolved download path:", resolvedStoragePath);
>>>>>>> 303ee23d
      }

      resolvedStoragePath = fileMetadata.downloadPath;

      // Extract directory path from file path
      const pathParts = resolvedStoragePath.split("/");
      const directoryPath = pathParts.slice(0, -1).join("/") || ".";

      // Ensure the directory exists before starting download
<<<<<<< HEAD
      try {
        await invoke("ensure_directory_exists", { path: directoryPath });
      } catch (error) {
        console.error(
          "🔽 Frontend: Failed to create download directory:",
          error
        );
        throw new Error(`Failed to create download directory: ${error}`);
      }
=======
      await invoke("ensure_directory_exists", { path: resolvedStoragePath });
>>>>>>> 303ee23d

      // IMPORTANT: Set up the event listener BEFORE invoking the backend
      // to avoid race condition where event fires before we're listening
      const metadataPromise = new Promise<FileMetadata>((resolve, reject) => {
        const unlistenPromise = listen<FileMetadata>(
          "file_content",
          async (event) => {
            resolve(event.payload);
            // Unsubscribe once we got the event
            unlistenPromise.then((unlistenFn) => unlistenFn());
          }
        );

        // Add timeout to reject the promise if download takes too long
        setTimeout(() => {
          reject(
            new Error("Download timeout - no file_content event received")
          );
          unlistenPromise.then((unlistenFn) => unlistenFn());
        }, 300000); // 5 minute timeout
      });

      // Prepare file metadata for Bitswap download
      fileMetadata.merkleRoot = fileMetadata.fileHash;
      // Preserve existing fileData if present, otherwise provide an empty placeholder
      fileMetadata.fileData = fileMetadata.fileData ?? [];
      // Ensure cids exists; Bitswap expects a root CID list. Fallback to merkleRoot when absent.
      if (!fileMetadata.cids || fileMetadata.cids.length === 0) {
        fileMetadata.cids = [fileMetadata.merkleRoot];
      }
      // Determine isRoot: true when explicitly set, or when the merkleRoot equals the first CID
      // or when there's only a single CID (fallback root).
      fileMetadata.isRoot =
        typeof fileMetadata.isRoot === "boolean"
          ? fileMetadata.isRoot
          : fileMetadata.cids[0] === fileMetadata.merkleRoot ||
            fileMetadata.cids.length === 1;

      try {
        // Trigger the backend download AFTER setting up the listener
        await invoke("download_blocks_from_network", {
          fileMetadata,
          downloadPath: resolvedStoragePath,
        });
      } catch (error) {
        console.error(
          "🔽 Frontend: download_blocks_from_network invoke failed:",
          error
        );
        throw error;
      }

      // Wait until the event arrives
      return await metadataPromise;
    } catch (error) {
      console.error("🔽 Frontend: Failed to download file:", error);
      throw error;
    }
  }

  async searchFile(fileHash: string): Promise<void> {
    if (!this.peerId) {
      throw new Error("DHT not started");
    }

    try {
      await invoke("search_file_metadata", { fileHash, timeoutMs: 0 });
      console.log("Searching for file:", fileHash);
    } catch (error) {
      console.error("Failed to search file:", error);
      throw error;
    }
  }

  async connectPeer(peerAddress: string): Promise<void> {
    // Note: We check peerId to ensure DHT was started, but the actual error
    // might be from the backend saying networking isn't implemented
    if (!this.peerId) {
      console.error(
        "DHT service peerId not set, service may not be initialized"
      );
      throw new Error("DHT service not initialized properly");
    }

    // ADD: parse a peerId from /p2p/<id> if present; if not, use addr
    const __pid = (peerAddress?.split("/p2p/")[1] ?? peerAddress)?.trim();
    if (__pid) {
      // Mark we’ve seen this peer (freshness)
      try {
        __rep.noteSeen(__pid);
      } catch {}
    }

    try {
      await invoke("connect_to_peer", { peerAddress });

      // ADD: count a success (no RTT here, the backend doesn't expose it)
      if (__pid) {
        try {
          __rep.success(__pid);
        } catch {}
      }
    } catch (error) {
      console.error("Failed to connect to peer:", error);

      // ADD: count a failure so low-quality peers drift down
      if (__pid) {
        try {
          __rep.failure(__pid);
        } catch {}
      }
      throw error;
    }
  }

  getPeerId(): string | null {
    return this.peerId;
  }

  getPort(): number {
    return this.port;
  }

  getMultiaddr(): string | null {
    if (!this.peerId) return null;
    return `/ip4/127.0.0.1/tcp/${this.port}/p2p/${this.peerId}`;
  }

  async getSeedersForFile(fileHash: string): Promise<string[]> {
    try {
      console.log('🔍 DEBUG DHT.TS: getSeedersForFile called with hash =', fileHash);
      const seeders = await invoke<string[]>("get_file_seeders", {
        fileHash,
      });
      console.log('🔍 DEBUG DHT.TS: getSeedersForFile returned =', seeders);
      return Array.isArray(seeders) ? seeders : [];
    } catch (error) {
      console.error("Failed to fetch seeders:", error);
      return [];
    }
  }

  async getPeerCount(): Promise<number> {
    try {
      const count = await invoke<number>("get_dht_peer_count");
      return count;
    } catch (error) {
      console.error("Failed to get peer count:", error);
      return 0;
    }
  }

  async getHealth(): Promise<DhtHealth | null> {
    try {
      const health = await invoke<DhtHealth | null>("get_dht_health");
      return health;
    } catch (error) {
      console.error("Failed to get DHT health:", error);
      return null;
    }
  }

  async searchFileMetadata(
    fileHash: string,
    timeoutMs = 10_000
  ): Promise<FileMetadata | null> {
    const trimmed = fileHash.trim();
    if (!trimmed) {
      throw new Error("File hash is required");
    }

    try {
      // Start listening for the search_result event
      const metadataPromise = new Promise<FileMetadata | null>(
        (resolve, reject) => {
          const timeoutId = setTimeout(() => {
            reject(new Error(`Search timeout after ${timeoutMs}ms`));
          }, timeoutMs);

          const unlistenPromise = listen<FileMetadata | null>(
            "found_file",
            (event) => {
              clearTimeout(timeoutId);
              const result = event.payload;
              // ADDING FOR REPUTATION BASED PEER DISCOVERY: mark discovered providers as "seen" for freshness
              try {
                if (result && Array.isArray(result.seeders)) {
                  for (const addr of result.seeders) {
                    // Extract peer ID from multiaddr if present
                    const pid = (addr?.split("/p2p/")[1] ?? addr)?.trim();
                    if (pid) __rep.noteSeen(pid);
                  }
                }
              } catch (e) {
                console.warn("reputation noteSeen failed:", e);
              }
              resolve(
                result
                  ? {
                      ...result,
                      seeders: Array.isArray(result.seeders)
                        ? result.seeders
                        : [],
                    }
                  : null
              );
              // Unsubscribe once we got the event
              unlistenPromise.then((unlistenFn) => unlistenFn());
            }
          );
        }
      );

      // Trigger the backend search
      await invoke("search_file_metadata", {
        fileHash: trimmed,
        timeoutMs,
      });

      const metadata = await metadataPromise;
      if (metadata) {
        if (!metadata.merkleRoot && metadata.fileHash) {
          metadata.merkleRoot = metadata.fileHash;
        }
        if (!metadata.fileHash && metadata.merkleRoot) {
          metadata.fileHash = metadata.merkleRoot;
        }
        const hashForSeeders =
          metadata.merkleRoot || metadata.fileHash || trimmed;
        if (hashForSeeders) {
          const seeders = await this.getSeedersForFile(hashForSeeders);
          // Always update seeders with the current live list from DHT provider query
          // This ensures we don't use stale seeders from the cached metadata
          metadata.seeders = seeders;
          console.log(`🔍 DEBUG DHT.TS: Updated metadata.seeders to current live list (${seeders.length} seeders)`);
        }
      }
      return metadata;
    } catch (error) {
      console.error("Failed to search file metadata:", error);
      throw error;
    }
  }
}

// Export singleton instance
export const dhtService = DhtService.getInstance();<|MERGE_RESOLUTION|>--- conflicted
+++ resolved
@@ -1,10 +1,7 @@
 // DHT configuration and utilities
 import { invoke } from "@tauri-apps/api/core";
 import { listen } from "@tauri-apps/api/event";
-<<<<<<< HEAD
-=======
 import { join } from "@tauri-apps/api/path";
->>>>>>> 303ee23d
 //importing reputation store for the reputation based peer discovery
 import ReputationStore from "$lib/reputationStore";
 const __rep = ReputationStore.getInstance();
@@ -237,16 +234,25 @@
         const unlistenPromise = listen<FileMetadata>(
           "published_file",
           (event) => {
-            console.log('🔍 DEBUG DHT.TS: Received published_file event:', event);
+            console.log(
+              "🔍 DEBUG DHT.TS: Received published_file event:",
+              event
+            );
             const metadata = event.payload;
-            console.log('🔍 DEBUG DHT.TS: event.payload.seeders =', metadata.seeders);
+            console.log(
+              "🔍 DEBUG DHT.TS: event.payload.seeders =",
+              metadata.seeders
+            );
             if (!metadata.merkleRoot && metadata.fileHash) {
               metadata.merkleRoot = metadata.fileHash;
             }
             if (!metadata.fileHash && metadata.merkleRoot) {
               metadata.fileHash = metadata.merkleRoot;
             }
-            console.log('🔍 DEBUG DHT.TS: Resolving with metadata.seeders =', metadata.seeders);
+            console.log(
+              "🔍 DEBUG DHT.TS: Resolving with metadata.seeders =",
+              metadata.seeders
+            );
             // Clear timeout on success
             if (timeoutId) clearTimeout(timeoutId);
             resolve(metadata);
@@ -287,11 +293,6 @@
       // Use the download path from metadata (must be provided by caller)
       let resolvedStoragePath: string;
 
-<<<<<<< HEAD
-      // Use the download path from metadata (must be provided by caller)
-      if (!fileMetadata.downloadPath) {
-        throw new Error("Download path must be provided in file metadata");
-=======
       if (fileMetadata.downloadPath) {
         // Use the path that was already selected by the user in the file dialog
         resolvedStoragePath = fileMetadata.downloadPath;
@@ -303,29 +304,10 @@
         // Construct full file path
         resolvedStoragePath = await join(downloadDir, fileMetadata.fileName);
         console.log("Using resolved download path:", resolvedStoragePath);
->>>>>>> 303ee23d
-      }
-
-      resolvedStoragePath = fileMetadata.downloadPath;
-
-      // Extract directory path from file path
-      const pathParts = resolvedStoragePath.split("/");
-      const directoryPath = pathParts.slice(0, -1).join("/") || ".";
+      }
 
       // Ensure the directory exists before starting download
-<<<<<<< HEAD
-      try {
-        await invoke("ensure_directory_exists", { path: directoryPath });
-      } catch (error) {
-        console.error(
-          "🔽 Frontend: Failed to create download directory:",
-          error
-        );
-        throw new Error(`Failed to create download directory: ${error}`);
-      }
-=======
       await invoke("ensure_directory_exists", { path: resolvedStoragePath });
->>>>>>> 303ee23d
 
       // IMPORTANT: Set up the event listener BEFORE invoking the backend
       // to avoid race condition where event fires before we're listening
@@ -456,11 +438,14 @@
 
   async getSeedersForFile(fileHash: string): Promise<string[]> {
     try {
-      console.log('🔍 DEBUG DHT.TS: getSeedersForFile called with hash =', fileHash);
+      console.log(
+        "🔍 DEBUG DHT.TS: getSeedersForFile called with hash =",
+        fileHash
+      );
       const seeders = await invoke<string[]>("get_file_seeders", {
         fileHash,
       });
-      console.log('🔍 DEBUG DHT.TS: getSeedersForFile returned =', seeders);
+      console.log("🔍 DEBUG DHT.TS: getSeedersForFile returned =", seeders);
       return Array.isArray(seeders) ? seeders : [];
     } catch (error) {
       console.error("Failed to fetch seeders:", error);
@@ -560,7 +545,9 @@
           // Always update seeders with the current live list from DHT provider query
           // This ensures we don't use stale seeders from the cached metadata
           metadata.seeders = seeders;
-          console.log(`🔍 DEBUG DHT.TS: Updated metadata.seeders to current live list (${seeders.length} seeders)`);
+          console.log(
+            `🔍 DEBUG DHT.TS: Updated metadata.seeders to current live list (${seeders.length} seeders)`
+          );
         }
       }
       return metadata;
