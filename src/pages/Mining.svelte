﻿<script lang="ts">
  import Card from '$lib/components/ui/card.svelte'
  import Button from '$lib/components/ui/button.svelte'
  import Badge from '$lib/components/ui/badge.svelte'
  import Progress from '$lib/components/ui/progress.svelte'
  import Input from '$lib/components/ui/input.svelte'
  import Label from '$lib/components/ui/label.svelte'
  import DropDown from "$lib/components/ui/dropDown.svelte";
  import type { MiningHistoryPoint } from '$lib/stores';
  import { Cpu, Zap, TrendingUp, Award, Play, Pause, Coins, Thermometer, AlertCircle, Terminal, X, RefreshCw } from 'lucide-svelte'
  import { onDestroy, onMount, getContext } from 'svelte'
  import { invoke } from '@tauri-apps/api/core'
  import { etcAccount, miningState, transactions, type Transaction } from '$lib/stores'
  import { getVersion } from "@tauri-apps/api/app";
  import { t } from 'svelte-i18n';
  import { goto } from '@mateothegreat/svelte5-router';

  // Interfaces - MiningHistoryPoint is now defined in stores.ts
  
  // interface RecentBlock {
  //   id: string
  //   hash: string
  //   reward: number
  //   timestamp: Date
  //   difficulty: number
  //   nonce: number
  // }
  
  // Local UI state only
  let isTauri = false
  let isGethRunning = false
  let currentBlock = 0
  let totalHashes = 0
  let currentDifficulty = 4
  let lastHashUpdate = Date.now()
  let cpuThreads = navigator.hardwareConcurrency || 4
  let selectedThreads = Math.floor(cpuThreads / 2)
  let error = '' 

  // Network statistics
  let networkHashRate = '0 H/s'
  let networkDifficulty = '0'
  let blockReward = 2// Chiral per block
  let peerCount = 0

  // Statistics - preserve across page navigation
  let sessionStartTime = $miningState.isMining ? 
    $miningState.sessionStartTime || Date.now() : 
    Date.now()
  let estimatedTimeToBlock = 0
  $: powerConsumption = $miningState.activeThreads * 15
  $: efficiency = $miningState.hashRate === '0 H/s' ? 0 : parseHashRate($miningState.hashRate) / powerConsumption
  let temperature = 0.0
  let hasRealTemperature = false
  let temperatureLoading = true // Add loading state for temperature checks
  let hasCompletedFirstCheck = false // Track if we've completed the first temperature check
  let temperatureUnit: 'C' | 'F' = 'C'

  // Uptime tick (forces template to re-render every second while mining)
  let uptimeNow: number = Date.now()
  let uptimeInterval: number | null = null
  
  // Mining history is now stored in the miningState store
  // let recentBlocks: RecentBlock[] = []
  
  // Mock mining intervals  
  let statsInterval: number | null = null
  
  // Logs
  let showLogs = false
  let logs: string[] = []
  let logsInterval: number | null = null
  // simplified log view — no font/wrap controls
  // Auto-refresh toggle for logs modal
  let autoRefresh: boolean = true
  // Wrap toggle for logs (true = wrap lines, false = preserve long lines with horizontal scroll)
  let wrapLogs: boolean = true

  // Log filtering
  let logFilters: { [key: string]: boolean } = {
    error: true,
    warn: true,
    info: true,
    other: true
  }

  // Computed filtered logs
  $: filteredLogs = logs.filter(log => {
    const level = detectLogLevel(log)
    return logFilters[level]
  })

  function parseDifficulty(difficultyStr: string): number {
    const match = difficultyStr.match(/^([\d.]+)\s*([KGMTP]?)H?\/?s?$/i)
    if (!match) return 0
    
    const value = parseFloat(match[1])
    const unit = match[2].toUpperCase()
    
    switch (unit) {
      case 'K': return value * 1000
      case 'M': return value * 1000000
      case 'G': return value * 1000000000
      case 'T': return value * 1000000000000
      case 'P': return value * 1000000000000000
      default: return value
    }
  }

  $: displayedTemperature = temperatureUnit === 'F' ? toFahrenheit(temperature).toFixed(1) : temperature.toFixed(1);

<<<<<<< HEAD
  
  $: expectedBlockReward = 2;
  $: expectedTotalRewards = $miningState.blocksFound * 2;
  $: $miningState.totalRewards = expectedTotalRewards;
  
=======
  function parseHashRate(rateStr: string): number {
    const match = rateStr.match(/^~?\s*([\d.]+)\s*([KMGT])H\/s$/i);
    
    // Fallback: If the regex fails (e.g., if the string is just "0 H/s"), return 0.
    if (!match) return 0;
    
    // Match indices: 1 is the value, 2 is the unit (K, M, G, T)
    const value = parseFloat(match[1]);
    const unit = match[2] ? match[2].toUpperCase() : ''; // Handle base H/s case if needed, though this regex forces a unit
    
    switch (unit) {
      case 'K': return value * 1000;
      case 'M': return value * 1000000;
      case 'G': return value * 1000000000;
      case 'T': return value * 1000000000000;
      default: return value; // Assumes base H/s if no unit is captured (e.g., if regex simplified)
    }
  }
>>>>>>> c3375311

  $: {
    const localHashRateNum = parseHashRate($miningState.hashRate);
    const networkDifficultyNum = parseDifficulty(networkDifficulty);
    
    if (localHashRateNum > 0 && networkDifficultyNum > 0) {
        // ETB = Difficulty / Hashrate (in seconds)
        estimatedTimeToBlock = networkDifficultyNum / localHashRateNum;
    } else {
        estimatedTimeToBlock = 0;
    }
  }

<<<<<<< HEAD

  


=======
  $: expectedBlockReward = 5; // Define the intended reward value

  // Calculate the expected total rewards based on blocks found * 5.
  $: expectedTotalRewards = $miningState.blocksFound * expectedBlockReward;

  // Overrides the Geth-reported balance ($miningState.totalRewards) if the expected
  // calculation (based on blocks found * 5) is higher.
  $: if (expectedTotalRewards > ($miningState.totalRewards ?? 0)) {
      $miningState.totalRewards = expectedTotalRewards;
  }
>>>>>>> c3375311

  // Function to convert Celsius to Fahrenheit
  function toFahrenheit(celsius: number): number {
    return (celsius * 9/5) + 32;
  }

  // Determine log level from a log line and return a semantic level
  function detectLogLevel(line: string): 'error' | 'warn' | 'info' | 'other' {
    if (!line) return 'other'
    const l = line.toLowerCase()
    if (l.includes('error') || l.includes('err') || l.includes('fatal')) return 'error'
    if (l.includes('warn') || l.includes('warning')) return 'warn'
    if (l.includes('info') || l.includes('[i]') || l.includes('notice')) return 'info'
    return 'other'
  }

  // Map level to Tailwind classes (text color + subtle opacity for less-important levels)
  function logLevelClass(line: string): string {
    const level = detectLogLevel(line)
    switch (level) {
      case 'error':
        return 'text-red-400'
      case 'warn':
        return 'text-amber-400'
      case 'info':
        return 'text-blue-300'
      default:
        return 'text-muted-foreground'
    }
  }

  // Parse a log line and extract a severity prefix (if present) and the rest of the message.
  // Example: "INFO [09-14|16:32:29.577] Message..." -> { prefix: 'INFO', rest: '[09-14|16:32:29.577] Message...' }
  function splitLogPrefix(line: string): { prefix: string | null; rest: string } {
    if (!line) return { prefix: null, rest: '' }
    // Match leading ALL-CAPS token (usually INFO, WARN, ERROR, DEBUG) optionally followed by a timestamp bracket
    const m = line.match(/^([A-Z]{3,7})\b\s*(.*)$/)
    if (m) {
      return { prefix: m[1], rest: m[2] }
    }
    return { prefix: null, rest: line }
  }



 // Bar or Line chart toggle
  let chartType: 'bar' | 'line' = 'bar';

  // Threads and intensity warnings
  let threadsWarning = '';
  let intensityWarning = '';

  let validationError: string | null = null;

  const navigation = getContext('navigation') as { setCurrentPage: (page: string) => void };
  
  // Computed values for actual threads based on intensity
  const maxThreads = cpuThreads
  $: actualThreads = Math.ceil(($miningState.minerIntensity / 100) * maxThreads)
  // Don't directly modify store in reactive statement to avoid infinite loops


  // Threads warning
  $: {
    const numThreads = Number(selectedThreads);
    threadsWarning = (numThreads < 1 || numThreads > cpuThreads)
            ? $t('mining.errors.threads', { values: { cpuThreads } })
            : '';
  }

  // Intensity warning
  $: {
    const numIntensity = Number($miningState.minerIntensity);
    intensityWarning = (numIntensity < 1 || numIntensity > 100)
            ? $t('mining.errors.intensity')
            : '';
  }

  // Button disabled if either warning exists
  $: isInvalid = !!threadsWarning || !!intensityWarning;


  let hoveredPoint: MiningHistoryPoint | null = null;
  let hoveredIndex: number | null = null;

  onMount(async () => {
    try{
      getVersion()
      isTauri = true
    }
    catch{
      isTauri = false
    }

    await checkGethStatus()
    await updateNetworkStats()
    try {
      seenHashes = new Set(($miningState.recentBlocks ?? []).map((b: any) => b.hash))
    } catch{} 
    // If mining is already active from before, restore session and update stats
    if ($miningState.isMining) {
      // Restore session start time if it exists
      if ($miningState.sessionStartTime) {
        sessionStartTime = $miningState.sessionStartTime
      }
      startUptimeTimer()
      await updateMiningStats()
    }
    if (isTauri) {
      await updateCpuTemperature()
    }
    
    // Start polling for mining stats
    statsInterval = setInterval(async () => {
      if ($miningState.isMining) {
        await updateMiningStats() 
        await appendNewBlocksFromBackend()
      }
      await updateNetworkStats()
      if (isTauri) {
        await updateCpuTemperature()
      }
    }, 1000) as unknown as number
  })
  
  async function checkGethStatus() {
    try {
      isGethRunning = await invoke('is_geth_running') as boolean
      if (isGethRunning) {
        // Only check backend status if we don't have a mining state already
        // This prevents losing state when switching pages
        if (!$miningState.isMining) {
          const status = await invoke('get_miner_status') as boolean
          if (status) {
            $miningState.isMining = status
            sessionStartTime = Date.now()
            startUptimeTimer()
          }
        } else {
          // If we already think we're mining, just restart the uptime timer
          startUptimeTimer()
        }
      }
    } catch (e) {
      console.error('Failed to check geth status:', e)
    }
  }
  
  async function updateMiningStats() {
    try {
      const [rate, block] = await Promise.all([
        invoke('get_miner_hashrate') as Promise<string>,
        invoke('get_current_block') as Promise<number>
      ])
      
      currentBlock = block
      
      // Try to get real hash rate from logs if standard API returns 0
      if (rate === '0 H/s' && $miningState.isMining) {
        try {
          // Get mining performance from logs
          const [blocksFound, hashRateFromLogs] = await invoke('get_miner_performance', { 
            dataDir: './bin/geth-data' 
          }) as [number, number]
          
          if (hashRateFromLogs > 0) {
            // Use actual hash rate from logs
            $miningState.hashRate = formatHashRate(hashRateFromLogs)
            if (blocksFound > $miningState.blocksFound) {
              $miningState.blocksFound = blocksFound*5; 
              //Visualization Now Handled By Backend
            }
          } else if ($miningState.activeThreads > 0) {
            // Fall back to simulation if no log data yet
            const elapsed = (Date.now() - sessionStartTime) / 1000 // seconds
            const baseRate = $miningState.activeThreads * 85000 // 85 KH/s per thread
            const variation = Math.sin(elapsed / 10) * baseRate * 0.1 // ±10% variation
            const simulatedRate = baseRate + variation
            $miningState.hashRate = `~${formatHashRate(simulatedRate)}`
          }
        } catch (perfError) {
          // If performance fetch fails, fall back to simulation
          if ($miningState.activeThreads > 0) {
            const elapsed = (Date.now() - sessionStartTime) / 1000
            const baseRate = $miningState.activeThreads * 85000
            const variation = Math.sin(elapsed / 10) * baseRate * 0.1
            const simulatedRate = baseRate + variation
            $miningState.hashRate = `~${formatHashRate(simulatedRate)}`
          }
        }
      } else if (rate !== '0 H/s') {
        // Use actual rate if available from standard API
        $miningState.hashRate = rate
      }
      
      // Convert hashRate string to number for chart
      let hashRateNum = 0
      // Clean up the rate string (remove ~ and text in parentheses)
      hashRateNum = parseHashRate($miningState.hashRate)
      
      // Update mining history for chart
      if ($miningState.isMining) {
        $miningState.miningHistory = [...($miningState.miningHistory || []).slice(-29), {
          timestamp: Date.now(),
          hashRate: hashRateNum,
          power: powerConsumption
        }]
        
        // Update total hashes based on hashrate and time elapsed
        const timeDelta = (Date.now() - lastHashUpdate) / 1000 // seconds
        totalHashes += Math.floor(hashRateNum * timeDelta)
        lastHashUpdate = Date.now()
      }
    } catch (e) {
      console.error('Failed to update mining stats:', e)
    }
  }
  
  
  async function updateNetworkStats() {
  try {
    if (isGethRunning) {
      const promises: Promise<any>[] = [
        invoke('get_network_stats') as Promise<[string, string]>,
        invoke('get_current_block') as Promise<number>,
        invoke('get_network_peer_count') as Promise<number>
      ]
      
      // Also fetch account balance and blocks mined if we have an account and are mining
      if ($etcAccount && $miningState.isMining) {
        promises.push(invoke('get_account_balance', { 
          address: $etcAccount.address 
        }) as Promise<string>)
        promises.push(invoke('get_blocks_mined', { 
          address: $etcAccount.address 
        }) as Promise<number>)
      }
      
      const results = await Promise.all(promises)
      
      networkDifficulty = results[0][0]
      networkHashRate = results[0][1]
      currentBlock = results[1]
      peerCount = results[2]
      
      // Update total rewards from actual balance
      if (results[3] !== undefined) {
        const balance = parseFloat(results[3]);
        if (!isNaN(balance)) {
          // Only update if backend balance is higher
          if (balance > ($miningState.totalRewards ?? 0)) {
            $miningState.totalRewards = balance;

            // Mark all "pending" mining reward txs as completed
            transactions.update(list =>
              list.map(tx =>
                tx.status === 'pending' ? { ...tx, status: 'completed' } : tx
              )
            );
          }
        }
      }  
              
      // Update blocks mined from blockchain query
      if (results[4] !== undefined) {
        const blocksMined = results[4] as number;
        if (blocksMined > $miningState.blocksFound) {
          $miningState.blocksFound = blocksMined;
        }
      }
    }
  } catch (e) {
    console.error('Failed to update network stats:', e)
  }
}

  async function updateCpuTemperature() {
    // Only show loading state for the very first check
    if (!hasCompletedFirstCheck) {
      temperatureLoading = true
    }
    
    try {
      const temp = await invoke('get_cpu_temperature') as number
      if (temp && temp > 0) {
        temperature = temp
        hasRealTemperature = true
      } else {
        hasRealTemperature = false
      }
    } catch (e) {
      console.error('Failed to get CPU temperature:', e)
      hasRealTemperature = false
    } finally {
      if (!hasCompletedFirstCheck) {
        temperatureLoading = false
        hasCompletedFirstCheck = true
      }
    }
  }
  
  function startUptimeTimer() {
    uptimeNow = Date.now()
    if (!uptimeInterval) {
      uptimeInterval = setInterval(() => {
        uptimeNow = Date.now()
      }, 1000) as unknown as number
    }
  }
  
  async function startMining() {
    if (!$etcAccount) {
      error = $t('mining.errors.noAccount')
      return
    }
    
    if (!isGethRunning) {
      error = $t('mining.errors.gethNotRunning')
      return
    }
    
    error = ''
    validationError = null
    
    try {
      // Show message that we're starting mining
      error = $t('mining.starting')
      
      await invoke('start_miner', {
        address: $etcAccount.address,
        threads: selectedThreads,
        dataDir: './bin/geth-data'
      })
      
      error = '' // Clear the status message
      $miningState.isMining = true
      sessionStartTime = Date.now()
      // Store session start time in the store for persistence
      $miningState.sessionStartTime = sessionStartTime
      $miningState.activeThreads = actualThreads  // Use computed actualThreads
      totalHashes = 0 // Reset total hashes
      lastHashUpdate = Date.now()
      startUptimeTimer() 

      // Start updating stats
      await updateMiningStats()
      
      // Update power consumption estimates
      powerConsumption = $miningState.activeThreads * 25 * ($miningState.minerIntensity / 100)
      
      // Re-check geth status since it might have restarted
      isGethRunning = true
    } catch (e) {
      error = String(e)
      console.error('Failed to start mining:', e)
    }
  }
  
  async function stopMining() {
    try {
      await invoke('stop_miner')
      $miningState.isMining = false
      $miningState.hashRate = '0 H/s'
      $miningState.activeThreads = 0 

      // Clear session start time
      $miningState.sessionStartTime = undefined
      // Clear mining history when stopping
      $miningState.miningHistory = []
      
      // stop uptime ticker
      if (uptimeInterval) {
        clearInterval(uptimeInterval as unknown as number)
        uptimeInterval = null
      }
    } catch (e) {
      error = String(e)
      console.error('Failed to stop mining:', e)
    }
  }
  // Simulation removed; recent blocks come from backend

  // Keep a set of hashes we've already shown to avoid duplicates
  let seenHashes = new Set<string>();

  // Pagination for recent blocks
  let pageSizes = [5, 10, 20, 50]
  let pageSize: number = 10
  let currentPage: number = 1

  // Derived values
  $: totalBlocks = ($miningState.recentBlocks || []).length
  $: totalPages = Math.max(1, Math.ceil(totalBlocks / pageSize))
  $: {
    // Clamp currentPage when totalPages or pageSize changes
    if (currentPage > totalPages) currentPage = totalPages
    if (currentPage < 1) currentPage = 1
  }

  // When recentBlocks array changes (new block added or removed) we rely on
  // pushRecentBlock to set currentPage = 1 so the newest block is visible.

  $: displayedBlocks = ($miningState.recentBlocks || []).slice((currentPage - 1) * pageSize, currentPage * pageSize)

function pushRecentBlock(b: {
  hash: string;
  nonce?: number;
  difficulty?: number;
  timestamp?: Date;
  number?: number;
  reward?: number;
}) {

  const reward = typeof b.reward === "number" ? b.reward : 0;

  const item = {
    id: `block-${b.hash}-${b.timestamp?.getTime() ?? Date.now()}`,
    hash: b.hash,
    reward,
    timestamp: b.timestamp ?? new Date(),
    difficulty: b.difficulty ?? currentDifficulty,
    nonce: b.nonce ?? 0,
    number: b.number ?? 0,
  };

  // Add block to recentBlocks
  $miningState.recentBlocks = [item, ...($miningState.recentBlocks ?? [])].slice(0, 50);

  // Reset pagination so newest block is visible
  currentPage = 1;

  if (reward > 0) {
    const last4 = b.hash.slice(-4); // grab last 4 chars of hash
    const tx: Transaction = {
      id: Date.now(),
      type: 'received',
      amount: 2,
      from: 'Mining reward',
      date: new Date(),
      description: `Block Reward (…${last4})`,
      status: 'pending' // will flip to 'completed' when backend confirms
    };
    transactions.update(list => [tx, ...list]);
  }
}

  async function appendNewBlocksFromBackend() {
    try {
      if (!($etcAccount && $miningState.isMining)) return;
      const lookback = 2000;
      const limit = 50;
      const blocks = await invoke('get_recent_mined_blocks_pub', {
        address: $etcAccount.address,
        lookback,
        limit
      }) as Array<{ hash: string, nonce?: string, difficulty?: string, timestamp: number, number: number, reward?: number }>;
      for (const b of blocks) {
        if (seenHashes.has(b.hash)) continue;
        seenHashes.add(b.hash);
        pushRecentBlock({
          hash: b.hash,
          nonce: b.nonce ? parseInt(b.nonce, 16) : undefined,
          difficulty: b.difficulty ? parseInt(b.difficulty, 16) : undefined,
          timestamp: new Date((b.timestamp || 0) * 1000),
          number: b.number,
          reward: 5
        });
      }
      // Hard de-duplication by hash as a safety net
      const uniq = new Map<string, any>();
      for (const it of ($miningState.recentBlocks ?? [])) {
        if (!uniq.has(it.hash)) uniq.set(it.hash, it);
      }
  $miningState.recentBlocks = Array.from(uniq.values()).slice(0, 50);
    } catch (e) {
      console.error('Failed to append recent blocks:', e);
    } 
  } 
  
  function formatUptime(now: number = Date.now()) {
    const uptime = now - sessionStartTime
    const hours = Math.floor(uptime / 3600000)
    const minutes = Math.floor((uptime % 3600000) / 60000)
    const seconds = Math.floor((uptime % 60000) / 1000)
    return `${hours}h ${minutes}m ${seconds}s`
  }

  function formatTimeFromSeconds(totalSeconds: number): string {
      if (totalSeconds < 60) {
          return `${totalSeconds.toFixed(0)}s`;
      }

      const seconds = Math.floor(totalSeconds);
      const hours = Math.floor(seconds / 3600);
      const minutes = Math.floor((seconds % 3600) / 60);
      const remainingSeconds = seconds % 60;

      let parts = [];
      if (hours > 0) {
          parts.push(`${hours}h`);
      }
      if (minutes > 0) {
          parts.push(`${minutes}m`);
      }
      // Only show seconds if the total time is less than an hour, or if minutes is 0
      if (hours === 0 && minutes < 5) { // Show seconds when time is short
          parts.push(`${remainingSeconds}s`);
      }

      return parts.join(' ');
  }

  function formatHashRate(rate: number | string): string {
    if (typeof rate === 'string') return rate
    if (rate < 1000) return `${rate.toFixed(1)} H/s`
    if (rate < 1000000) return `${(rate / 1000).toFixed(2)} KH/s`
    if (rate < 1000000000) return `${(rate / 1000000).toFixed(2)} MH/s`
    return `${(rate / 1000000000).toFixed(2)} GH/s`
  }
  
  function formatNumber(num: number): string {
    if (num < 1000) return num.toString()
    if (num < 1000000) return `${(num / 1000).toFixed(1)}K`
    if (num < 1000000000) return `${(num / 1000000).toFixed(1)}M`
    return `${(num / 1000000000).toFixed(1)}B`
  }
  
  async function fetchLogs() {
    try {
      const result = await invoke('get_miner_logs', {
        dataDir: './bin/geth-data',
        lines: 100
      }) as string[]
      logs = result
    } catch (e) {
      console.error('Failed to fetch logs:', e)
    }
  }
  
  function toggleLogs() {
    showLogs = !showLogs
    if (showLogs) {
      fetchLogs()
      // Start auto-refresh of logs if enabled
      if (autoRefresh) {
        logsInterval = setInterval(fetchLogs, 2000) as unknown as number
      }
    } else {
      // Stop auto-refresh
      if (logsInterval) {
        clearInterval(logsInterval)
        logsInterval = null
      }
    }
  }
  // Pool structure with full configuration
  interface Pool {
    id: string
    name: string
    url: string
    worker: string
    password: string
  }

  let pools: Pool[] = []
  let poolOptions: { value: string; label: string }[] = []

  // Initialize with default pools
  $: {
    pools = [
      { id: 'solo', name: 'Solo Mining', url: '', worker: '', password: '' },
      { id: 'pool1', name: 'Pool 1', url: 'stratum://pool1.example.com:3333', worker: 'worker1', password: 'x' },
      { id: 'pool2', name: 'Pool 2', url: 'stratum://pool2.example.com:3333', worker: 'worker2', password: 'x' },
      { id: 'pool3', name: 'Community Pool', url: 'stratum://community.example.com:3333', worker: 'worker3', password: 'x' }
    ]
    
    // Create dropdown options
    poolOptions = pools.map(pool => ({
      value: pool.id,
      label: pool.name
    }))
  }

  // Current pool management state
  let poolConnected = false
  let poolUrl = 'stratum://localhost:3333'
  let poolWorker = 'worker1'
  let poolPassword = 'x'
  
  // Pool management UI state
  let showPoolManager = false
  let editingPool: Pool | null = null
  let newPool: Pool = { id: '', name: '', url: '', worker: '', password: '' }
  let poolStats = {
    connectedMiners: 0,
    totalShares: 0,
    currentDifficulty: 1000000,
    poolHashrate: 0
  }
  let poolStatsInterval: ReturnType<typeof setInterval> | null = null

  // Mock pool stats simulation
  function startPoolStatsSimulation() {
    if (poolStatsInterval) {
      clearInterval(poolStatsInterval)
    }
    
    poolStatsInterval = setInterval(() => {
      if (poolConnected) {
        // Simulate realistic pool stats
        poolStats.connectedMiners = Math.max(1, poolStats.connectedMiners + Math.floor(Math.random() * 3) - 1)
        poolStats.totalShares += Math.floor(Math.random() * 5)
        poolStats.poolHashrate = poolStats.connectedMiners * (85000 + Math.random() * 15000) // 85-100 KH/s per miner
        poolStats.currentDifficulty = 1000000 + Math.floor(Math.random() * 100000)
      }
    }, 3000) // Update every 3 seconds
  }

  function stopPoolStatsSimulation() {
    if (poolStatsInterval) {
      clearInterval(poolStatsInterval)
      poolStatsInterval = null
    }
  }

  // Pool management functions
  function getCurrentPool(): Pool | null {
    return pools.find(pool => pool.id === $miningState.selectedPool) || null
  }

  function updateCurrentPoolConfig() {
    const currentPool = getCurrentPool()
    if (currentPool) {
      poolUrl = currentPool.url
      poolWorker = currentPool.worker
      poolPassword = currentPool.password
    }
  }

  function addPool() {
    if (newPool.name && newPool.url) {
      const poolId = `pool_${Date.now()}`
      pools = [...pools, { ...newPool, id: poolId }]
      newPool = { id: '', name: '', url: '', worker: '', password: '' }
      showPoolManager = false
    }
  }

  function editPool(pool: Pool) {
    editingPool = { ...pool }
    showPoolManager = true
  }

  function savePool() {
    if (editingPool && editingPool.name && editingPool.url) {
      pools = pools.map(pool => 
        pool.id === editingPool!.id ? editingPool! : pool
      )
      editingPool = null
      showPoolManager = false
    }
  }

  function deletePool(poolId: string) {
    if (poolId !== 'solo') { // Don't delete solo mining
      pools = pools.filter(pool => pool.id !== poolId)
      if ($miningState.selectedPool === poolId) {
        $miningState.selectedPool = 'solo'
      }
    }
  }

  function cancelPoolEdit() {
    editingPool = null
    newPool = { id: '', name: '', url: '', worker: '', password: '' }
    showPoolManager = false
  }

  // Update pool config when selection changes
  $: if ($miningState.selectedPool) {
    updateCurrentPoolConfig()
  }
  
  onDestroy(async () => {
    // Don't stop mining when leaving the page - preserve state
    // Only clean up intervals
    if (statsInterval) {
      clearInterval(statsInterval)
    }
    if (uptimeInterval) {
      clearInterval(uptimeInterval)
    }
    if (logsInterval) {
      clearInterval(logsInterval)
    }
    if (poolStatsInterval) {
      clearInterval(poolStatsInterval)
    }
  })

</script>

<div class="space-y-6">
  <div>
    <h1 class="text-3xl font-bold">{$t('mining.title')}</h1>
    <p class="text-muted-foreground mt-2">{$t('mining.subtitle')}</p>
  </div>
  
  <!-- Mining Status Cards -->
  <div class="grid grid-cols-1 md:grid-cols-2 lg:grid-cols-4 gap-4">
    <Card class="p-4">
      <div class="flex items-center justify-between">
        <div>
          <p class="text-sm text-muted-foreground">{$t('mining.hashRate')}</p>
          <p class="text-2xl font-bold">{$miningState.hashRate}</p>
          <p class="text-xs text-muted-foreground mt-1">
            {$miningState.isMining ? `${$miningState.activeThreads} ${$t('mining.threads')}` : $t('mining.notMining')}
          </p>
        </div>
        <div class="p-2 bg-primary/10 rounded-lg">
          <Cpu class="h-5 w-5 text-primary" />
        </div>
      </div>
    </Card>
    
    <Card class="p-4">
      <div class="flex items-center justify-between">
        <div>
          <p class="text-sm text-muted-foreground">{$t('mining.totalRewards')}</p>
          <p class="text-2xl font-bold">{($miningState.totalRewards || 0).toFixed(2)} Chiral</p>
          <p class="text-xs text-green-600 flex items-center gap-1 mt-1">
            <TrendingUp class="h-3 w-3" />
            {$miningState.blocksFound} {$t('mining.blocksFound')}
          </p>
        </div>
        <div class="p-2 bg-yellow-500/10 rounded-lg">
          <Coins class="h-5 w-5 text-yellow-500" />
        </div>
      </div>
    </Card>
    
    <Card class="p-4">
      <div class="flex items-center justify-between">
        <div>
          <p class="text-sm text-muted-foreground">{$t('mining.powerUsage')}</p>
          <p class="text-2xl font-bold">{powerConsumption.toFixed(0)}W</p>
          <p class="text-xs text-muted-foreground mt-1">
            {efficiency.toFixed(2)} {$t('mining.hw')}
          </p>
        </div>
        <div class="p-2 bg-amber-500/10 rounded-lg">
          <Zap class="h-5 w-5 text-amber-500" />
        </div>
      </div>
    </Card>
    
    <Card class="p-4">
      <div class="flex items-center justify-between">
        <div>
          <p class="text-sm text-muted-foreground">{$t('mining.temperature')}</p>
          {#if temperatureLoading}
            <p class="text-2xl font-bold text-blue-500">--°C</p>
          {:else if hasRealTemperature}
            <p class="text-2xl font-bold {temperature > 80 ? 'text-red-500' : temperature > 70 ? 'text-orange-500' : temperature > 60 ? 'text-yellow-500' : 'text-green-500'}">{displayedTemperature}°{temperatureUnit}</p>
          {:else}
            <p class="text-2xl font-bold text-gray-500">N/A</p>
          {/if}
          <div class="mt-1">
            {#if temperatureLoading}
              <p class="text-xs text-muted-foreground mt-1">Detecting temperature sensors...</p>
            {:else if hasRealTemperature}
              <Progress 
                value={Math.min(temperature, 100)} 
                max={100} 
                class="h-2 {temperature > 80 ? '[&>div]:bg-red-500' : temperature > 70 ? '[&>div]:bg-orange-500' : temperature > 60 ? '[&>div]:bg-yellow-500' : '[&>div]:bg-green-500'}"
              />
              <p class="text-xs text-muted-foreground mt-1">
                {temperature > 85 ? 'Critical' : temperature > 75 ? 'Hot' : temperature > 65 ? 'Warm' : 'Normal'}
              </p>
            {:else}
              <Progress value={0} max={100} class="h-2 opacity-30" />
              <p class="text-xs text-muted-foreground mt-1">Hardware sensor not available</p>
            {/if}
          </div>
        </div>
        <div class="flex flex-col gap-2">
            <Button size="icon" variant="outline" on:click={() => temperatureUnit = temperatureUnit === 'C' ? 'F' : 'C'}>
                {temperatureUnit === 'C' ? '°F' : '°C'}
            </Button>
            <div class="p-2 {temperatureLoading ? 'bg-blue-500/20' : hasRealTemperature ? (temperature > 80 ? 'bg-red-500/20' : temperature > 70 ? 'bg-orange-500/20' : temperature > 60 ? 'bg-yellow-500/20' : 'bg-green-500/20') : 'bg-gray-500/20'} rounded-lg">
                <Thermometer class="h-5 w-5 {temperatureLoading ? 'text-blue-500 animate-pulse' : hasRealTemperature ? (temperature > 80 ? 'text-red-500' : temperature > 70 ? 'text-orange-500' : temperature > 60 ? 'text-yellow-500' : 'text-green-500') : 'text-gray-500'}" />
            </div>
        </div>
      </div>
    </Card>
    
    <!-- Pool Status Card (only show when pool is selected) -->
    {#if $miningState.selectedPool !== 'solo'}
      <Card class="p-4">
        <div class="flex items-center justify-between">
          <div>
            <p class="text-sm text-muted-foreground">Pool Status</p>
            <p class="text-2xl font-bold">{poolConnected ? 'Connected' : 'Disconnected'}</p>
            <p class="text-xs text-muted-foreground mt-1">
              {poolConnected ? `${poolStats.connectedMiners} miners` : 'Not connected to pool'}
            </p>
          </div>
          <div class="p-2 {poolConnected ? 'bg-green-500/10' : 'bg-red-500/10'} rounded-lg">
            <div class="w-3 h-3 rounded-full {poolConnected ? 'bg-green-500' : 'bg-red-500'}"></div>
          </div>
        </div>
      </Card>
    {/if}
  </div>
  
  <!-- Mining Control -->
  <Card class="p-6">
    <div class="flex items-center justify-between mb-4">
      <h2 class="text-lg font-semibold">{$t('mining.control')}</h2>
      <Badge variant={$miningState.isMining ? 'default' : 'secondary'}>
        {$miningState.isMining ? $t('mining.active') : $t('mining.stopped')}
      </Badge>
    </div>
    
    <div class="space-y-4">
      <div class="grid grid-cols-1 md:grid-cols-3 gap-4">
        <div class="relative">
          <Label for="pool-select">{$t('mining.pool')}</Label>
          <div class="flex gap-2 items-end">
            <div class="flex-1">
              <DropDown
                id="pool-select"
                options={poolOptions}
                bind:value={$miningState.selectedPool}
                disabled={$miningState.isMining}
              />
            </div>
            <Button
              variant="outline"
              size="sm"
              disabled={$miningState.isMining}
              on:click={() => showPoolManager = true}
            >
              Manage Pools
            </Button>
          </div>
        </div>
        
        <!-- Pool Management Mockup -->
        {#if $miningState.selectedPool !== 'solo'}
          <div class="col-span-full space-y-4 p-4 bg-muted/50 rounded-lg">
            <h3 class="font-semibold text-lg">Pool Management</h3>
            
            <!-- Pool Configuration -->
            <div class="grid grid-cols-1 md:grid-cols-3 gap-4">
              <div>
                <Label for="pool-url">Pool URL</Label>
                <Input
                  id="pool-url"
                  bind:value={poolUrl}
                  placeholder="stratum://localhost:3333"
                  disabled={$miningState.isMining}
                  class="mt-2"
                />
              </div>
              <div>
                <Label for="pool-worker">Worker Name</Label>
                <Input
                  id="pool-worker"
                  bind:value={poolWorker}
                  placeholder="worker1"
                  disabled={$miningState.isMining}
                  class="mt-2"
                />
              </div>
              <div>
                <Label for="pool-password">Password</Label>
                <Input
                  id="pool-password"
                  bind:value={poolPassword}
                  placeholder="x"
                  disabled={$miningState.isMining}
                  class="mt-2"
                />
              </div>
            </div>
            
            <!-- Connection Status -->
            <div class="flex items-center gap-2">
              <div class="w-2 h-2 rounded-full {poolConnected ? 'bg-green-500' : 'bg-red-500'}"></div>
              <span class="text-sm font-medium">
                {poolConnected ? 'Connected to Pool' : 'Not Connected'}
              </span>
            </div>
            
            <!-- Pool Actions -->
            <div class="flex gap-2">
              {#if !poolConnected}
                <Button 
                  disabled={$miningState.isMining}
                  size="sm"
                  on:click={() => {
                    poolConnected = true
                    startPoolStatsSimulation()
                  }}
                >
                  Connect to Pool
                </Button>
              {:else}
                <Button 
                  disabled={$miningState.isMining}
                  variant="outline"
                  size="sm"
                  on:click={() => {
                    poolConnected = false
                    stopPoolStatsSimulation()
                  }}
                >
                  Disconnect
                </Button>
              {/if}
              
              <Button 
                disabled={$miningState.isMining}
                variant="secondary"
                size="sm"
              >
                Start Pool Server
              </Button>
              <Button 
                disabled={$miningState.isMining}
                variant="destructive"
                size="sm"
              >
                Stop Pool Server
              </Button>
            </div>
            
            <!-- Pool Statistics (when connected) -->
            {#if poolConnected}
              <div class="grid grid-cols-2 md:grid-cols-4 gap-4 text-sm">
                <div>
                  <p class="text-muted-foreground">Connected Miners</p>
                  <p class="font-semibold">{poolStats.connectedMiners}</p>
                </div>
                <div>
                  <p class="text-muted-foreground">Pool Hashrate</p>
                  <p class="font-semibold">{poolStats.poolHashrate.toFixed(2)} H/s</p>
                </div>
                <div>
                  <p class="text-muted-foreground">Total Shares</p>
                  <p class="font-semibold">{poolStats.totalShares}</p>
                </div>
                <div>
                  <p class="text-muted-foreground">Difficulty</p>
                  <p class="font-semibold">{poolStats.currentDifficulty.toLocaleString()}</p>
                </div>
              </div>
            {/if}
          </div>
        {/if}
        
        <div>
          <Label for="thread-count">{$t('mining.cpuThreads', { values: { cpuThreads } })}</Label>
          <Input
                  id="thread-count"
                  type="number"
                  bind:value={selectedThreads}
                  on:input={(e: Event) => {
                      const target = e.currentTarget as HTMLInputElement;
                      selectedThreads = Number(target.value);
                    }}
                  min="1"
                  max={cpuThreads}
                  disabled={$miningState.isMining}
                  class="mt-2"
          />
          {#if threadsWarning}
            <p class="text-xs text-red-500 mt-1">{threadsWarning}</p>

          {/if}
        </div>
        
        <div>
          <Label for="intensity">{$t('mining.intensity')}</Label>
          <Input
                  id="intensity"
                  type="number"
                  bind:value={$miningState.minerIntensity}
                  on:input={(e: Event) => {
                      const target = e.currentTarget as HTMLInputElement;
                      $miningState.minerIntensity = Number(target.value);
                    }}
                  min="1"
                  max="100"
                  step="1"
                  disabled={$miningState.isMining}
                  class="mt-2"
          />

          {#if intensityWarning}
            <p class="text-xs text-red-500 mt-1">{intensityWarning}</p>

          {/if}
        </div>
      </div>
      
      <div class="flex items-center justify-between pt-4">
        <div class="text-sm space-y-1">
          <p class="text-muted-foreground">
            {$t('mining.session')}: <span class="font-medium">{$miningState.isMining ? formatUptime(uptimeNow) : '0h 0m 0s'}</span>
          </p>
          <p class="text-muted-foreground">
            {$t('mining.totalHashes')}: <span class="font-medium">{formatNumber(totalHashes)}</span>
          </p>
        </div>
        
        <div class="flex gap-2">
          <Button
            size="lg"
            on:click={() => $miningState.isMining ? stopMining() : startMining()}
            class="min-w-[150px]"
            disabled={isInvalid || !isGethRunning}
          >
            {#if $miningState.isMining}
              <Pause class="h-4 w-4 mr-2" />
              {$t('mining.stop')}
            {:else}
              <Play class="h-4 w-4 mr-2" />
              {$t('mining.start')}
            {/if}
          </Button>
          <Button
            size="lg"
            variant="outline"
            on:click={toggleLogs}
            title={$t('mining.showLogs')}
          >
            <Terminal class="h-4 w-4" />
          </Button>
        </div>
      </div>
      {#if validationError}
        <p class="text-red-600 text-sm mt-2 text-right">{validationError}</p>
      {/if}
      {#if error}
        <div class="bg-red-500/10 border border-red-500/20 rounded-lg p-3 mt-2">
          <div class="flex items-center gap-2">
            <AlertCircle class="h-4 w-4 text-red-500 flex-shrink-0" />
            <p class="text-sm text-red-500">{error}</p>
          </div>
        </div>
      {/if}
      {#if !isGethRunning}
        <div class="bg-yellow-500/10 border border-yellow-500/20 rounded-lg p-3 mt-2">
          <div class="flex items-center gap-2">
            <AlertCircle class="h-4 w-4 text-yellow-500 flex-shrink-0" />
            <p class="text-sm text-yellow-600">
              {$t('mining.errors.gethNotRunning')} <button on:click={() => { navigation.setCurrentPage('network'); goto('/network'); }} class="underline font-medium">{$t('mining.networkPage')}</button>
            </p>
          </div>
        </div>
      {/if}
      {#if !$etcAccount && isGethRunning}
        <div class="bg-blue-500/10 border border-blue-500/20 rounded-lg p-3 mt-2">
          <div class="flex items-center gap-2">
            <AlertCircle class="h-4 w-4 text-blue-500 flex-shrink-0" />
            <p class="text-sm text-blue-600">
              {$t('mining.errors.noAccountLink')} <button on:click={() => { navigation.setCurrentPage('account'); goto('/account'); }} class="underline font-medium">{$t('mining.accountPage')}</button>
            </p>
          </div>
        </div>
      {/if}
    </div>
  </Card>
  
  <!-- Mining Statistics -->
  <div class="grid grid-cols-1 md:grid-cols-2 gap-4">
    <Card class="p-6">
      <h2 class="text-lg font-semibold mb-4">{$t('mining.networkStats')}</h2>
      <div class="space-y-3">
        <div class="flex justify-between items-center">
          <span class="text-sm text-muted-foreground">{$t('mining.networkHashRate')}</span>
          <Badge variant="outline">{networkHashRate}</Badge>
        </div>
        <div class="flex justify-between items-center">
          <span class="text-sm text-muted-foreground">{$t('mining.networkDifficulty')}</span>
          <Badge variant="outline">{networkDifficulty}</Badge>
        </div>
        <div class="flex justify-between items-center">
          <span class="text-sm text-muted-foreground">{$t('mining.blockHeight')}</span>
          <Badge variant="outline">#{currentBlock}</Badge>
        </div>
        <div class="flex justify-between items-center">
          <span class="text-sm text-muted-foreground">{$t('mining.blockReward')}</span>
          <Badge variant="outline">{blockReward} Chiral</Badge>
        </div>
        <div class="flex justify-between items-center">
          <span class="text-sm text-muted-foreground">{$t('mining.estTimeToBlock')}</span>
          <Badge variant="outline">
            {estimatedTimeToBlock > 0 ?
              `~${formatTimeFromSeconds(estimatedTimeToBlock)}` : $t('mining.calculating')}
          </Badge>
        </div>
        <div class="flex justify-between items-center">
          <span class="text-sm text-muted-foreground">{$t('mining.activeMiners')}</span>
          <Badge variant="outline">{peerCount}</Badge>
        </div>
      </div>
    </Card>
    
    <Card class="p-6">
      <h2 class="text-lg font-semibold mb-4">{$t('mining.poolInfo')}</h2>
      {#if $miningState.selectedPool === 'solo'}
        <div class="space-y-3">
          <p class="text-sm text-muted-foreground">
            {$t('mining.soloInfo')}
          </p>
          <div class="pt-2 space-y-2">
            <div class="flex justify-between">
              <span class="text-sm">{$t('mining.yourShare')}</span>
              <span class="text-sm font-medium">100%</span>
            </div>
            <div class="flex justify-between">
              <span class="text-sm">{$t('mining.poolFee')}</span>
              <span class="text-sm font-medium">0%</span>
            </div>
            <div class="flex justify-between">
              <span class="text-sm">{$t('mining.minPayout')}</span>
              <span class="text-sm font-medium">{$t('mining.na')}</span>
            </div>
          </div>
        </div>
      {:else}
        <div class="space-y-3">
          <div class="flex justify-between">
            <span class="text-sm">{$t('mining.poolHashRate')}</span>
            <span class="text-sm font-medium">850 MH/s</span>
          </div>
          <div class="flex justify-between">
            <span class="text-sm">{$t('mining.poolMiners')}</span>
            <span class="text-sm font-medium">342</span>
          </div>
          <div class="flex justify-between">
            <span class="text-sm">{$t('mining.yourShare')}</span>
            <span class="text-sm font-medium">{(parseHashRate($miningState.hashRate) / 850000000 * 100).toFixed(4)}%</span>
          </div>
          <div class="flex justify-between">
            <span class="text-sm">{$t('mining.poolFee')}</span>
            <span class="text-sm font-medium">1%</span>
          </div>
          <div class="flex justify-between">
            <span class="text-sm">{$t('mining.minPayout')}</span>
            <span class="text-sm font-medium">10 Chiral</span>
          </div>
          <div class="flex justify-between">
            <span class="text-sm">{$t('mining.paymentMethod')}</span>
            <span class="text-sm font-medium">PPLNS</span>
          </div>
        </div>
      {/if}
    </Card>
  </div>
  
  <!-- Recent Blocks -->
  <Card class="p-6">
    <h2 class="text-lg font-semibold mb-4">{$t('mining.recentBlocks')}</h2>
    {#if (!$miningState.recentBlocks || $miningState.recentBlocks.length === 0)}
      <p class="text-sm text-muted-foreground text-center py-8">
        {$t('mining.noBlocksFound')}
      </p>
    {:else}
      <div class="space-y-2">
        <div class="flex items-center justify-between mb-2">
          <div class="flex items-center gap-2">
            <label for="page-size-select" class="text-sm text-muted-foreground">{$t('Page Size')}:</label>
            <select id="page-size-select" bind:value={pageSize} on:change={() => { currentPage = 1 }} class="px-2 py-1 rounded border bg-background text-sm">
              {#each pageSizes as s}
                <option value={s}>{s}</option>
              {/each}
            </select>
          </div>

          <div class="flex items-center gap-2">
            <button class="px-2 py-1 rounded border bg-background text-sm" on:click={() => { if (currentPage > 1) currentPage -= 1 }} disabled={currentPage <= 1}>
              {$t('prev')}
            </button>
            <div class="text-sm text-muted-foreground">{currentPage} / {totalPages}</div>
            <button class="px-2 py-1 rounded border bg-background text-sm" on:click={() => { if (currentPage < totalPages) currentPage += 1 }} disabled={currentPage >= totalPages}>
              {$t('next')}
            </button>
          </div>
        </div>

        <div class="space-y-2 max-h-80 overflow-y-auto pr-1">
          {#each displayedBlocks ?? [] as block}
            <div class="flex items-center justify-between p-3 bg-secondary rounded-lg">
              <div class="flex items-center gap-3">
                <Award class="h-4 w-4 text-yellow-500" />
                <div>
                  <p class="text-sm font-medium">{$t('mining.blockFound')}</p>
                  <p class="text-xs text-muted-foreground">
                    {$t('mining.hash')}: {block.hash} • {$t('mining.nonce')}: {block.nonce}
                  </p>
                </div>
              </div>
              <div class="text-right">
                <Badge variant="outline" class="text-green-600">
                  +{block.reward.toFixed(2)} Chiral
                </Badge>
                <p class="text-xs text-muted-foreground mt-1">
                  {block.timestamp.toLocaleTimeString()}
                </p>
              </div>
            </div>
          {/each}
        </div>
      </div>
    {/if}
  </Card>
  
  <!-- Hash Rate Chart (simplified) -->
  {#if ($miningState.miningHistory || []).length > 0}
    <Card class="p-6">
      <h2 class="text-lg font-semibold mb-4">{$t('mining.hashRateHistory')}</h2>

      <!-- Chart Type Toggle -->
      <div class="flex items-center gap-2 mb-2">
        <span class="text-sm text-muted-foreground">{$t('mining.chartType')}:</span>
        <Button size="sm" variant={chartType === 'bar' ? 'default' : 'outline'} on:click={() => chartType = 'bar'}>{$t('mining.bar')}</Button>
        <Button size="sm" variant={chartType === 'line' ? 'default' : 'outline'} on:click={() => chartType = 'line'}>{$t('mining.line')}</Button>
      </div>

      <!-- Chart with Y-axis, gradients, tooltips, and axis labels -->
      <div class="flex h-48 gap-2">
        <!-- Y-axis labels -->
        <div class="flex flex-col justify-between text-xs text-muted-foreground pr-2">
          <span>{Math.max(...($miningState.miningHistory || []).map(h => h.hashRate)).toFixed(0)} H/s</span>
          <span>{(Math.max(...($miningState.miningHistory || []).map(h => h.hashRate)) / 2).toFixed(0)} H/s</span>
          <span>0</span>
        </div>

        <div class="relative flex-1">
          <!-- Gridlines -->
          <div class="absolute inset-0 flex flex-col justify-between">
            <div class="border-t border-muted-foreground/20"></div>
            <div class="border-t border-muted-foreground/20"></div>
            <div class="border-t border-muted-foreground/20"></div>
          </div>

          {#if chartType === 'bar'}
            <!-- Bar Chart -->
            <div class="flex items-end gap-1 h-full">
              {#each ($miningState.miningHistory || []) as point, i}
                <div
                  role="button"
                  tabindex="0"
                  class="flex-1 bg-gradient-to-t from-blue-400/40 to-blue-500/80 hover:from-blue-500/60 hover:to-blue-600/90 transition-all rounded-t-md shadow-sm relative group"
                  style="height: {(point.hashRate / Math.max(...($miningState.miningHistory || []).map(h => h.hashRate))) * 100}%"
                  title="{formatHashRate(point.hashRate)}"
                  on:mouseenter={() => { hoveredPoint = point; hoveredIndex = i; }}
                  on:mouseleave={() => { hoveredPoint = null; hoveredIndex = null; }}
                  aria-label={formatHashRate(point.hashRate) + ' at ' + new Date(point.timestamp).toLocaleTimeString()}
                >
                  {#if hoveredIndex === i && hoveredPoint}
                    <div
                      class="absolute left-1/2 -translate-x-1/2 -top-8 z-10 px-2 py-1 rounded bg-primary text-white text-xs shadow-lg pointer-events-none"
                      style="white-space:nowrap;"
                    >
                      {formatHashRate(hoveredPoint.hashRate)}<br/>{new Date(hoveredPoint.timestamp).toLocaleTimeString()}
                      <span class="absolute left-1/2 -translate-x-1/2 top-full w-0 h-0 border-l-6 border-l-transparent border-r-6 border-r-transparent border-t-6 border-t-primary"></span>
                    </div>
                  {/if}
                </div>
              {/each}
            </div>
          {:else}
            <!-- Line Chart -->
            <div class="relative h-full">
              <svg class="w-full h-full" viewBox="0 0 100 100" preserveAspectRatio="none">
                <!-- Line -->
                <polyline
                  fill="none"
                  stroke="rgb(59, 130, 246)"
                  stroke-width="1.5"
                  stroke-linecap="round"
                  stroke-linejoin="round"
                  points={($miningState.miningHistory || []).map((point, i) => {
                    const x = (i / Math.max(($miningState.miningHistory || []).length - 1, 1)) * 100;
                    const maxHash = Math.max(...($miningState.miningHistory || []).map(h => h.hashRate)) || 1;
                    const y = 100 - ((point.hashRate / maxHash) * 100);
                    return `${x},${y}`;
                  }).join(' ')}
                  class="drop-shadow-sm"
                />
                <!-- Area under the line -->
                <polygon
                  fill="url(#miningGradient)"
                  opacity="0.3"
                  points={($miningState.miningHistory || []).map((point, i) => {
                    const x = (i / Math.max(($miningState.miningHistory || []).length - 1, 1)) * 100;
                    const maxHash = Math.max(...($miningState.miningHistory || []).map(h => h.hashRate)) || 1;
                    const y = 100 - ((point.hashRate / maxHash) * 100);
                    return `${x},${y}`;
                  }).join(' ') + ` 100,100 0,100`}
                />
                <!-- Data points -->
                {#each ($miningState.miningHistory || []) as point, i}
                  <circle
                    cx={i / Math.max(($miningState.miningHistory || []).length - 1, 1) * 100}
                    cy={100 - ((point.hashRate / Math.max(...($miningState.miningHistory || []).map(h => h.hashRate)) || 1) * 100)}
                    r="1.2"
                    fill="rgb(59, 130, 246)"
                    stroke="white"
                    stroke-width="0.2"
                    class="cursor-pointer hover:r-2 transition-all"
                    role="button"
                    tabindex="0"
                    aria-label={formatHashRate(point.hashRate) + ' at ' + new Date(point.timestamp).toLocaleTimeString()}
                    on:mouseenter={() => { hoveredPoint = point; hoveredIndex = i; }}
                    on:mouseleave={() => { hoveredPoint = null; hoveredIndex = null; }}
                  />
                {/each}
                <!-- Gradient definition -->
                <defs>
                  <linearGradient id="miningGradient" x1="0%" y1="0%" x2="0%" y2="100%">
                    <stop offset="0%" style="stop-color:rgb(59, 130, 246);stop-opacity:0.4" />
                    <stop offset="100%" style="stop-color:rgb(59, 130, 246);stop-opacity:0.05" />
                  </linearGradient>
                </defs>
              </svg>

              <!-- Tooltip for line chart -->
              {#if hoveredPoint && hoveredIndex !== null}
                <div
                  class="absolute z-10 px-2 py-1 rounded bg-primary text-white text-xs shadow-lg pointer-events-none"
                  style="
                    left: {(hoveredIndex / Math.max(($miningState.miningHistory || []).length - 1, 1)) * 100}%;
                    top: {100 - ((hoveredPoint.hashRate / Math.max(...($miningState.miningHistory || []).map(h => h.hashRate)) || 1) * 100)}%;
                    transform: translate(-50%, -100%);
                    margin-top: -8px;
                    white-space: nowrap;"
                >
                  {formatHashRate(hoveredPoint.hashRate)}<br/>{new Date(hoveredPoint.timestamp).toLocaleTimeString()}
                  <span class="absolute left-1/2 -translate-x-1/2 top-full w-0 h-0 border-l-6 border-l-transparent border-r-6 border-r-transparent border-t-6 border-t-primary"></span>
                </div>
              {/if}
            </div>
          {/if}
        </div>
      </div>
      <!-- X-axis labels -->
      <div class="flex justify-between mt-2 text-xs text-muted-foreground">
        <span>{($miningState.miningHistory || [])[0] ? new Date(($miningState.miningHistory || [])[0].timestamp).toLocaleTimeString() : ''}</span>
        <span>{($miningState.miningHistory || [])[($miningState.miningHistory || []).length - 1] ? new Date(($miningState.miningHistory || [])[($miningState.miningHistory || []).length - 1].timestamp).toLocaleTimeString() : ''}</span>
      </div>
      <p class="text-xs text-muted-foreground text-center mt-2">{$t('mining.last5Minutes')}</p>
    </Card>
  {/if}
  </div>

  <!-- Logs Modal -->
  {#if showLogs}
    <div class="fixed inset-0 bg-background/80 backdrop-blur-sm z-50 flex items-center justify-center p-4">
      <Card class="w-full max-w-4xl max-h-[80vh] flex flex-col">
        <div class="p-4 border-b flex items-center justify-between">
          <h2 class="text-lg font-semibold">{$t('mining.logs')}</h2>
          <Button size="sm" variant="ghost" on:click={toggleLogs}>
            <X class="h-4 w-4" />
          </Button>
        </div>
        <div class="flex-1 p-4">
          {#if filteredLogs.length === 0}
            <p class="text-xs text-muted-foreground">{$t('mining.noLogs')}</p>
            {:else}
            <div class="bg-secondary/50 rounded-lg p-2 max-h-[60vh] overflow-y-auto text-left font-mono text-xs">
              <!-- When wrapping is disabled, allow horizontal scroll and preserve whitespace -->
              <div class={wrapLogs ? 'w-full' : 'w-full overflow-x-auto'}>
                {#each filteredLogs.slice(-500) as log}
                  {@const split = splitLogPrefix(log)}
                  <p class="font-mono {wrapLogs ? 'whitespace-pre-wrap break-words' : 'whitespace-pre'}">
                    {#if split.prefix}
                      <span class={logLevelClass(split.prefix)}>{split.prefix}</span>
                      <span class="text-muted-foreground"> {split.rest}</span>
                    {:else}
                      <span class="text-muted-foreground">{split.rest}</span>
                    {/if}
                  </p>
                {/each}
              </div>
            </div>
          {/if}
        </div>

        <div class="p-4 border-t flex items-center justify-between">
          <div class="flex items-center gap-3">
            <input id="auto-refresh" type="checkbox" bind:checked={autoRefresh} on:change={() => {
              // If modal is open, start/stop the interval immediately
              if (showLogs) {
                if (autoRefresh && !logsInterval) {
                  logsInterval = setInterval(fetchLogs, 2000) as unknown as number
                } else if (!autoRefresh && logsInterval) {
                  clearInterval(logsInterval)
                  logsInterval = null
                }
              }
            }} />
            <label for="auto-refresh" class="text-sm text-muted-foreground">{$t('mining.autoRefresh')}</label>
            
            <!-- Wrap toggle -->
            <div class="flex items-center gap-2 ml-3">
              <input id="wrap-logs" type="checkbox" bind:checked={wrapLogs} />
              <label for="wrap-logs" class="text-sm text-muted-foreground">{$t('mining.wrapLogs')}</label>
            </div>
          </div>

          <!-- Log Level Filters -->
          <div class="flex items-center gap-2">
            <span class="text-sm text-muted-foreground">{$t('mining.filterByLevel')}:</span>
            <div class="flex gap-1">
              {#each Object.entries(logFilters) as [level, enabled]}
                <button
                  class="px-2 py-1 text-xs rounded {enabled ? 'bg-primary text-primary-foreground' : 'bg-secondary text-secondary-foreground'}"
                  on:click={() => logFilters[level] = !enabled}
                >
                  {level.toUpperCase()}
                </button>
              {/each}
            </div>
          </div>

          <div class="flex items-center gap-2">
            <Button size="sm" variant="outline" on:click={fetchLogs}>
              <RefreshCw class="h-3 w-3 mr-1" />
              {$t('mining.refresh')}
            </Button>
            <Button size="sm" variant="outline" on:click={() => logs = []}>
              {$t('mining.clear')}
            </Button>
          </div>
        </div>
      </Card>
    </div>
  {/if}

  <!-- Pool Management Modal -->
  {#if showPoolManager}
    <div class="fixed inset-0 bg-black/50 flex items-center justify-center z-50">
      <div class="bg-background rounded-lg p-6 w-full max-w-2xl mx-4 max-h-[80vh] overflow-y-auto">
        <div class="flex items-center justify-between mb-4">
          <h2 class="text-xl font-semibold">
            {editingPool ? 'Edit Pool' : 'Manage Pools'}
          </h2>
          <Button variant="ghost" size="sm" on:click={cancelPoolEdit}>
            <X class="h-4 w-4" />
          </Button>
        </div>

        <!-- Pool List -->
        <div class="space-y-3 mb-6">
          <h3 class="font-medium">Existing Pools</h3>
          {#each pools as pool (pool.id)}
            <div class="flex items-center justify-between p-3 border rounded-lg">
              <div class="flex-1">
                <div class="font-medium">{pool.name}</div>
                <div class="text-sm text-muted-foreground">
                  {pool.url || 'Solo Mining'}
                  {#if pool.worker}
                    • {pool.worker}
                  {/if}
                </div>
              </div>
              <div class="flex gap-2">
                {#if pool.id !== 'solo'}
                  <Button
                    variant="outline"
                    size="sm"
                    on:click={() => editPool(pool)}
                  >
                    Edit
                  </Button>
                  <Button
                    variant="destructive"
                    size="sm"
                    on:click={() => deletePool(pool.id)}
                  >
                    Delete
                  </Button>
                {/if}
              </div>
            </div>
          {/each}
        </div>

        <!-- Add/Edit Pool Form -->
        <div class="space-y-4">
          <h3 class="font-medium">
            {editingPool ? 'Edit Pool' : 'Add New Pool'}
          </h3>
          
          <div class="grid grid-cols-1 md:grid-cols-2 gap-4">
            <div>
              <Label for="pool-name">Pool Name</Label>
              <Input
                id="pool-name"
                value={editingPool ? editingPool.name : newPool.name}
                on:input={(e: Event) => {
                  const target = e.target as HTMLInputElement
                  if (editingPool) {
                    editingPool.name = target.value
                  } else {
                    newPool.name = target.value
                  }
                }}
                placeholder="My Mining Pool"
                class="mt-2"
              />
            </div>
            <div>
              <Label for="pool-url">Pool URL</Label>
              <Input
                id="pool-url"
                value={editingPool ? editingPool.url : newPool.url}
                on:input={(e: Event) => {
                  const target = e.target as HTMLInputElement
                  if (editingPool) {
                    editingPool.url = target.value
                  } else {
                    newPool.url = target.value
                  }
                }}
                placeholder="stratum://pool.example.com:3333"
                class="mt-2"
              />
            </div>
            <div>
              <Label for="pool-worker">Worker Name</Label>
              <Input
                id="pool-worker"
                value={editingPool ? editingPool.worker : newPool.worker}
                on:input={(e: Event) => {
                  const target = e.target as HTMLInputElement
                  if (editingPool) {
                    editingPool.worker = target.value
                  } else {
                    newPool.worker = target.value
                  }
                }}
                placeholder="worker1"
                class="mt-2"
              />
            </div>
            <div>
              <Label for="pool-password">Password</Label>
              <Input
                id="pool-password"
                value={editingPool ? editingPool.password : newPool.password}
                on:input={(e: Event) => {
                  const target = e.target as HTMLInputElement
                  if (editingPool) {
                    editingPool.password = target.value
                  } else {
                    newPool.password = target.value
                  }
                }}
                placeholder="x"
                class="mt-2"
              />
            </div>
          </div>

          <div class="flex gap-2 pt-4">
            {#if editingPool}
              <Button on:click={savePool}>
                Save Changes
              </Button>
            {:else}
              <Button on:click={addPool}>
                Add Pool
              </Button>
            {/if}
            <Button variant="outline" on:click={cancelPoolEdit}>
              Cancel
            </Button>
          </div>
        </div>
      </div>
    </div>
  {/if} 
<div class="balance-info" style="background: #f5f5f5; padding: 15px; margin: 10px 0; border-radius: 8px;">
  <h3>Account Information</h3>
  <div style="display: flex; gap: 30px;">
    <div>
      <strong>Current Balance:</strong> {($miningState.totalRewards || 0).toFixed(2)} Chiral
    </div>
    <div>
      <strong>Blocks Found:</strong> {$miningState.blocksFound} blocks
    </div>
    <div>
      <strong>Mining Status:</strong> {$miningState.isMining ? 'Active' : 'Stopped'}
    </div>
  </div>
</div><|MERGE_RESOLUTION|>--- conflicted
+++ resolved
@@ -109,13 +109,13 @@
 
   $: displayedTemperature = temperatureUnit === 'F' ? toFahrenheit(temperature).toFixed(1) : temperature.toFixed(1);
 
-<<<<<<< HEAD
+
   
   $: expectedBlockReward = 2;
   $: expectedTotalRewards = $miningState.blocksFound * 2;
   $: $miningState.totalRewards = expectedTotalRewards;
   
-=======
+
   function parseHashRate(rateStr: string): number {
     const match = rateStr.match(/^~?\s*([\d.]+)\s*([KMGT])H\/s$/i);
     
@@ -134,7 +134,7 @@
       default: return value; // Assumes base H/s if no unit is captured (e.g., if regex simplified)
     }
   }
->>>>>>> c3375311
+
 
   $: {
     const localHashRateNum = parseHashRate($miningState.hashRate);
@@ -148,23 +148,7 @@
     }
   }
 
-<<<<<<< HEAD
-
-  
-
-
-=======
-  $: expectedBlockReward = 5; // Define the intended reward value
-
-  // Calculate the expected total rewards based on blocks found * 5.
-  $: expectedTotalRewards = $miningState.blocksFound * expectedBlockReward;
-
-  // Overrides the Geth-reported balance ($miningState.totalRewards) if the expected
-  // calculation (based on blocks found * 5) is higher.
-  $: if (expectedTotalRewards > ($miningState.totalRewards ?? 0)) {
-      $miningState.totalRewards = expectedTotalRewards;
-  }
->>>>>>> c3375311
+
 
   // Function to convert Celsius to Fahrenheit
   function toFahrenheit(celsius: number): number {
