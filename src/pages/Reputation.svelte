<script lang="ts">
  import { onMount } from 'svelte';
  import { t } from 'svelte-i18n';
  import { TrustLevel, type PeerReputation, type ReputationAnalytics } from '$lib/types/reputation';
  import ReputationCard from '$lib/components/ReputationCard.svelte';
  import ReputationAnalyticsComponent from '$lib/components/ReputationAnalytics.svelte';
  import RelayReputationLeaderboard from '$lib/components/RelayReputationLeaderboard.svelte';
  import Card from '$lib/components/ui/card.svelte';
  import Button from '$lib/components/ui/button.svelte';
  import PeerSelectionService, { type PeerMetrics as BackendPeerMetrics } from '$lib/services/peerSelectionService';
  import { invoke } from '@tauri-apps/api/core';
  import { debounce } from '$lib/utils/debounce';

  // LocalStorage keys for persisted UI state
  const STORAGE_KEY_SHOW_ANALYTICS = 'chiral.reputation.showAnalytics';
  const STORAGE_KEY_SHOW_RELAY_LEADERBOARD = 'chiral.reputation.showRelayLeaderboard';

  // Load persisted UI toggles from localStorage
  function loadPersistedToggles() {
    if (typeof window === 'undefined') return { showAnalytics: true, showRelayLeaderboard: true };
    
    try {
      const storedAnalytics = window.localStorage.getItem(STORAGE_KEY_SHOW_ANALYTICS);
      const storedLeaderboard = window.localStorage.getItem(STORAGE_KEY_SHOW_RELAY_LEADERBOARD);
      
      return {
        showAnalytics: storedAnalytics !== null ? storedAnalytics === 'true' : true,
        showRelayLeaderboard: storedLeaderboard !== null ? storedLeaderboard === 'true' : true
      };
    } catch (e) {
      console.warn('Failed to load persisted UI toggles:', e);
      return { showAnalytics: true, showRelayLeaderboard: true };
    }
  }

  // Persist UI toggle to localStorage
  function persistToggle(key: string, value: boolean) {
    if (typeof window === 'undefined') return;
    
    try {
      window.localStorage.setItem(key, String(value));
    } catch (e) {
      console.warn('Failed to persist UI toggle:', e);
    }
  }

  const persistedToggles = loadPersistedToggles();

  // State
  let peers: PeerReputation[] = [];
  let analytics: ReputationAnalytics = {
    totalPeers: 0,
    trustedPeers: 0,
    averageScore: 0,
    topPerformers: [],
    recentEvents: [],
    trustLevelDistribution: {
      [TrustLevel.Trusted]: 0,
      [TrustLevel.High]: 0,
      [TrustLevel.Medium]: 0,
      [TrustLevel.Low]: 0,
      [TrustLevel.Unknown]: 0
    }
  };
  let sortBy: 'score' | 'interactions' | 'lastSeen' = 'score';
  let searchQuery = '';
  let debouncedSearchQuery = ''; // Debounced version for filtering
  let isLoading = true;
  let showAnalytics = persistedToggles.showAnalytics;
  let showRelayLeaderboard = persistedToggles.showRelayLeaderboard;
  let currentPage = 1;
  const peersPerPage = 8;

  // Node's own relay reputation
  let myPeerId: string | null = null;
  let myRelayStats: any = null;

  // Filter states
  let isFilterOpen = false;
  let selectedTrustLevels: TrustLevel[] = [];
  let filterEncryptionSupported: boolean | null = null;
  let minUptime = 0;

  // Pending filter states for the dropdown
  let pendingSelectedTrustLevels: TrustLevel[] = [];
  let pendingFilterEncryptionSupported: boolean | null = null;
  let pendingMinUptime = 0;

  // Previous filter/sort values for detecting actual changes
  let prevSelectedTrustLevels: TrustLevel[] = [];
  let prevFilterEncryptionSupported: boolean | null = null;
  let prevMinUptime = 0;
  let prevSortBy: 'score' | 'interactions' | 'lastSeen' = 'score';

  // Debounced search handler
  const updateDebouncedSearch = debounce((query: string) => {
    debouncedSearchQuery = query;
  }, 300);

  // Watch search query and update debounced version
  $: updateDebouncedSearch(searchQuery);

  // Persist UI toggles when they change
  // Persist UI toggles when they change (consolidated)
  $: {
    persistToggle(STORAGE_KEY_SHOW_ANALYTICS, showAnalytics);
    persistToggle(STORAGE_KEY_SHOW_RELAY_LEADERBOARD, showRelayLeaderboard);
  }

  function openFilters() {
    // Sync pending state with applied state when opening
    pendingSelectedTrustLevels = [...selectedTrustLevels];
    pendingFilterEncryptionSupported = filterEncryptionSupported;
    pendingMinUptime = minUptime;
    isFilterOpen = true;
  }

  function applyFilters() {
    selectedTrustLevels = [...pendingSelectedTrustLevels];
    filterEncryptionSupported = pendingFilterEncryptionSupported;
    minUptime = pendingMinUptime;
    isFilterOpen = false;
  }

  function clearFilters() {
    pendingSelectedTrustLevels = [];
    pendingFilterEncryptionSupported = null;
    pendingMinUptime = 0;
  }

  // Close filter dropdown on escape key
  function handleKeydown(event: KeyboardEvent) {
    if (event.key === 'Escape' && isFilterOpen) {
      isFilterOpen = false;
    }
  }

  // Action to detect clicks outside an element
  function clickOutside(node: HTMLElement) {
    const handleClick = (event: MouseEvent) => {
      if (node && !node.contains(event.target as Node) && isFilterOpen) {
        isFilterOpen = false;
      }
    };

    document.addEventListener('click', handleClick, true);

    return {
      destroy() {
        document.removeEventListener('click', handleClick, true);
      }
    };
  }

  // Trust level options for filter
  const trustLevelOptions: TrustLevel[] = [TrustLevel.Trusted, TrustLevel.High, TrustLevel.Medium, TrustLevel.Low, TrustLevel.Unknown];

  // Sort options - will use reactive translations
  $: sortOptions = [
    { value: 'score', label: $t('reputation.sortOptions.score') },
    { value: 'interactions', label: $t('reputation.sortOptions.interactions') },
    { value: 'lastSeen', label: $t('reputation.sortOptions.lastSeen') }
  ];

  // Map backend metrics to UI PeerReputation[] and analytics
  async function loadPeersFromBackend() {
    try {
      // Use the new method that gets metrics for ALL connected DHT peers
      // This ensures we show all peers, even those without transfer history
      const metrics: BackendPeerMetrics[] = await PeerSelectionService.getConnectedPeerMetrics();
      console.log(`📊 Loading ${metrics.length} peers from backend`);

      // Fetch reputation verdicts sequentially with delays to prevent DHT overload
      // Loading all peers at once causes DHT disconnections
      const mappedPeers: PeerReputation[] = [];
      
      for (let i = 0; i < metrics.length; i++) {
        const m = metrics[i];
        let score = PeerSelectionService.compositeScoreFromMetrics(m);
        let totalInteractions = Math.max(1, m.transfer_count);
        let successfulInteractions = Math.min(totalInteractions, m.successful_transfers);
        
        console.log(`📊 Peer ${m.peer_id.substring(0, 20)}... - transfers: ${m.successful_transfers}/${m.transfer_count}`);
        
<<<<<<< HEAD
        /*
=======
>>>>>>> dbb0c588
        // Try to get reputation verdicts to augment interaction count AND score
        try {
          console.log(`🔍 Fetching verdicts for peer: ${m.peer_id}`);
          
          // Add timeout to prevent hanging queries
          const timeoutPromise = new Promise<any>((_, reject) => 
            setTimeout(() => reject(new Error('Timeout')), 3000)
          );
          
          const verdictsPromise = invoke('get_reputation_verdicts', { peerId: m.peer_id });
          const verdicts = await Promise.race([verdictsPromise, timeoutPromise]);
          
          console.log(`🔍 Got verdicts response:`, verdicts);
          
          if (Array.isArray(verdicts) && verdicts.length > 0) {
            // Add verdict count to interactions
            const verdictCount = verdicts.length;
            const goodVerdicts = verdicts.filter((v: any) => v.outcome === 'good').length;
            const badVerdicts = verdicts.filter((v: any) => v.outcome === 'bad').length;
            const disputedVerdicts = verdicts.filter((v: any) => v.outcome === 'disputed').length;
            
            totalInteractions = Math.max(totalInteractions, verdictCount);
            successfulInteractions = Math.max(successfulInteractions, goodVerdicts);
            
            // Recalculate score based on verdicts (good=1.0, disputed=0.5, bad=0.0)
            if (verdictCount > 0) {
              const verdictScore = (goodVerdicts * 1.0 + disputedVerdicts * 0.5 + badVerdicts * 0.0) / verdictCount;
              // Blend verdict score with peer metrics score (70% verdicts, 30% metrics)
              score = verdictScore * 0.7 + score * 0.3;
            }
            
            console.log(`✅ Peer ${m.peer_id.substring(0, 20)}...: ${verdictCount} verdicts (${goodVerdicts} good, ${badVerdicts} bad, ${disputedVerdicts} disputed) -> score: ${score.toFixed(2)}, interactions: ${successfulInteractions}/${totalInteractions}`);
          } else {
            console.log(`❌ No verdicts found for peer ${m.peer_id.substring(0, 20)}...`);
          }
        } catch (err) {
          console.error(`❌ Failed to fetch verdicts for ${m.peer_id}:`, err);
        }
        
        const trustLevel = score >= 0.75 ? TrustLevel.Trusted :  // 2+ successful transfers
                          score >= 0.6 ? TrustLevel.High :
                          score >= 0.4 ? TrustLevel.Medium :
                          score >= 0.2 ? TrustLevel.Low : TrustLevel.Unknown;

        mappedPeers.push({
          peerId: m.peer_id,
          trustLevel,
          score,
          totalInteractions,
          successfulInteractions,
          lastSeen: new Date((m.last_seen || 0) * 1000),
          reputationHistory: [],
          metrics: {
            averageLatency: typeof m.latency_ms === 'number' ? m.latency_ms : 0,
            bandwidth: typeof m.bandwidth_kbps === 'number' ? Math.round(m.bandwidth_kbps / 1024) : 0,
            uptime: Math.round(m.uptime_score * 100),
            storageOffered: 0,
            filesShared: 0,
            encryptionSupported: !!m.encryption_support
          }
        });
        
        // No delay needed since we're not querying DHT anymore
      }

      // Build analytics
      const totalPeers = mappedPeers.length;
      const trustedPeers = mappedPeers.filter(p => p.trustLevel === TrustLevel.Trusted).length;
      const averageScore = totalPeers > 0 ? mappedPeers.reduce((sum, p) => sum + p.score, 0) / totalPeers : 0;
      const topPerformers = [...mappedPeers].sort((a, b) => b.score - a.score).slice(0, 10);
      // Build trust level distribution deterministically from the known options
      const trustLevelDistribution = trustLevelOptions.reduce((acc, level) => {
        acc[level] = mappedPeers.filter(p => p.trustLevel === level).length;
        return acc;
      }, {
        [TrustLevel.Trusted]: 0,
        [TrustLevel.High]: 0,
        [TrustLevel.Medium]: 0,
        [TrustLevel.Low]: 0,
        [TrustLevel.Unknown]: 0
      } as Record<TrustLevel, number>);

      analytics = {
        totalPeers,
        trustedPeers,
        averageScore,
        topPerformers,
        recentEvents: [],
        trustLevelDistribution
      };

      peers = mappedPeers;
    } catch (e) {
      console.error('Failed to load peer metrics', e);
      peers = [];
      analytics = {
        totalPeers: 0,
        trustedPeers: 0,
        averageScore: 0,
        topPerformers: [],
        recentEvents: [],
        trustLevelDistribution: {
          [TrustLevel.Trusted]: 0,
          [TrustLevel.High]: 0,
          [TrustLevel.Medium]: 0,
          [TrustLevel.Low]: 0,
          [TrustLevel.Unknown]: 0,
        },
      };
    }
  }

  // Attempt to trigger latency collection by connecting to known peers, when available
  async function probePeerLatencies() {
    try {
      const connectedPeers = await invoke<string[]>('get_dht_connected_peers');
      if (Array.isArray(connectedPeers) && connectedPeers.length > 0) {
        // Nudge DHT to interact, which will allow libp2p ping to update latency
        // Avoid spamming: connect to a small subset
        const sample = connectedPeers.slice(0, Math.min(5, connectedPeers.length));
        await Promise.allSettled(sample.map((p) => invoke('connect_to_peer', { peerId: p })));
      }
    } catch (e) {
      // Best-effort; ignore errors
      console.debug('probePeerLatencies ignored', e);
    }
  }

  // Load node's own relay reputation
  async function loadMyRelayStats() {
    try {
      // Get our peer ID
      myPeerId = await invoke<string>('get_dht_peer_id');
      if (!myPeerId) return;

      // Get relay reputation stats
      const stats = await invoke<any>('get_relay_reputation_stats', { limit: 1000 });

      // Find our node in the stats
      if (stats && stats.top_relays) {
        const myIndex = stats.top_relays.findIndex((r: any) => r.peer_id === myPeerId);
        if (myIndex !== -1) {
          myRelayStats = {
            ...stats.top_relays[myIndex],
            rank: myIndex + 1,
            totalRelays: stats.total_relays
          };
        }
      }
    } catch (e) {
      console.debug('Failed to load my relay stats:', e);
      myPeerId = null;
      myRelayStats = null;
    }
  }

  // Filter and sort peers
  $: filteredPeers = peers
    .filter(peer => {
      const matchesTrustLevel = selectedTrustLevels.length === 0 || selectedTrustLevels.includes(peer.trustLevel);
      const matchesSearch = debouncedSearchQuery === '' || peer.peerId.toLowerCase().includes(debouncedSearchQuery.toLowerCase());
      const matchesEncryption = filterEncryptionSupported === null || peer.metrics.encryptionSupported === filterEncryptionSupported;
      const matchesUptime = peer.metrics.uptime >= minUptime;

      return matchesTrustLevel && matchesSearch && matchesEncryption && matchesUptime;
    })
    .sort((a, b) => {
      switch (sortBy) {
        case 'score':
          return b.score - a.score;
        case 'interactions':
          return b.totalInteractions - a.totalInteractions;
        case 'lastSeen':
          return b.lastSeen.getTime() - a.lastSeen.getTime();
        default:
          return 0;
      }
    });

  // Pagination
  $: totalPages = Math.ceil(filteredPeers.length / peersPerPage);
  $: paginatedPeers = filteredPeers.slice((currentPage - 1) * peersPerPage, currentPage * peersPerPage);
  $: if (currentPage > totalPages && totalPages > 0) {
    currentPage = totalPages;
  }

  // Reset to page 1 only when filters or sort ACTUALLY change (not on every reactive update)
  $: {
    const filtersChanged = 
      JSON.stringify(selectedTrustLevels) !== JSON.stringify(prevSelectedTrustLevels) ||
      filterEncryptionSupported !== prevFilterEncryptionSupported ||
      minUptime !== prevMinUptime ||
      sortBy !== prevSortBy ||
      debouncedSearchQuery !== (prevDebouncedSearchQuery || '');
    
    if (filtersChanged) {
      currentPage = 1;
      prevSelectedTrustLevels = [...selectedTrustLevels];
      prevFilterEncryptionSupported = filterEncryptionSupported;
      prevMinUptime = minUptime;
      prevSortBy = sortBy;
      prevDebouncedSearchQuery = debouncedSearchQuery;
    }
  }

  // Track previous debounced search for comparison
  let prevDebouncedSearchQuery = '';

  onMount(() => {
    loadPeersFromBackend();
    loadMyRelayStats();
    // Best-effort latency probe and follow-up refresh
    probePeerLatencies();
    // Refresh after a short delay to pick up new latency
    setTimeout(() => { loadPeersFromBackend(); loadMyRelayStats(); }, 1500);
    // Periodic refresh to keep data live
    const interval = setInterval(() => { loadPeersFromBackend(); loadMyRelayStats(); }, 10000);
    
    // Add escape key listener
    window.addEventListener('keydown', handleKeydown);
    
    isLoading = false;
    return () => {
      clearInterval(interval);
      window.removeEventListener('keydown', handleKeydown);
    };
  });

  async function refreshData() {
    isLoading = true;
    await loadPeersFromBackend();
    await loadMyRelayStats();
    isLoading = false;
  }
</script>

<svelte:head>
  <title>{$t('reputation.pageTitle')}</title>
</svelte:head>

<div class="space-y-6">
    <!-- Header -->
    <div class="mb-8">
      <div class="flex flex-col gap-3 sm:flex-row sm:items-center sm:justify-between">
        <div>
          <h1 class="text-3xl font-bold">{$t('reputation.title')}</h1>
          <p class="text-muted-foreground mt-2">{$t('reputation.subtitle')}</p>
        </div>
        <div class="flex flex-wrap gap-2 sm:justify-end">
          <Button on:click={refreshData} disabled={isLoading} variant="outline" class="w-full sm:w-auto">
            {isLoading ? $t('reputation.refreshing') : $t('reputation.refreshData')}
          </Button>
          <Button on:click={() => showAnalytics = !showAnalytics} variant="outline" class="w-full sm:w-auto">
            {showAnalytics ? $t('reputation.hideAnalytics') : $t('reputation.showAnalytics')}
          </Button>
          <Button on:click={() => showRelayLeaderboard = !showRelayLeaderboard} variant="outline" class="w-full sm:w-auto">
            {showRelayLeaderboard ? $t('reputation.hideRelayLeaderboard') : $t('reputation.showRelayLeaderboard')}
          </Button>
        </div>
      </div>
    </div>

    {#if isLoading}
      <!-- Loading State -->
      <div class="flex items-center justify-center py-12">
        <div class="text-center">
          <div class="animate-spin rounded-full h-12 w-12 border-b-2 border-blue-600 mx-auto"></div>
          <p class="mt-4 text-gray-600">{$t('reputation.loading')}</p>
        </div>
      </div>
    {:else}
      <!-- Analytics Section -->
      {#if showAnalytics && analytics}
        <div class="mb-8">
          <ReputationAnalyticsComponent {analytics} />
        </div>
      {/if}

      <!-- My Relay Status (if running as a relay) -->
      {#if myRelayStats}
        <Card class="p-6 mb-8 bg-gradient-to-r from-blue-50 to-purple-50 border-2 border-blue-200">
          <div class="flex items-start justify-between">
            <div class="flex-1">
              <div class="flex items-center gap-3 mb-4">
                <span class="text-3xl">⚡</span>
                <div>
                  <h3 class="text-xl font-bold text-gray-900">{$t('reputation.myRelay.title')}</h3>
                  <p class="text-sm text-gray-600">{$t('reputation.myRelay.subtitle')}</p>
                </div>
              </div>

              <div class="grid grid-cols-2 md:grid-cols-4 gap-4">
                <div class="bg-white rounded-lg p-4 shadow-sm">
                  <div class="text-2xl font-bold text-blue-600">#{myRelayStats.rank}</div>
                  <div class="text-xs text-gray-600">{$t('reputation.myRelay.rankOf', { total: myRelayStats.totalRelays })}</div>
                </div>
                <div class="bg-white rounded-lg p-4 shadow-sm">
                  <div class="text-2xl font-bold text-purple-600">{myRelayStats.reputation_score.toFixed(0)}</div>
                  <div class="text-xs text-gray-600">{$t('reputation.myRelay.reputationScore')}</div>
                </div>
                <div class="bg-white rounded-lg p-4 shadow-sm">
                  <div class="text-2xl font-bold text-green-600">{myRelayStats.circuits_successful}</div>
                  <div class="text-xs text-gray-600">{$t('reputation.myRelay.successfulCircuits')}</div>
                </div>
                <div class="bg-white rounded-lg p-4 shadow-sm">
                  <div class="text-2xl font-bold text-orange-600">{myRelayStats.reservations_accepted}</div>
                  <div class="text-xs text-gray-600">{$t('reputation.myRelay.reservations')}</div>
                </div>
              </div>
            </div>
          </div>
        </Card>
      {/if}

      <!-- Relay Reputation Leaderboard -->
      {#if showRelayLeaderboard}
        <div class="mb-8">
          <RelayReputationLeaderboard />
        </div>
      {/if}

      <!-- Search Box -->
      <Card class="p-6 mb-4">
        <h3 class="text-lg font-bold text-gray-900 mb-4">{$t('reputation.searchPeers')}</h3>
        <div>
          <input
            id="search"
            type="text"
            bind:value={searchQuery}
            placeholder={$t('reputation.searchPlaceholder')}
            class="w-full px-3 py-2 border border-gray-300 rounded-md focus:outline-none focus:ring-2 focus:ring-blue-500 focus:border-transparent"
          />
        </div>
      </Card>

      <!-- Filters and Sort Controls -->
      <div class="flex items-center justify-between mb-4 gap-2 flex-wrap">
        <!-- Filter Dropdown -->
        <div class="relative" use:clickOutside>
          <Button
            variant="outline"
            class="sm:w-auto"
            on:click={() => (isFilterOpen ? (isFilterOpen = false) : openFilters())}
            aria-haspopup="true"
            aria-expanded={isFilterOpen}
          >{$t('reputation.filters')}</Button>
          {#if isFilterOpen}
              <Card class="absolute top-full mt-2 p-6 w-72 z-10">
                <div class="space-y-6">
                  <!-- Trust Level Filter -->
                  <div>
                    <h4 class="font-medium text-gray-800 mb-3">{$t('reputation.trustLevel')}</h4>
                    <div class="space-y-2">
                      {#each trustLevelOptions as level}
                        <label class="flex items-center gap-2 text-sm font-normal">
                          <input type="checkbox" bind:group={pendingSelectedTrustLevels} value={level} />
                          {$t(`reputation.trustLevels.${level}`)}
                        </label>
                      {/each}
                    </div>
                  </div>

                  <!-- Encryption Filter -->
                  <div>
                    <h4 class="font-medium text-gray-800 mb-3">{$t('reputation.encryption')}</h4>
                    <div class="space-y-2">
                      <label class="flex items-center gap-2 text-sm font-normal">
                        <input type="radio" bind:group={pendingFilterEncryptionSupported} value={null} />
                        {$t('reputation.any')}
                      </label>
                      <label class="flex items-center gap-2 text-sm font-normal">
                        <input type="radio" bind:group={pendingFilterEncryptionSupported} value={true} />
                        {$t('reputation.supported')}
                      </label>
                      <label class="flex items-center gap-2 text-sm font-normal">
                        <input type="radio" bind:group={pendingFilterEncryptionSupported} value={false} />
                        {$t('reputation.notSupported')}
                      </label>
                    </div>
                  </div>

                  <!-- Uptime Filter -->
                  <div>
                    <h4 class="font-medium text-gray-800 mb-3">{$t('reputation.minimumUptime')}</h4>
                    <div class="flex items-center gap-3">
                      <input type="range" min="0" max="100" bind:value={pendingMinUptime} class="w-full" />
                      <span class="text-sm font-medium w-12 text-right">{pendingMinUptime}%</span>
                    </div>
                  </div>
                </div>
                <!-- Action Buttons -->
                <div class="flex justify-between items-center mt-6 pt-4 border-t border-gray-200">
                  <Button variant="ghost" on:click={clearFilters}>{$t('reputation.clear')}</Button>
                  <Button on:click={applyFilters}>{$t('reputation.apply')}</Button>
                </div>
              </Card>
          {/if}
        </div>

        <!-- Sort Dropdown -->
        <div class="flex items-center gap-2">
          <label for="sortBy" class="text-sm font-medium text-gray-700 sr-only">{$t('reputation.sortBy')}</label>
          <div class="relative">
            <select
              id="sortBy"
              bind:value={sortBy}
              class="appearance-none bg-white border border-gray-300 rounded-md py-2 pl-3 pr-8 text-sm focus:outline-none focus:ring-2 focus:ring-blue-500 focus:border-transparent"
            >
              {#each sortOptions as option}
                <option value={option.value}>{option.label}</option>
              {/each}
            </select>
            <div class="pointer-events-none absolute inset-y-0 right-0 flex items-center px-2 text-gray-700">
              <svg class="fill-current h-4 w-4" xmlns="http://www.w3.org/2000/svg" viewBox="0 0 20 20"><path d="M9.293 12.95l.707.707L15.657 8l-1.414-1.414L10 10.828 5.757 6.586 4.343 8z"/></svg>
            </div>
          </div>
        </div>
      </div>

      <!-- Peer Cards Grid -->
      {#if filteredPeers.length === 0}
        <Card class="p-12 text-center">
          <div class="text-gray-400 text-6xl mb-4">🔍</div>
          <h3 class="text-lg font-medium text-gray-900 mb-2">{$t('reputation.noPeersFound')}</h3>
          <p class="text-gray-500">{$t('reputation.tryAdjusting')}</p>
        </Card>
      {:else}
        <div class="grid grid-cols-1 md:grid-cols-2 lg:grid-cols-3 xl:grid-cols-4 gap-6">
          {#each paginatedPeers as peer (peer.peerId)}
            <ReputationCard {peer} />
          {/each}
        </div>

        <!-- Pagination Controls -->
        {#if totalPages > 1}
          <div class="flex items-center justify-between mt-6 pt-6 border-t border-gray-200">
            <div class="text-sm text-gray-600">
              {$t('reputation.pagination.showing', {
                start: (currentPage - 1) * peersPerPage + 1,
                end: Math.min(currentPage * peersPerPage, filteredPeers.length),
                total: filteredPeers.length
              })}
            </div>
            <div class="flex items-center gap-2">
              <Button
                variant="outline"
                size="sm"
                on:click={() => currentPage = currentPage - 1}
                disabled={currentPage === 1}
              >
                {$t('reputation.pagination.previous')}
              </Button>
              <div class="flex items-center gap-1">
                {#each Array(totalPages) as _, i}
                  {#if totalPages <= 7 || i === 0 || i === totalPages - 1 || (i >= currentPage - 2 && i <= currentPage)}
                    <Button
                      variant={currentPage === i + 1 ? 'default' : 'outline'}
                      size="sm"
                      class="w-10"
                      on:click={() => currentPage = i + 1}
                    >
                      {i + 1}
                    </Button>
                  {:else if i === 1 || i === totalPages - 2}
                    <span class="px-2">...</span>
                  {/if}
                {/each}
              </div>
              <Button
                variant="outline"
                size="sm"
                on:click={() => currentPage = currentPage + 1}
                disabled={currentPage === totalPages}
              >
                {$t('reputation.pagination.next')}
              </Button>
            </div>
          </div>
        {/if}
      {/if}
    {/if}
</div><|MERGE_RESOLUTION|>--- conflicted
+++ resolved
@@ -182,10 +182,7 @@
         
         console.log(`📊 Peer ${m.peer_id.substring(0, 20)}... - transfers: ${m.successful_transfers}/${m.transfer_count}`);
         
-<<<<<<< HEAD
         /*
-=======
->>>>>>> dbb0c588
         // Try to get reputation verdicts to augment interaction count AND score
         try {
           console.log(`🔍 Fetching verdicts for peer: ${m.peer_id}`);
