--- conflicted
+++ resolved
@@ -572,8 +572,7 @@
 
           if (paymentResult.success) {
             paidFiles.add(completedFile.hash); // Mark as paid
-<<<<<<< HEAD
-            
+
             // Update reputation for the seeder peer after successful payment
             if (seederPeerId) {
               try {
@@ -589,9 +588,7 @@
                 console.error('Failed to update seeder reputation:', repError);
               }
             }
-            
-=======
->>>>>>> 74adf31b
+ 
             diagnosticLogger.info('Download', 'WebRTC payment processed', { 
               amount: paymentAmount.toFixed(6), 
               seederWalletAddress, 
@@ -611,7 +608,7 @@
         }
       }
     } else if (completedFile) {
-<<<<<<< HEAD
+
       // File already paid for or free - still update reputation for successful transfer
       const seederPeerId = completedFile.seederAddresses?.[0];
       if (seederPeerId) {
@@ -628,8 +625,7 @@
           console.error('Failed to update seeder reputation:', repError);
         }
       }
-=======
->>>>>>> 74adf31b
+
       showToast(`Successfully saved "${data.fileName}"`, 'success');
     } else {
       showToast(`Successfully saved "${data.fileName}"`, 'success');
