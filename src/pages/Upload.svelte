--- conflicted
+++ resolved
@@ -12,13 +12,7 @@
   import { open } from "@tauri-apps/plugin-dialog";
   import { invoke } from "@tauri-apps/api/core";
   import { dhtService } from '$lib/dht';
-<<<<<<< HEAD
-  import type { FileMetadata } from '$lib/dht';
-  import Button from '$lib/components/ui/button.svelte';
-  import { listen } from '@tauri-apps/api/event';
-
-=======
->>>>>>> 4a1e4aff
+
 
   const tr = (k: string, params?: Record<string, any>) => get(t)(k, params)
 
@@ -149,149 +143,100 @@
         }
       }
 
-            const handleDrop = async (e: DragEvent) => {
+    const handleDrop = async (e: DragEvent) => {
         e.preventDefault()
         e.stopPropagation()
-        isDragging = false
-
-        if (isUploading) {
-          showToast('Upload already in progress. Please wait for the current upload to complete.', 'warning')
-          return
-        }
-
-        const droppedFiles = Array.from(e.dataTransfer?.files || [])
-
-        if (droppedFiles.length > 0) {
-          // Check if we're in Tauri environment
-          if (!isTauri) {
-            showToast('File upload is only available in the desktop app', 'error')
-            return
-          }
-
-          try {
-            isUploading = true
-            let duplicateCount = 0
-            let addedCount = 0
-
-            // Process each dropped file directly using the File object
-            for (const file of droppedFiles) {
-              try {
-<<<<<<< HEAD
-                // Use the fileService.uploadFile method which handles File objects
-                const hash = await fileService.uploadFile(file)
-=======
-                // Check for existing versions before upload
-                let existingVersions: any[] = [];
-                try {
-                  existingVersions = await invoke('get_file_versions_by_name', { fileName: file.name }) as any[];
-                } catch (versionError) {
-                  console.log('No existing versions found for', file.name);
-                }
-
-                // Use fileService.uploadFile method for File objects with versioning
-                const metadata = await fileService.uploadFile(file)
->>>>>>> 4a1e4aff
-
-                // Check if this hash is already in our files (duplicate detection)
-                if (get(files).some(f => f.hash === metadata.fileHash)) {
-                  duplicateCount++
-                  continue;
-                }
-
-<<<<<<< HEAD
-=======
-                const isNewVersion = existingVersions.length > 0;
-
->>>>>>> 4a1e4aff
-                const newFile = {
-                  id: `file-${Date.now()}-${Math.random()}`,
-                  name: metadata.fileName,
-                  path: file.name, // Use file name as path for display
-                  hash: metadata.fileHash,
-                  size: metadata.fileSize, // Use backend-calculated size for consistency
-                  status: 'seeding' as const,
-                  seeders: 1,
-                  leechers: 0,
-<<<<<<< HEAD
-                  uploadDate: new Date()
-                };
-
-                files.update((currentFiles) => [...currentFiles, newFile]);
-                addedCount++;
-
-            // Publish file metadata to DHT network for discovery
-            try {
-              await dhtService.publishFile({
-                fileHash: hash,
-                fileName: file.name,
-                fileSize: file.size,
-                seeders: [],
-                createdAt: Date.now(),
-                isEncrypted: false
-              });
-              // console.log('Dropped file published to DHT:', hash);
-              await listen('published_file', (event) => {
-                console.log('DHT published_file event:', event.payload);
-              });
-
-            } catch (publishError) {
-              console.warn('Failed to publish dropped file to DHT:', publishError);
-            }
-          } catch (error) {
-            console.error('Error uploading dropped file:', file.name, error);
-            showToast(tr('upload.fileFailed', { values: { name: file.name, error: String(error) } }), 'error');
-          }
-=======
-                  uploadDate: new Date(metadata.createdAt * 1000),
-                  version: metadata.version,
-                  isNewVersion: isNewVersion
-                };
-
-                    files.update((currentFiles) => [...currentFiles, newFile]);
-                    addedCount++;
-
-                // Show version-specific success message
-                if (isNewVersion) {
-                  showToast(`${file.name} uploaded as v${metadata.version} (update from v${existingVersions[0]?.version || 1})`, 'success');
-                } else {
-                  showToast(`${file.name} uploaded as v${metadata.version} (new file)`, 'success');
-                }
-
-                // Publish file metadata to DHT network for discovery
-                try {
-                  await dhtService.publishFile(metadata);
-                  console.log('Dropped file published to DHT:', metadata.fileHash);
-                } catch (publishError) {
-                  console.warn('Failed to publish dropped file to DHT:', publishError);
-                }
-              } catch (error) {
-                console.error('Error uploading dropped file:', file.name, error);
-                showToast(tr('upload.fileFailed', { values: { name: file.name, error: String(error) } }), 'error');
-              }
->>>>>>> 4a1e4aff
-            }
-
-            if (duplicateCount > 0) {
-              showToast(tr('upload.duplicateSkipped', { values: { count: duplicateCount } }), 'warning')
-            }
-
-            if (addedCount > 0) {
-<<<<<<< HEAD
-              showToast(tr('upload.filesAdded', { values: { count: addedCount } }), 'success')
-              showToast('Files published to DHT network for sharing!', 'success')
-              refreshAvailableStorage()
-=======
-              // Make storage refresh non-blocking to prevent UI hanging
-              setTimeout(() => refreshAvailableStorage(), 100)
->>>>>>> 4a1e4aff
-            }
-          } catch (error) {
-            console.error('Error handling dropped files:', error)
-            showToast('Error processing dropped files. Please try again or use the "Add Files" button instead.', 'error')
-          } finally {
-            isUploading = false
-          }
-        }
+        // not working
+        // isDragging = false
+
+        // if (isUploading) {
+        //   showToast('Upload already in progress. Please wait for the current upload to complete.', 'warning')
+        //   return
+        // }
+
+        // const droppedFiles = Array.from(e.dataTransfer?.files || [])
+
+        // if (droppedFiles.length > 0) {
+        //   // Check if we're in Tauri environment
+        //   if (!isTauri) {
+        //     showToast('File upload is only available in the desktop app', 'error')
+        //     return
+        //   }
+
+        //   try {
+        //     isUploading = true
+        //     let duplicateCount = 0
+        //     let addedCount = 0
+
+        //     // Process each dropped file directly using the File object
+        //     for (const file of droppedFiles) {
+        //       try {
+        //         // Use the fileService.uploadFile method which handles File objects
+        //         const hash = await fileService.uploadFile(file)
+
+        //         // Check if this hash is already in our files (duplicate detection)
+        //         if (get(files).some(f => f.hash === metadata.fileHash)) {
+        //           duplicateCount++
+        //           continue;
+        //         }
+
+        //         const newFile = {
+        //           id: `file-${Date.now()}-${Math.random()}`,
+        //           name: metadata.fileName,
+        //           path: file.name, // Use file name as path for display
+        //           hash: metadata.fileHash,
+        //           size: metadata.fileSize, // Use backend-calculated size for consistency
+        //           status: 'seeding' as const,
+        //           seeders: 1,
+        //           leechers: 0,
+        //           uploadDate: new Date()
+        //         };
+
+        //         files.update((currentFiles) => [...currentFiles, newFile]);
+        //         addedCount++;
+
+        //     // Publish file metadata to DHT network for discovery
+        //     try {
+        //       await dhtService.publishFile({
+        //         fileHash: hash,
+        //         fileName: file.name,
+        //         fileSize: file.size,
+        //         seeders: [],
+        //         createdAt: Date.now(),
+        //         isEncrypted: false
+        //       });
+        //       // console.log('Dropped file published to DHT:', hash);
+        //       await listen('published_file', (event) => {
+        //         console.log('DHT published_file event:', event.payload);
+        //       });
+
+        //     } catch (publishError) {
+        //       console.warn('Failed to publish dropped file to DHT:', publishError);
+        //     }
+        //   } catch (error) {
+        //     console.error('Error uploading dropped file:', file.name, error);
+        //     showToast(tr('upload.fileFailed', { values: { name: file.name, error: String(error) } }), 'error');
+        //   }
+        //     }
+
+        //     if (duplicateCount > 0) {
+        //       showToast(tr('upload.duplicateSkipped', { values: { count: duplicateCount } }), 'warning')
+        //     }
+
+        //     if (addedCount > 0) {
+        //       showToast(tr('upload.filesAdded', { values: { count: addedCount } }), 'success')
+        //       showToast('Files published to DHT network for sharing!', 'success')
+        //       refreshAvailableStorage()
+        //       // Make storage refresh non-blocking to prevent UI hanging
+        //       setTimeout(() => refreshAvailableStorage(), 100)
+        //     }
+        //   } catch (error) {
+        //     console.error('Error handling dropped files:', error)
+        //     showToast('Error processing dropped files. Please try again or use the "Add Files" button instead.', 'error')
+        //   } finally {
+        //     isUploading = false
+        //   }
+        // }
       }
 
       dropZone.addEventListener('dragenter', handleDragEnter)
@@ -359,67 +304,22 @@
   }
 
   async function addFilesFromPaths(paths: string[]) {
-    let duplicateCount = 0
     let addedCount = 0
 
     for (const filePath of paths) {
       try {
-<<<<<<< HEAD
         const metadata = await dhtService.publishFileToNetwork(filePath);
-
-        if (isDuplicateHash(get(files), metadata.fileHash)) {
-          duplicateCount++
-=======
-        // Get just the filename from the path
-        const fileName = filePath.split(/[\/\\]/).pop() || '';
-
-        // Check for existing versions before upload
-        let existingVersions: any[] = [];
-        try {
-          existingVersions = await invoke('get_file_versions_by_name', { fileName }) as any[];
-        } catch (versionError) {
-          console.log('No existing versions found for', fileName);
-        }
-
-        // Use versioned upload - let backend handle duplicate detection
-        const metadata = await invoke('upload_versioned_file', {
-          fileName: fileName,
-          filePath: filePath,
-          fileSize: 0, // Backend will calculate actual size
-          mimeType: null,
-          isEncrypted: false,
-          encryptionMethod: null,
-          keyFingerprint: null,
-        }) as any;
-
-        // Check if this exact file (same hash) was already uploaded by comparing with existing files
-        const isDuplicate = get(files).some(f => f.hash === metadata.fileHash);
-        if (isDuplicate) {
-          duplicateCount++;
->>>>>>> 4a1e4aff
-          continue;
-        }
 
         const newFile = {
           id: `file-${Date.now()}-${Math.random()}`,
           name: metadata.fileName,
           path: filePath,
           hash: metadata.fileHash,
-<<<<<<< HEAD
           size: metadata.fileSize,
           status: 'seeding' as const,
           seeders: 1,
           leechers: 0,
           uploadDate: new Date(metadata.createdAt)
-=======
-          size: metadata.fileSize, // Use the actual file size from backend calculation
-          status: 'seeding' as const,
-          seeders: 1,
-          leechers: 0,
-          uploadDate: new Date(metadata.createdAt * 1000),
-          version: metadata.version,
-          isNewVersion: isNewVersion
->>>>>>> 4a1e4aff
         };
 
         files.update(f => [...f, newFile]);
@@ -428,30 +328,18 @@
         // Publish file metadata to DHT network for discovery
         try {
           await dhtService.publishFile(metadata);
-          console.log('File published to DHT:', metadata.fileHash);
+          console.log('File being published to DHT:', metadata.fileHash);
         } catch (publishError) {
           console.warn('Failed to publish file to DHT:', publishError);
-          // Don't show error to user as upload succeeded, just DHT publishing failed
         }
       } catch (error) {
         console.error(error);
         showToast(tr('upload.fileFailed', { values: { name: filePath.split(/[\/]/).pop(), error: String(error) } }), 'error');
       }
-    }
-
-    if (duplicateCount > 0) {
-      showToast(tr('upload.duplicateSkipped', { values: { count: duplicateCount } }), 'warning')
-    }
-
-    if (addedCount > 0) {
-<<<<<<< HEAD
-      showToast(tr('upload.filesAdded', { values: { count: addedCount } }), 'success')
       showToast('Files published to DHT network for sharing!', 'success')
       refreshAvailableStorage()
-=======
       // Make storage refresh non-blocking to prevent UI hanging
       setTimeout(() => refreshAvailableStorage(), 100)
->>>>>>> 4a1e4aff
     }
   }
 
@@ -466,7 +354,6 @@
     showToast('File hash copied to clipboard!', 'success');
   }
 
-<<<<<<< HEAD
   let selectedFile: File | null = null;
   let existingVersions: any[] = [];
   let uploadMsg = '';
@@ -484,32 +371,17 @@
         }) as any[];
       } catch (err) {
         errorMsg = 'Could not query versions: ' + String(err);
-=======
+      }
+    }
+  }
   async function showVersionHistory(fileName: string) {
     try {
       const versions = await invoke('get_file_versions_by_name', { fileName }) as any[];
       if (versions.length === 0) {
         showToast('No version history found for this file', 'info');
         return;
->>>>>>> 4a1e4aff
-      }
-
-<<<<<<< HEAD
-  async function handleUpload() {
-    if (!selectedFile) return;
-    uploadMsg = '';
-    errorMsg = '';
-    try {
-      // Use .path if in Tauri; fallback to file.name (may need adjustment for your environment)
-      const filePath = (selectedFile as any).path ?? selectedFile.name;
-      const metadata = await dhtService.publishFileToNetwork(filePath);
-
-      // uploadMsg = `Uploaded as v${metadata.version} (${metadata.fileHash.slice(0,8)}...)`;
-      selectedFile = null;
-      existingVersions = [];
-    } catch (err) {
-      errorMsg = 'Upload failed: ' + String(err);
-=======
+      }
+
       const versionList = versions.map(v =>
         `v${v.version}: ${v.fileHash.slice(0, 8)}... (${new Date(v.createdAt * 1000).toLocaleDateString()})`
       ).join('\n');
@@ -517,7 +389,6 @@
       showToast(`Version history for ${fileName}:\n${versionList}`, 'info');
     } catch (error) {
       showToast('Failed to load version history', 'error');
->>>>>>> 4a1e4aff
     }
   }
 </script>
