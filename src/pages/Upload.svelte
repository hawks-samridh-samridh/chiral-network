--- conflicted
+++ resolved
@@ -1041,7 +1041,6 @@
           originalFileName,
         );
 
-<<<<<<< HEAD
         // Add WebSocket client ID to seeder addresses for WebRTC discovery
         const webrtcSeederIds = signalingService?.clientId
           ? [signalingService.clientId]
@@ -1050,7 +1049,6 @@
           ...(metadata.seeders ?? []),
           ...webrtcSeederIds,
         ];
-=======
         console.log('🔍 DEBUG UPLOAD: Received metadata from backend:', JSON.stringify(metadata, null, 2));
         console.log('🔍 DEBUG UPLOAD: metadata.seeders =', metadata.seeders);
         console.log('🔍 DEBUG UPLOAD: signalingService?.clientId =', signalingService?.clientId);
@@ -1062,7 +1060,6 @@
           : (signalingService?.clientId ? [signalingService.clientId] : []);
 
         console.log('🔍 DEBUG UPLOAD: allSeederAddresses after processing =', allSeederAddresses);
->>>>>>> 303ee23d
 
         // Construct protocol-specific hash for display
         let protocolHash = metadata.merkleRoot || "";
@@ -1117,16 +1114,6 @@
 
           if (matchIndex !== -1) {
             const existing = f[matchIndex];
-<<<<<<< HEAD
-            // Merge WebSocket client ID with existing seeder addresses
-            const webrtcSeederIds = signalingService?.clientId
-              ? [signalingService.clientId]
-              : [];
-            const mergedSeederAddresses = [
-              ...(metadata.seeders ?? existing.seederAddresses ?? []),
-              ...webrtcSeederIds,
-            ];
-=======
             // Use seeders from metadata (backend already adds local peer ID via heartbeat system)
             // Only add WebSocket client ID if no seeders exist (shouldn't happen in normal flow)
             const mergedSeederAddresses = (metadata.seeders && metadata.seeders.length > 0)
@@ -1134,7 +1121,6 @@
               : (existing.seederAddresses && existing.seederAddresses.length > 0)
                 ? existing.seederAddresses
                 : (signalingService?.clientId ? [signalingService.clientId] : []);
->>>>>>> 303ee23d
             const updated = {
               ...existing,
               name: metadata.fileName || existing.name,
