--- conflicted
+++ resolved
@@ -10,11 +10,8 @@
   import QRCode from 'qrcode'
   import { Html5QrcodeScanner as Html5QrcodeScannerClass } from 'html5-qrcode'
   import { tick } from 'svelte'
-<<<<<<< HEAD
-=======
   import { onMount } from 'svelte'
 
->>>>>>> 19e658ff
   // Check if running in Tauri environment
   const isTauri = typeof window !== 'undefined' && '__TAURI_INTERNALS__' in window
 
@@ -359,11 +356,6 @@
   // Ensure pendingCount is used (for linter)
   $: void $pendingCount;
 
-<<<<<<< HEAD
-  import { onMount } from 'svelte'
-  
-=======
->>>>>>> 19e658ff
   let balanceInterval: number | undefined
   
   onMount(() => {
@@ -587,38 +579,17 @@
     description: ""
   }
 
-<<<<<<< HEAD
-=======
   //Use the new validity flag computed above
   $: isBlacklistFormValid =
     newBlacklistEntry.description.trim() !== '' && isBlacklistAddressValid;
->>>>>>> 19e658ff
   
   //Guard add with validity check
   function addBlacklistEntry() {
     if (!isBlacklistFormValid) return;
-<<<<<<< HEAD
-
-    blacklist.update(entries => [...entries, {
-      chiral_address: newBlacklistEntry.chiral_address,
-      reason: newBlacklistEntry.description.trim(),
-      timestamp: new Date(),
-      notes: '' // For future use
-    }]);
-
-    // Clear form
-    newBlacklistEntry = { chiral_address: "", description: "" };
-    
-    // Show success message briefly
-    setTimeout(() => {
-      // Could show a toast notification here
-    }, 100);
-=======
     blacklist.update(entries => [...entries,
       { chiral_address: newBlacklistEntry.chiral_address, reason: newBlacklistEntry.description, timestamp: new Date() }
     ]);
     newBlacklistEntry = { chiral_address: "", description: "" }; // Clear input fields
->>>>>>> 19e658ff
   }
 
   function removeBlacklistEntry(chiral_address: string) {
@@ -1237,7 +1208,6 @@
       <BadgeX class="h-5 w-5 text-muted-foreground" />
     </div>
 
-<<<<<<< HEAD
     <div class="space-y-6">
       <!-- Add to Blacklist Form -->
       <div class="border rounded-lg p-4 bg-gray-50/50">
@@ -1309,30 +1279,6 @@
             <BadgeX class="h-4 w-4 mr-2" />
             Add to Blacklist
           </Button>
-=======
-    <div class="space-y-4">
-      <div>
-        <Label for="blacklist-address">Chiral Address to Blacklist</Label>
-        <!-- mirrored UX from Send Coins input -->
-        <Input
-          id="blacklist-address"
-          bind:value={newBlacklistEntry.chiral_address}
-          placeholder="0x..."
-          class="mt-2 {blacklistAddressWarning ? 'border-red-500' : ''}"
-        />
-        <div class="flex items-center justify-between mt-1">
-          <span class="text-xs text-muted-foreground">
-            {newBlacklistEntry.chiral_address.length}/42 characters 
-            {#if newBlacklistEntry.chiral_address.length <= 42}
-              ({42 - newBlacklistEntry.chiral_address.length} remaining)
-            {:else}
-              ({newBlacklistEntry.chiral_address.length - 42} over)
-            {/if}
-          </span>
-          {#if blacklistAddressWarning}
-            <p class="text-xs text-red-500 font-medium">{blacklistAddressWarning}</p>
-          {/if}
->>>>>>> 19e658ff
         </div>
       </div>
 
