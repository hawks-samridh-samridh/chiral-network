--- conflicted
+++ resolved
@@ -1411,42 +1411,6 @@
     }
   }
 
-<<<<<<< HEAD
-  function logout() {
-    // Clear the account details from memory, effectively logging out
-    etcAccount.set(null);
-
-    // Reset wallet state to defaults
-    wallet.update(w => ({
-      ...w,
-      address: '',
-      balance: 0,
-      totalEarned: 0,
-      totalSpent: 0,
-      pendingTransactions: 0,
-    }));
-
-    // Explicitly nullify sensitive component state variables to assist garbage collection.
-    privateKeyVisible = false;
-    keystorePassword = '';
-    loadKeystorePassword = '';
-    importPrivateKey = '';
-
-    // For enhanced security, clear any session-related data from browser storage.
-    // This helps ensure no sensitive information like private keys persists in localStorage.
-    // Note: This will clear ALL data for this domain (e.g., settings, blacklist).
-    if (typeof window !== 'undefined') {
-      window.sessionStorage?.clear();
-    }
-
-    showToast('Wallet locked and session data cleared', 'success');
-    
-    // Refresh the list of keystore accounts for the login view
-    loadKeystoreAccountsList();
-  }
-
-=======
->>>>>>> bf65e0ee
   async function generateAndShowQrCode(){
     const address = $etcAccount?.address;
     if(!address) return;
