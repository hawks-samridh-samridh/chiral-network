<script lang="ts">
  import Button from '$lib/components/ui/button.svelte'
  import Card from '$lib/components/ui/card.svelte'
  import Input from '$lib/components/ui/input.svelte'
  import Label from '$lib/components/ui/label.svelte'
  import { Wallet, Copy, ArrowUpRight, ArrowDownLeft, History, Coins, Plus, Import, BadgeX, KeyRound, FileText } from 'lucide-svelte'
  import DropDown from "$lib/components/ui/dropDown.svelte";
  import { wallet, etcAccount, blacklist} from '$lib/stores' 
  import { walletService } from '$lib/wallet';
  import { transactions } from '$lib/stores';
  import { derived } from 'svelte/store'
  import { invoke } from '@tauri-apps/api/core'
  import QRCode from 'qrcode'
  import { Html5QrcodeScanner as Html5QrcodeScannerClass } from 'html5-qrcode'
  import { tick } from 'svelte'
  import { onMount } from 'svelte'
  import { fade, fly } from 'svelte/transition'
  import { t, locale } from 'svelte-i18n'
  import { showToast } from '$lib/toast'
  import { get } from 'svelte/store'
  import { totalEarned, totalSpent, miningState } from '$lib/stores';

  const tr = (k: string, params?: Record<string, any>): string => (get(t) as (key: string, params?: any) => string)(k, params)
  
  // SECURITY NOTE: Removed weak XOR obfuscation. Sensitive data should not be stored in frontend.
  // Use proper secure storage mechanisms in the backend instead.

  // HD wallet imports
  import MnemonicWizard from '$lib/components/wallet/MnemonicWizard.svelte'
  import AccountList from '$lib/components/wallet/AccountList.svelte'
  // HD helpers are used within MnemonicWizard/AccountList components

  // Transaction components
  import TransactionReceipt from '$lib/components/TransactionReceipt.svelte'

  // Validation utilities
  import { validatePrivateKeyFormat, RateLimiter } from '$lib/utils/validation'

  // Check if running in Tauri environment
  const isTauri = typeof window !== 'undefined' && '__TAURI_INTERNALS__' in window

  // Interfaces - Transaction is now defined in stores.ts

  interface BlacklistEntry {
    chiral_address: string;
    reason: string;
    timestamp: Date;
    notes?: string;  // Make notes optional since it may not exist
  }
  
  let recipientAddress = ''
  let sendAmount = 0
  let rawAmountInput = '' // Track raw user input for validation
  let privateKeyVisible = false
  let showPending = false
  let importPrivateKey = ''
  let isCreatingAccount = false
  let isImportingAccount = false
  let isGethRunning = false
  let showQrCodeModal = false;
  let qrCodeDataUrl = ''
  let showScannerModal = false;
  let keystorePassword = '';
  let isSavingToKeystore = false;
  let keystoreSaveMessage = '';
  let keystoreAccounts: string[] = [];
  let selectedKeystoreAccount = '';
  let loadKeystorePassword = '';
  let isLoadingFromKeystore = false;
  let keystoreLoadMessage = '';
  let rememberKeystorePassword = false;

  // Rate limiter for keystore unlock (5 attempts per minute)
  const keystoreRateLimiter = new RateLimiter(5, 60000);
  let passwordStrength = '';
  let isPasswordValid = false;
  let passwordFeedback = '';
  
  // HD wallet state (frontend only)
  let showMnemonicWizard = false;
  let mnemonicMode: 'create' | 'import' = 'create';
  let hdMnemonic: string = '';
  let hdPassphrase: string = '';
  type HDAccountItem = { index: number; change: number; address: string; label?: string; privateKeyHex?: string };
  let hdAccounts: HDAccountItem[] = [];

  // Transaction receipt modal state
  let selectedTransaction: any = null;
  let showTransactionReceipt = false;
  
  // 2FA State
  // In a real app, this status should be loaded with the user's account data.
  let is2faEnabled = false; 
  let show2faSetupModal = false;
  let show2faPromptModal = false;
  let totpSetupInfo: { secret: string; qrCodeDataUrl: string } | null = null;
  let totpVerificationCode = '';
  let isVerifying2fa = false;
  let actionToConfirm: (() => any) | null = null;
  let totpActionCode = '';
  let isVerifyingAction = false;
  let twoFaErrorMessage = '';

  let twoFaPassword = ''; // To hold password for 2FA operations

  let Html5QrcodeScanner: InstanceType<typeof Html5QrcodeScannerClass> | null = null;

  // Enhanced validation states
  let validationWarning = '';
  let isAmountValid = true;
  let addressWarning = '';
  let isAddressValid = false;

  // Blacklist validation state
  let blacklistAddressWarning = '';
  let isBlacklistAddressValid = false;


   
  // Export feedback message
  let exportMessage = '';
  
  // Filtering state
  let filterType: 'all' | 'sent' | 'received' = 'all';
  let filterDateFrom: string = '';
  let filterDateTo: string = '';
  let sortDescending: boolean = true;
  let searchQuery: string = '';
  
  // Fee preset (UI stub only)
  let feePreset: 'low' | 'market' | 'fast' = 'market'
  let estimatedFeeDisplay: string = '—'
  let estimatedFeeNumeric: number = 0
  
  // Confirmation for sending transaction
  let isConfirming = false
  let countdown = 0
  let intervalId: number | null = null

  // Fetch balance when account changes
  $: if ($etcAccount && isGethRunning) {
    fetchBalance()
  }
<<<<<<< HEAD
=======
  // Note: Transaction filtering is handled by the display logic below
  // All transactions in the store are shown in the history
>>>>>>> bfb9226b
  // Filter transactions to show only those related to current account
  $: if ($etcAccount) {
    const accountTransactions = $transactions.filter(tx =>
      // Mining rewards
      tx.from === 'Mining reward' ||
      tx.description?.toLowerCase().includes('block reward') ||
      // Transactions to/from this account
      tx.to?.toLowerCase() === $etcAccount.address.toLowerCase() ||
      tx.from?.toLowerCase() === $etcAccount.address.toLowerCase()
    );
    if (accountTransactions.length !== $transactions.length) {
      transactions.set(accountTransactions);
    }
}

  // Derived filtered transactions with safety checks
  $: filteredTransactions = (() => {
    try {
      if (!$transactions || !Array.isArray($transactions)) {
        return [];
      }

      return $transactions
        .filter(tx => {
          if (!tx) return false;

          const matchesType = filterType === 'all' || tx.type === filterType;

          let txDate: Date;
          try {
            txDate = tx.date instanceof Date ? tx.date : new Date(tx.date);
          } catch {
            return false; // Skip invalid dates
          }

          const fromOk = !filterDateFrom || txDate >= new Date(filterDateFrom + 'T00:00:00');
          const toOk = !filterDateTo || txDate <= new Date(filterDateTo + 'T23:59:59');

          // Search filter with null checks
          const matchesSearch = !searchQuery ||
            tx.description?.toLowerCase().includes(searchQuery.toLowerCase()) ||
            tx.to?.toLowerCase().includes(searchQuery.toLowerCase()) ||
            tx.from?.toLowerCase().includes(searchQuery.toLowerCase()) ||
            (tx.id && tx.id.toString().includes(searchQuery));

          return matchesType && fromOk && toOk && matchesSearch;
        })
        .slice()
        .sort((a, b) => {
          try {
            const dateA = a.date instanceof Date ? a.date : new Date(a.date);
            const dateB = b.date instanceof Date ? b.date : new Date(b.date);
            return sortDescending ? dateB.getTime() - dateA.getTime() : dateA.getTime() - dateB.getTime();
          } catch {
            return 0; // Keep original order if date comparison fails
          }
        });
    } catch (error) {
      console.error('Error filtering transactions:', error);
      return [];
    }
  })();

  // Address validation
  $: {
    if (!recipientAddress) {
      addressWarning = '';
      isAddressValid = false;
    } else if (!recipientAddress.startsWith('0x')) {
      addressWarning = tr('errors.address.mustStartWith0x');
      isAddressValid = false;
    } else if (recipientAddress.length !== 42) {
      addressWarning = tr('errors.address.mustBe42');
      isAddressValid = false;
    } else if (!isValidAddress(recipientAddress)) {
      addressWarning = tr('errors.address.mustBeHex');
      isAddressValid = false;
    } else if (isAddressBlacklisted(recipientAddress)) {
      addressWarning = tr('errors.address.blacklisted');
      isAddressValid = false;
    } else {
      addressWarning = '';
      isAddressValid = true;
    }
  }

  // Amount validation
  $: {
    if (rawAmountInput === '') {
      validationWarning = '';
      isAmountValid = false;
      sendAmount = 0;
    } else {
      const inputValue = parseFloat(rawAmountInput);

      if (isNaN(inputValue) || inputValue <= 0) {
        validationWarning = tr('errors.amount.invalid');
        isAmountValid = false;
        sendAmount = 0;
      } else if (inputValue < 0.01) {
        validationWarning = tr('errors.amount.min', { min: '0.01' });
        isAmountValid = false;
        sendAmount = 0;
      } else if (inputValue > $wallet.balance) {
        validationWarning = tr('errors.amount.insufficient', { values: { more: (inputValue - $wallet.balance).toFixed(2) } });
        isAmountValid = false;
        sendAmount = 0;
      } else if (inputValue + estimatedFeeNumeric > $wallet.balance) {
        validationWarning = tr('errors.amount.insufficientWithFee', {
          values: {
            total: (inputValue + estimatedFeeNumeric).toFixed(2),
            balance: $wallet.balance.toFixed(2)
          }
        });
        isAmountValid = false;
        sendAmount = 0;
      } else {
        // Valid amount
        validationWarning = '';
        isAmountValid = true;
        sendAmount = inputValue;
      }
    }
  }

  // Add password validation logic
  $: {
    if (!keystorePassword) {
      passwordStrength = '';
      passwordFeedback = '';
      isPasswordValid = false;
    } else {
      // Check password requirements
      const hasMinLength = keystorePassword.length >= 8;
      const hasUppercase = /[A-Z]/.test(keystorePassword);
      const hasLowercase = /[a-z]/.test(keystorePassword);
      const hasNumber = /[0-9]/.test(keystorePassword);
      const hasSpecial = /[!@#$%^&*(),.?":{}|<>]/.test(keystorePassword);

      // Calculate strength
      let strength = 0;
      if (hasMinLength) strength++;
      if (hasUppercase) strength++;
      if (hasLowercase) strength++;
      if (hasNumber) strength++; 
      if (hasSpecial) strength++;

      // Set feedback based on strength
      if (strength < 2) {
        passwordStrength = 'weak';
        passwordFeedback = tr('password.weak');
        isPasswordValid = false;
      } else if (strength < 4) {
        passwordStrength = 'medium';
        passwordFeedback = tr('password.medium');
        isPasswordValid = false;
      } else {
        passwordStrength = 'strong';
        passwordFeedback = tr('password.strong');
        isPasswordValid = true;
      }
    }
  }

  // Mock estimated fee calculation (UI-only) - separate from validation
  $: estimatedFeeNumeric = rawAmountInput && parseFloat(rawAmountInput) > 0 ? parseFloat((parseFloat(rawAmountInput) * { low: 0.0025, market: 0.005, fast: 0.01 }[feePreset]).toFixed(4)) : 0
  $: estimatedFeeDisplay = rawAmountInput && parseFloat(rawAmountInput) > 0 ? `${estimatedFeeNumeric.toFixed(4)} Chiral` : '—'

  // Blacklist address validation (same as Send Coins validation)
  $: {
    const addr = newBlacklistEntry.chiral_address;

    if (!addr) {
      blacklistAddressWarning = '';
      isBlacklistAddressValid = false;
    } else if (!addr.startsWith('0x')) {
      blacklistAddressWarning = tr('errors.address.mustStartWith0x');
      isBlacklistAddressValid = false;
    } else if (addr.length !== 42) {
      blacklistAddressWarning = tr('errors.address.mustBe42');
      isBlacklistAddressValid = false;
    } else if (!isValidAddress(addr)) {
      blacklistAddressWarning = tr('errors.address.mustBeHex');
      isBlacklistAddressValid = false;
    } else if (isAddressAlreadyBlacklisted(addr)) {
      blacklistAddressWarning = tr('blacklist.errors.alreadyExists');
      isBlacklistAddressValid = false;
    } else if (isOwnAddress(addr)) {
      blacklistAddressWarning = tr('blacklist.errors.ownAddress');
      isBlacklistAddressValid = false;
    } else {
      blacklistAddressWarning = '';
      isBlacklistAddressValid = true;
    }
  }
  
  // Prepare options for the DropDown component
  $: keystoreOptions = keystoreAccounts.map(acc => ({ value: acc, label: acc }));

  // When logged out, if a keystore account is selected, try to load its saved password.
  $: if (!$etcAccount && selectedKeystoreAccount) {
    loadSavedPassword(selectedKeystoreAccount);
  }

  // Enhanced address validation function
  function isValidAddress(address: string): boolean {
    // Check that everything after 0x is hexadecimal
    const hexPart = address.slice(2);
    if (hexPart.length === 0) return false;
    
    const hexRegex = /^[a-fA-F0-9]+$/;
    return hexRegex.test(hexPart);
  }

  // Add helper function to check blacklist
  function isAddressBlacklisted(address: string): boolean {
    return $blacklist.some(entry => 
      entry.chiral_address.toLowerCase() === address.toLowerCase()
    );
  }

  function copyAddress() {
    const addressToCopy = $etcAccount ? $etcAccount.address : $wallet.address;
    navigator.clipboard.writeText(addressToCopy);
    
    
    showToast('Address copied to clipboard!', 'success')
  }

  function copyPrivateKey() {
    with2FA(() => {
      const privateKeyToCopy = $etcAccount ? $etcAccount.private_key : '';
      if (privateKeyToCopy) {
        navigator.clipboard.writeText(privateKeyToCopy);
        showToast('Private key copied to clipboard!', 'success');
      }
      else {
        showToast('No private key available', 'error');
      }
    });
  }
    
  function exportWallet() {
    with2FA(async () => {
      try {
        const snapshot = await walletService.exportSnapshot({ includePrivateKey: true });
        const dataStr = JSON.stringify(snapshot, null, 2);
        const dataBlob = new Blob([dataStr], { type: 'application/json' });
        
        // Check if the File System Access API is supported
        if ('showSaveFilePicker' in window) {
          try {
            const fileHandle = await (window as any).showSaveFilePicker({
              suggestedName: `chiral-wallet-export-${new Date().toISOString().split('T')[0]}.json`,
              types: [{
                description: 'JSON files',
                accept: {
                  'application/json': ['.json'],
                },
              }],
            });
            
            const writable = await fileHandle.createWritable();
            await writable.write(dataBlob);
            await writable.close();

            exportMessage = tr('wallet.exportSuccess');
          } catch (error: any) {
            if (error.name !== 'AbortError') {
              throw error;
            }
            // User cancelled, don't show error message
            return;
          }
        } else {
          // Fallback for browsers that don't support File System Access API
          const url = URL.createObjectURL(dataBlob);
          const link = document.createElement('a');
          link.href = url;
          link.download = `chiral-wallet-export-${new Date().toISOString().split('T')[0]}.json`;
          document.body.appendChild(link);
          link.click();
          document.body.removeChild(link);
          URL.revokeObjectURL(url);

          exportMessage = tr('wallet.exportSuccess');
        }
        
        setTimeout(() => exportMessage = '', 3000);
      } catch (error) {
        console.error('Export failed:', error);
        exportMessage = tr('errors.exportFailed');
        setTimeout(() => exportMessage = '', 3000);
      }
    });
  }
  
  function handleSendClick() {
    if (!isAddressValid || !isAmountValid || sendAmount <= 0) return

    if (isConfirming) {
      // Cancel if user taps again during countdown
      cancelCountdown()
      return
    }

    with2FA(startCountdown);
  }

  function startCountdown() {
    isConfirming = true
    countdown = 5

    intervalId = window.setInterval(() => {
      countdown--
      if (countdown <= 0) {
        clearInterval(intervalId!)
        intervalId = null
        isConfirming = false
        sendTransaction() 
      }
    }, 1000)
  }

  function cancelCountdown() {
    if (intervalId) {
      clearInterval(intervalId)
      intervalId = null
    }
    isConfirming = false
    countdown = 0
    // User intentionally cancelled during countdown
    showToast('Transaction cancelled', 'warning')
  }

  async function sendTransaction() {
    if (!isAddressValid || !isAmountValid || sendAmount <= 0) return
    
    try {
      showToast('Sending transaction...', 'info')
      
      await walletService.sendTransaction(recipientAddress, sendAmount)
      
      // Clear form
      recipientAddress = ''
      sendAmount = 0
      rawAmountInput = ''
      
      showToast('Transaction submitted!', 'success')
      
      
      
    } catch (error) {
      console.error('Transaction failed:', error)
      showToast('Transaction failed: ' + String(error), 'error')
      
      // Refresh balance to get accurate state
      await fetchBalance()
    }
  }

  function formatDate(date: Date): string {
    const loc = get(locale) || 'en-US'
    return new Intl.DateTimeFormat(typeof loc === 'string' ? loc : 'en-US', { month: 'short', day: 'numeric', year: 'numeric' }).format(date)
  }

  function handleTransactionClick(tx: any) {
    selectedTransaction = tx;
    showTransactionReceipt = true;
  }

  function closeTransactionReceipt() {
    showTransactionReceipt = false;
    selectedTransaction = null;
  }

  // Ensure wallet.pendingTransactions matches actual pending transactions
  const pendingCount = derived(transactions, $txs => $txs.filter(tx => tx.status === 'pending').length);

  // Ensure pendingCount is used (for linter)
  $: void $pendingCount;

  onMount(async () => {
    await walletService.initialize();
    await loadKeystoreAccountsList();

    if ($etcAccount && isGethRunning) {
      // IMPORTANT: refreshTransactions must run BEFORE refreshBalance
      await walletService.refreshTransactions();
      await walletService.refreshBalance();
    }
  })

  async function fetchBalance() {
    if (!isTauri || !isGethRunning || !$etcAccount) return
    try {
      await walletService.refreshBalance()
    } catch (error) {
      console.error('Failed to fetch balance:', error)
    }
  }

  
  async function createChiralAccount() {
  isCreatingAccount = true
  try {
    const account = await walletService.createAccount()

    wallet.update(w => ({
      ...w,
      address: account.address,
      balance: 0,
      pendingTransactions: 0
    }))

    transactions.set([])
    blacklist.set([])   

    showToast('Account Created Successfully!', 'success')
    
    if (isGethRunning) {
      await walletService.refreshBalance()
    }
  } catch (error) {
    console.error('Failed to create Chiral account:', error)
    showToast('Failed to create account: ' + String(error), 'error')
    alert(tr('errors.createAccount', { error: String(error) }))
  } finally {
    isCreatingAccount = false
  }
}

  async function saveToKeystore() {
    if (!keystorePassword || !$etcAccount) return;

    isSavingToKeystore = true;
    keystoreSaveMessage = '';

    try {
        if (isTauri) {
            await walletService.saveToKeystore(keystorePassword);
            keystoreSaveMessage = tr('keystore.success');
        } else {
            await new Promise(resolve => setTimeout(resolve, 1000));
            keystoreSaveMessage = tr('keystore.successSimulated');
        }
        keystorePassword = ''; // Clear password after saving
    } catch (error) {
        console.error('Failed to save to keystore:', error);
        keystoreSaveMessage = tr('keystore.error', { error: String(error) });
    } finally {
        isSavingToKeystore = false;
        setTimeout(() => keystoreSaveMessage = '', 4000);
    }
  }

  async function scanQrCode() {
    // 1. Show the modal
    showScannerModal = true;

    // 2. Wait for Svelte to render the modal in the DOM
    await tick();

    // 3. This function runs when a QR code is successfully scanned
    function onScanSuccess(decodedText: string, _decodedResult: any) {
      // Handle the scanned code
      // Paste the address into the input field
      recipientAddress = decodedText;
      
      // Stop the scanner and close the modal
      if (Html5QrcodeScanner) {
        Html5QrcodeScanner.clear();
        Html5QrcodeScanner = null;
      }
      showScannerModal = false;
    }

    // 4. This function can handle errors (optional)
    function onScanFailure() {
      // handle scan failure, usually better to ignore and let the user keep trying
      // console.warn(`Code scan error`);
    }

    // 5. Create and render the scanner
    Html5QrcodeScanner = new Html5QrcodeScannerClass(
      "qr-reader", // The ID of the div we created in the HTML
      { fps: 10, qrbox: { width: 250, height: 250 } },
      /* verbose= */ false);
    Html5QrcodeScanner.render(onScanSuccess, onScanFailure);
  }

  // --- We also need a way to stop the scanner if the user just clicks "Cancel" ---
  // We can use a reactive statement for this.
  $: if (!showScannerModal && Html5QrcodeScanner) {
    Html5QrcodeScanner.clear();
    Html5QrcodeScanner = null;
  }

  async function importChiralAccount() {
    if (!importPrivateKey) return

    // Validate private key format before attempting import
    const validation = validatePrivateKeyFormat(importPrivateKey)
    if (!validation.isValid) {
      showToast(validation.error || 'Invalid private key format', 'error')
      return
    }

    isImportingAccount = true
    try {
      const account = await walletService.importAccount(importPrivateKey)
      wallet.update(w => ({
        ...w,
        address: account.address,

        pendingTransactions: 0
      }))
      importPrivateKey = ''


      showToast('Account imported successfully!', 'success')

      if (isGethRunning) {
        await walletService.refreshBalance()
      }
    } catch (error) {
      console.error('Failed to import Chiral account:', error)


      showToast('Failed to import account: ' + String(error), 'error')

      alert('Failed to import account: ' + error)
    } finally {
      isImportingAccount = false
    }
  }

  async function loadPrivateKeyFromFile() {
    try {
      // Create a file input element
      const fileInput = document.createElement('input');
      fileInput.type = 'file';
      fileInput.accept = '.json';
      fileInput.style.display = 'none';
      
      // Handle file selection
      fileInput.onchange = async (event) => {
        const file = (event.target as HTMLInputElement).files?.[0];
        if (!file) return;
        
        try {
          const fileContent = await file.text();
          const accountData = JSON.parse(fileContent);
          
          // Validate the JSON structure
          if (!accountData.privateKey) {
            showToast('Invalid file format: privateKey field not found', 'error');
            return;
          }
          
          // Extract and set the private key
          importPrivateKey = accountData.privateKey;
          showToast('Private key loaded from file successfully!', 'success');
          
        } catch (error) {
          console.error('Error reading file:', error);
          showToast('Error reading file: ' + String(error), 'error');
        }
      };
      
      // Trigger file selection
      document.body.appendChild(fileInput);
      fileInput.click();
      document.body.removeChild(fileInput);
      
    } catch (error) {
      console.error('Error loading file:', error);
      showToast('Error loading file: ' + String(error), 'error');
    }
  }

  // HD wallet handlers
  function openCreateMnemonic() {
    mnemonicMode = 'create';
    showMnemonicWizard = true;
  }
  function openImportMnemonic() {
    mnemonicMode = 'import';
    showMnemonicWizard = true;
  }
  function closeMnemonicWizard() {
    showMnemonicWizard = false;
  }
  async function completeMnemonicWizard(ev: { mnemonic: string, passphrase: string, account: { address: string, privateKeyHex: string, index: number, change: number }, name?: string }) {
    showMnemonicWizard = false;
    hdMnemonic = ev.mnemonic;
    hdPassphrase = ev.passphrase || '';
    // set first account
    hdAccounts = [{ index: ev.account.index, change: ev.account.change, address: ev.account.address, privateKeyHex: ev.account.privateKeyHex, label: ev.name || 'Account 0' }];
    // set as active
    etcAccount.set({ address: ev.account.address, private_key: '0x' + ev.account.privateKeyHex });
    wallet.update(w => ({ ...w, address: ev.account.address }));
    if (isGethRunning) { await fetchBalance(); }
  }
  function onHDAccountsChange(updated: HDAccountItem[]) {
    hdAccounts = updated;
  }

  async function loadKeystoreAccountsList() {
    try {
      if (!isTauri) return;
      const accounts = await walletService.listKeystoreAccounts();
      keystoreAccounts = accounts;
      if (accounts.length > 0) {
        selectedKeystoreAccount = accounts[0];
      }
    } catch (error) {
      console.error('Failed to list keystore accounts:', error);
    }
  }

  function loadSavedPassword(address: string) {
    try {
      const savedPasswordsRaw = localStorage.getItem('chiral_keystore_passwords');
      if (savedPasswordsRaw) {
        const savedPasswords: Record<string, { pass: string, expires: number }> = JSON.parse(savedPasswordsRaw);
        const saved = savedPasswords[address];
        if (saved) {
          const now = new Date().getTime();
          if (now < saved.expires) {
            loadKeystorePassword = saved.pass;
            rememberKeystorePassword = true;
          } else {
            // Password expired, remove it
            saveOrClearPassword(address, ''); // This will clear it if checkbox is unchecked
          }
        }
        else {
          // Clear if no password is saved for this account
          loadKeystorePassword = '';
          rememberKeystorePassword = false;
        }
      }
    } catch (e) {
      console.error("Failed to load saved password from localStorage", e);
    }
  }

  async function loadFromKeystore() {
    if (!selectedKeystoreAccount || !loadKeystorePassword) return;

    // Rate limiting: prevent brute force attacks
    if (!keystoreRateLimiter.checkLimit('keystore-unlock')) {
      keystoreLoadMessage = 'Too many unlock attempts. Please wait 1 minute before trying again.';
      setTimeout(() => keystoreLoadMessage = '', 4000);
      return;
    }

    isLoadingFromKeystore = true;
    keystoreLoadMessage = '';

    try {
        if (isTauri) {
            const account = await walletService.loadFromKeystore(selectedKeystoreAccount, loadKeystorePassword);

            if (account.address.toLowerCase() !== selectedKeystoreAccount.toLowerCase()) {
                throw new Error(tr('keystore.load.addressMismatch'));
            }

            // Success - reset rate limiter for this account
            keystoreRateLimiter.reset('keystore-unlock');

            saveOrClearPassword(selectedKeystoreAccount, loadKeystorePassword);

            wallet.update(w => ({
                ...w,
                address: account.address
            }));

            // Clear sensitive data
            loadKeystorePassword = '';

            if (isGethRunning) {
                await walletService.refreshBalance();
            }

            keystoreLoadMessage = tr('keystore.load.success');

        } else {
            // Web demo mode simulation
            // Save or clear the password from local storage based on the checkbox
            saveOrClearPassword(selectedKeystoreAccount, loadKeystorePassword);
            await new Promise(resolve => setTimeout(resolve, 1000));
            keystoreRateLimiter.reset('keystore-unlock'); // Reset on success in demo mode too
            keystoreLoadMessage = tr('keystore.load.successSimulated');
        }

    } catch (error) {
        console.error('Failed to load from keystore:', error);
        keystoreLoadMessage = tr('keystore.load.error', { error: String(error) });

        // Clear sensitive data on error
        // Note: Rate limiter is NOT reset on failure - failed attempts count toward limit
        loadKeystorePassword = '';
    } finally {
        isLoadingFromKeystore = false;
        setTimeout(() => keystoreLoadMessage = '', 4000);
    }
  }

  function saveOrClearPassword(address: string, password: string) {
    try {
      const savedPasswordsRaw = localStorage.getItem('chiral_keystore_passwords');
      let savedPasswords = savedPasswordsRaw ? JSON.parse(savedPasswordsRaw) : {};
  
      if (rememberKeystorePassword) {
        const expires = new Date().getTime() + 30 * 24 * 60 * 60 * 1000; // 30 days from now
        savedPasswords[address] = { pass: password, expires };
      } else {
        delete savedPasswords[address];
      }

      localStorage.setItem('chiral_keystore_passwords', JSON.stringify(savedPasswords));
    } catch (e) {
      console.error("Failed to save password to localStorage", e);
    }
  }

  // Reactive statement to check 2FA status when user logs in
  $: if ($etcAccount && isTauri) {
    check2faStatus();
  }

  async function check2faStatus() {
    try {
      is2faEnabled = await walletService.isTwoFactorEnabled();
    } catch (error) {
      console.error('Failed to check 2FA status:', error);
      // is2faEnabled will remain false, which is a safe default.
    }
  }

  // --- 2FA Functions ---

  // This would be called by the "Enable 2FA" button
  async function setup2FA() {
    if (!isTauri) {
      showToast('2FA is only available in the desktop app.', 'warning');
      return;
    }

    try {
      const setup = await walletService.generateTwoFactorSetup();
      const qrCodeDataUrl = await QRCode.toDataURL(setup.otpauthUrl);

      totpSetupInfo = { secret: setup.secret, qrCodeDataUrl };
      show2faSetupModal = true;
      totpVerificationCode = '';
      twoFaErrorMessage = '';
    } catch (err) {
      console.error('Failed to setup 2FA:', err);
      showToast('Failed to start 2FA setup: ' + String(err), 'error');
    }
  }

  // Called from the setup modal to verify and enable 2FA
  async function verifyAndEnable2FA() {
    if (!totpSetupInfo || !totpVerificationCode) return;
    isVerifying2fa = true;
    twoFaErrorMessage = '';

    try {
      const success = await walletService.verifyAndEnableTwoFactor(
        totpSetupInfo.secret,
        totpVerificationCode,
        twoFaPassword
      );

      if (success) {
        is2faEnabled = true; 
        show2faSetupModal = false;
        showToast('Two-Factor Authentication has been enabled!', 'success');
      } else {
        // Don't clear password, but clear code
        twoFaErrorMessage = 'Invalid code. Please try again.';
        totpVerificationCode = '';
      }
    } catch (error) {
      twoFaErrorMessage = String(error);
    } finally {
      isVerifying2fa = false;
    }
  }

  // This is the main wrapper for protected actions
  function with2FA(action: () => any) {
    if (!is2faEnabled) {
      action();
      return;
    }
    
    // If 2FA is enabled, show the prompt
    actionToConfirm = action;
    totpActionCode = '';
    twoFaErrorMessage = '';
    show2faPromptModal = true;
  }

  // Called from the 2FA prompt modal
  async function confirmActionWith2FA() {
    if (!actionToConfirm || !totpActionCode) return;
    isVerifyingAction = true;
    twoFaErrorMessage = '';

    try {
      const success = await walletService.verifyTwoFactor(totpActionCode, twoFaPassword);

      if (success) {
        show2faPromptModal = false;
        actionToConfirm(); // Execute the original action
      } else {
        twoFaErrorMessage = 'Invalid code. Please try again.';
        totpActionCode = ''; // Clear input on failure
      }
    } catch (error) {
      twoFaErrorMessage = String(error);
    } finally {
      isVerifyingAction = false;
      // Only clear the action if the modal was successfully closed
      if (!show2faPromptModal) {
        actionToConfirm = null;
      }
    }
  }

  // To disable 2FA (this action is also protected by 2FA)
  function disable2FA() {
    with2FA(async () => {
      try { // The password is provided in the with2FA prompt
        await walletService.disableTwoFactor(twoFaPassword);
        is2faEnabled = false;
        showToast('Two-Factor Authentication has been disabled.', 'warning');
      } catch (error) {
        console.error('Failed to disable 2FA:', error);
        showToast('Failed to disable 2FA: ' + String(error), 'error');
      }
    });
  }

  function togglePrivateKeyVisibility() {
    if (privateKeyVisible) {
        // Hiding doesn't need 2FA
        privateKeyVisible = false;
    } else {
        // Showing needs 2FA
        with2FA(() => {
            privateKeyVisible = true;
        });
    }
  }

  let newBlacklistEntry = {
    chiral_address: "",
    reason: ""
  }

  
  //Guard add with validity check
  async function addBlacklistEntry() {
  if (!isBlacklistFormValid) return;
  
  const newEntry = { 
    chiral_address: newBlacklistEntry.chiral_address, 
    reason: newBlacklistEntry.reason, 
    timestamp: new Date() 
  };
  
  // Add to store
  blacklist.update(entries => [...entries, newEntry]);
  
  // Disconnect peer if currently connected
  try {
    await invoke('disconnect_peer', { 
      peerId: newEntry.chiral_address 
    });
    console.log(`Disconnected blacklisted peer: ${newEntry.chiral_address}`);
  } catch (error) {
    // Peer not connected or already disconnected - this is fine
    console.log('Peer not connected or already disconnected:', error);
  }
  
  // Clear form
  newBlacklistEntry.chiral_address = "";
  newBlacklistEntry.reason = "";
  
  // Show success message
  showToast($t('account.blacklist.added'), 'success');
}

  function removeBlacklistEntry(chiral_address: string) {
    if (confirm(tr('blacklist.confirm.remove', { address: chiral_address }))) {
      blacklist.update(entries => 
        entries.filter(entry => entry.chiral_address !== chiral_address)
      );
    }
  }

  // Additional variables for enhanced blacklist functionality
  let blacklistSearch = '';
  let importFileInput: HTMLInputElement;
  let editingEntry: number | null = null;
  let editReason = '';

  function startEditEntry(index: number) {
    editingEntry = index;
    editReason = $blacklist[index].reason;
  }

  function cancelEdit() {
    editingEntry = null;
    editReason = '';
  }

  function saveEdit() {
    if (editingEntry !== null && editReason.trim() !== '') {
      blacklist.update(entries => {
        const updated = [...entries];
        updated[editingEntry!] = { ...updated[editingEntry!], reason: editReason.trim() };
        return updated;
      });
    }
    cancelEdit();
  }

  // Enhanced validation
  $: isBlacklistFormValid = 
    newBlacklistEntry.reason.trim() !== '' &&
    isBlacklistAddressValid;

  // Filtered blacklist for search
  $: filteredBlacklist = $blacklist.filter(entry => 
    entry.chiral_address.toLowerCase().includes(blacklistSearch.toLowerCase()) ||
    entry.reason.toLowerCase().includes(blacklistSearch.toLowerCase())
  );


  function isAddressAlreadyBlacklisted(address: string) {
    if (!address) return false;
    return $blacklist.some(entry => 
      entry.chiral_address.toLowerCase() === address.toLowerCase()
    );
  }

  function isOwnAddress(address: string) {
    if (!address || !$etcAccount) return false;
    return address.toLowerCase() === $etcAccount.address.toLowerCase();
  }

  function clearAllBlacklist() {
    const count = $blacklist.length;
    if (window.confirm(`Remove all ${count} blacklisted addresses?`)) {
        blacklist.set([]);
        blacklistSearch = '';
    }
  }

  function clearBlacklistSearch() {
    blacklistSearch = '';
  }

  function copyToClipboard(text: string) {
    navigator.clipboard.writeText(text);
    // Could show a brief "Copied!" message
  }


  function exportBlacklist() {
    const data = {
      version: "1.0",
      exported: new Date().toISOString(),
      blacklist: $blacklist
    };
    
    const blob = new Blob([JSON.stringify(data, null, 2)], { 
      type: 'application/json' 
    });
    
    const url = URL.createObjectURL(blob);
    const link = document.createElement('a');
    link.href = url;
    link.download = `chiral-blacklist-${new Date().toISOString().split('T')[0]}.json`;
    link.click();
    URL.revokeObjectURL(url);
  }

  function handleImportFile(event: Event) {
    const target = event.target as HTMLInputElement;
    const file = target?.files?.[0];
    if (!file) return;

    const reader = new FileReader();
    reader.onload = (e: ProgressEvent<FileReader>) => {
      try {
        const result = e.target?.result;
        if (typeof result !== 'string') return;
        
        const data = JSON.parse(result);
        
        if (data.blacklist && Array.isArray(data.blacklist)) {
          const imported = data.blacklist.filter((entry: Partial<BlacklistEntry>) =>
            entry.chiral_address && 
            entry.reason &&
            isValidAddress(entry.chiral_address) &&
            !isAddressAlreadyBlacklisted(entry.chiral_address)
          ).map((entry: Partial<BlacklistEntry>) => ({
            chiral_address: entry.chiral_address!,
            reason: entry.reason!,
            timestamp: entry.timestamp ? new Date(entry.timestamp) : new Date()
          }));
          
          if (imported.length > 0) {
            // Force reactivity by creating new array reference
            blacklist.update(entries => [...entries, ...imported]);
            alert(tr('blacklist.import.success', { count: imported.length }));
          } else {
            alert(tr('blacklist.import.none'));
          }
        } else {
          alert(tr('blacklist.import.invalid'));
        }
      } catch (error) {
        alert(tr('blacklist.import.parseError'));
      }
    };
    
    reader.readAsText(file);
    target.value = ''; // Reset input
  }

  // Enhanced keyboard event handling
  function handleEditKeydown(e: CustomEvent<KeyboardEvent>) {
    if (e.detail.key === 'Enter') {
      e.detail.preventDefault();
      saveEdit();
    }
    if (e.detail.key === 'Escape') {
      e.detail.preventDefault();
      cancelEdit();
    }
  }

  // Helper function to set max amount
  function setMaxAmount() {
    rawAmountInput = $wallet.balance.toFixed(2);
  }

  // async function handleLogout() {
  //   if (isTauri) await invoke('logout');
  //   logout();
  // }
  
  // Update your handleLogout function
  async function handleLogout() {
    try {
      // Stop mining if it's currently running
      if ($miningState.isMining) {
        await invoke('stop_miner');
      }
      
      // Call backend logout to clear active account from app state
      if (isTauri) {
        await invoke('logout');
      }
      
      // Clear the account store
      etcAccount.set(null);
      
      // Clear wallet data - reset to 0 balance, not a default value
      wallet.update((w: any) => ({
        ...w,
        address: "",
        balance: 0, // Reset to 0 for logout
        totalEarned: 0,
        totalSpent: 0,
        pendingTransactions: 0
      }));
      
      // Clear mining state completely
      miningState.update((state: any) => ({
        ...state,
        isMining: false,
        hashRate: "0 H/s",
        totalRewards: 0,
        blocksFound: 0,
        activeThreads: 0,
        recentBlocks: [],
        sessionStartTime: undefined
      }));
      
      // Clear any stored session data from both localStorage and sessionStorage
      if (typeof localStorage !== 'undefined') {
        localStorage.removeItem('lastAccount');
        localStorage.removeItem('miningSession');
        // Clear all sessionStorage data for security
        sessionStorage.clear();
      }
      
      privateKeyVisible = false;
      
      // Show success message
      showToast('Wallet locked and session cleared', 'success');
      
    } catch (error) {
      console.error('Error during logout:', error);
      showToast('Error during logout: ' + String(error), 'error');
    }
  }

  async function generateAndShowQrCode(){
    const address = $etcAccount?.address;
    if(!address) return;
    try{
      qrCodeDataUrl = await QRCode.toDataURL(address, {
        errorCorrectionLevel: 'H',
        type: 'image/png',
        width: 200,
        margin: 2,
        color: {
          dark: '#000000',
          light: '#FFFFFF'
        }
      });
      showQrCodeModal = true;
    }
    catch(err){
      console.error('Failed to generate QR code', err);
      alert('Could not generate the QR code.');
    }
  }

  let sessionTimeout = 600; // seconds (10 minutes)
  let sessionTimer: number | null = null;
  let autoLockMessage = '';

  function resetSessionTimer() {
    if (sessionTimer) clearTimeout(sessionTimer);
    sessionTimer = window.setTimeout(() => {
      autoLockWallet();
    }, sessionTimeout * 1000);
  }

  function autoLockWallet() {
    handleLogout();
    autoLockMessage = 'Wallet auto-locked due to inactivity.';
    showToast(autoLockMessage, 'warning');
    setTimeout(() => autoLockMessage = '', 5000);
  }

  // Listen for user activity to reset timer
  function setupSessionTimeout() {
    const events = ['mousemove', 'keydown', 'mousedown', 'touchstart'];
    for (const ev of events) {
      window.addEventListener(ev, resetSessionTimer);
    }
    resetSessionTimer();
    return () => {
      for (const ev of events) {
        window.removeEventListener(ev, resetSessionTimer);
      }
      if (sessionTimer) clearTimeout(sessionTimer);
    };
  }

  onMount(() => {
    const cleanup = setupSessionTimeout();
    return cleanup;
  })

</script>

<div class="space-y-6">
  <div>
    <h1 class="text-3xl font-bold">{$t('account.title')}</h1>
    <p class="text-muted-foreground mt-2">{$t('account.subtitle')}</p>
</div>

{#if showMnemonicWizard}
  <MnemonicWizard
    mode={mnemonicMode}
    onCancel={closeMnemonicWizard}
    onComplete={completeMnemonicWizard}
  />
{/if}

  <div class="grid grid-cols-1 {$etcAccount ? 'md:grid-cols-2' : ''} gap-4">
    <Card class="p-6">
      <div class="flex items-center justify-between mb-4">
        <h2 class="text-lg font-semibold">{$t('wallet.title')}</h2>
        <Wallet class="h-5 w-5 text-muted-foreground" />
      </div>
      
      <div class="space-y-4">
        {#if !$etcAccount}
          <div class="space-y-3">
            <p class="text-sm text-muted-foreground">{$t('wallet.cta.intro')}</p>
            
            <Button 
              class="w-full" 
              on:click={createChiralAccount}
              disabled={isCreatingAccount}
            >
              <Plus class="h-4 w-4 mr-2" />
              {isCreatingAccount ? $t('actions.creating') : $t('actions.createAccount')}
            </Button>
            <div class="grid grid-cols-1 sm:grid-cols-2 gap-2">
              <Button variant="outline" class="w-full" on:click={openCreateMnemonic}>
                <KeyRound class="h-4 w-4 mr-2" /> {$t('wallet.hd.create_via_phrase')}
              </Button>
              <Button variant="outline" class="w-full" on:click={openImportMnemonic}>
                <Import class="h-4 w-4 mr-2" /> {$t('wallet.hd.import_phrase')}
              </Button>
            </div>
            
            <div class="space-y-2">
              <div class="flex w-full">
                <Input
                  type="text"
                  bind:value={importPrivateKey}
                  placeholder={$t('placeholders.importPrivateKey')}
                  class="flex-1 rounded-r-none border-r-0"
                  autocomplete="off"
                  data-form-type="other"
                  data-lpignore="true"
                  spellcheck="false"
                />
                <Button 
                  variant="outline"
                  size="default"
                  on:click={loadPrivateKeyFromFile}
                  class="rounded-l-none border-l-0 bg-gray-200 hover:bg-gray-300 border-gray-300 text-gray-900 shadow-sm"
                  title="Import private key from wallet JSON"
                >
                  <FileText class="h-4 w-4 mr-2" />
                  {$t('wallet.hd.load_from_wallet')}
                </Button>
              </div>
              <Button 
                class="w-full" 
                variant="outline"
                on:click={importChiralAccount}
                disabled={!importPrivateKey || isImportingAccount}
              >
                <Import class="h-4 w-4 mr-2" />
                {isImportingAccount ? $t('actions.importing') : $t('actions.importAccount')}
              </Button>
            </div>

            <div class="relative py-2">
              <div class="absolute inset-0 flex items-center">
                <span class="w-full border-t"></span>
              </div>
              <div class="relative flex justify-center text-xs uppercase">
                <span class="bg-card px-2 text-muted-foreground">{$t('wallet.cta.or')}</span>
              </div>
            </div>

            <div class="space-y-3">
              <h3 class="text-md font-medium">{$t('keystore.load.title')}</h3>
              {#if keystoreAccounts.length > 0}
                <div class="space-y-2">
                  <div>
                    <Label for="keystore-account">{$t('keystore.load.select')}</Label>
                    <div class="mt-1">
                      <DropDown
                        id="keystore-account"
                        options={keystoreOptions}
                        bind:value={selectedKeystoreAccount}
                        disabled={keystoreAccounts.length === 0}
                      />
                    </div>
                  </div>
                  <div>
                    <Label for="keystore-password">{$t('placeholders.password')}</Label>
                    <Input
                      id="keystore-password"
                      type="password"
                      bind:value={loadKeystorePassword}
                      placeholder={$t('placeholders.unlockPassword')}
                      class="w-full mt-1"
                      autocomplete="current-password"
                    />
                  </div>
                  <div class="flex items-center space-x-2 mt-2">
                    <input type="checkbox" id="remember-password" bind:checked={rememberKeystorePassword} />
                    <label for="remember-password" class="text-sm font-medium leading-none text-muted-foreground cursor-pointer">
                      {$t('keystore.load.savePassword')}
                    </label>
                  </div>
                  {#if rememberKeystorePassword}
                    <div class="text-xs text-orange-600 p-2 bg-orange-50 border border-orange-200 rounded-md mt-2">
                      {$t('keystore.load.savePasswordWarning')}
                    </div>
                  {/if}
                  <Button
                    class="w-full"
                    variant="outline"
                    on:click={loadFromKeystore}
                    disabled={!selectedKeystoreAccount || !loadKeystorePassword || isLoadingFromKeystore}
                  >
                    <KeyRound class="h-4 w-4 mr-2" />
                    {isLoadingFromKeystore ? $t('actions.unlocking') : $t('actions.unlockAccount')}
                  </Button>
                  {#if keystoreLoadMessage}
                    <p class="text-xs text-center {keystoreLoadMessage.toLowerCase().includes('success') ? 'text-green-600' : 'text-red-600'}">{keystoreLoadMessage}</p>
                  {/if}
                </div>
              {:else}
                <p class="text-xs text-muted-foreground text-center py-2">{$t('keystore.load.empty')}</p>
              {/if}
            </div>

          </div>
        {:else}
        <div>
          <p class="text-sm text-muted-foreground">{$t('wallet.balance')}</p>
          <p class="text-2xl font-bold">{$wallet.balance.toFixed(8)} Chiral</p>
        </div>
        
            <div class="grid grid-cols-2 gap-4 mt-4">
          <div>
            <p class="text-xs text-muted-foreground">{$t('wallet.totalEarned')}</p>
            <p class="text-sm font-medium text-green-600">+{$totalEarned.toFixed(8)} Chiral</p>
          </div>
          <div>
            <p class="text-xs text-muted-foreground">{$t('wallet.totalSpent')}</p>
            <p class="text-sm font-medium text-red-600">-{$totalSpent.toFixed(8)} Chiral</p>
          </div>
        </div>
        
            <div class="mt-6">
              <p class="text-sm text-muted-foreground">{$t('wallet.address')}</p>
              <div class="flex items-center gap-2 mt-1">
                <p class="font-mono text-sm">{$etcAccount.address.slice(0, 10)}...{$etcAccount.address.slice(-8)}</p>
                <Button size="sm" variant="outline" on:click={copyAddress} aria-label={$t('aria.copyAddress')}>
                  <Copy class="h-3 w-3" />
                </Button>
                <Button size="sm" variant="outline" on:click={generateAndShowQrCode} title={$t('tooltips.showQr')} aria-label={$t('aria.showQr')}>
                  <svg xmlns="http://www.w3.org/2000/svg" width="12" height="12" viewBox="0 0 24 24" fill="none" stroke="currentColor" stroke-width="2" stroke-linecap="round" stroke-linejoin="round"><path d="M5 5h3v3H5zM5 16h3v3H5zM16 5h3v3h-3zM16 16h3v3h-3zM10.5 5h3M10.5 19h3M5 10.5v3M19 10.5v3M10.5 10.5h3v3h-3z"/></svg>
                </Button>
                {#if showQrCodeModal}
                  <div
                    class="fixed inset-0 bg-black/60 flex items-center justify-center z-50 p-4"
                    role="button"
                    tabindex="0"
                    on:click={() => showQrCodeModal = false}
                    on:keydown={(e) => { if (e.key === 'Enter' || e.key === ' ') showQrCodeModal = false; }}
                  >
                    <div
                      class="bg-white p-8 rounded-lg shadow-xl w-full max-w-xs text-center"
                      on:click|stopPropagation
                      role="dialog"
                      tabindex="0"
                      aria-modal="true"
                      on:keydown={(e) => { if (e.key === 'Escape') showQrCodeModal = false; }}
                    >
                      <h3 class="text-lg font-semibold mb-4">{$t('wallet.qrModal.title')}</h3>
                      
                      <img src={qrCodeDataUrl} alt={$t('wallet.qrModal.alt')} class="mx-auto rounded-md border" />
                      
                      <p class="text-xs text-gray-600 mt-4 break-all font-mono">
                        {$etcAccount?.address}
                      </p>

                      <Button class="mt-6 w-full" variant="outline" on:click={() => showQrCodeModal = false}>
                        {$t('actions.close')}
                      </Button>
                    </div>
                  </div>
                {/if}
              </div>
            </div>
            
            <div class="mt-4">
              <p class="text-sm text-muted-foreground">{$t('wallet.privateKey')}</p>
                <div class="flex items-center gap-2 mt-1">
                  <Input
                    type="text"
                    value={privateKeyVisible ? $etcAccount.private_key : '•'.repeat($etcAccount.private_key.length)}
                    readonly
                    class="flex-1 font-mono text-xs min-w-0 h-9"
                  />
                <Button
                  size="sm"
                  variant="outline"
                  on:click={copyPrivateKey}
                  aria-label={$t('aria.copyPrivateKey')}
                  class="h-9 px-3"
                >
                  <Copy class="h-3 w-3" />
                </Button>
                <Button
                  size="sm"
                  variant="outline"
                  class="w-16 h-9 px-3"
                  on:click={togglePrivateKeyVisibility}
                >
                  {privateKeyVisible ? $t('actions.hide') : $t('actions.show')}
                </Button>
              </div>
               <p class="text-xs text-muted-foreground mt-1">{$t('warnings.neverSharePrivateKey')}</p>
             </div>
             
            <div class="mt-6 space-y-2">
              <div class="grid grid-cols-2 gap-2">
                <Button type="button" variant="outline" on:click={exportWallet}>
                  {$t('wallet.export')}
                </Button>
                <Button type="button" variant="destructive" on:click={handleLogout}>
                  {$t('actions.lockWallet')}
                </Button>
              </div>
              {#if exportMessage}<p class="text-xs text-center mt-2 {exportMessage.includes('successfully') ? 'text-green-600' : 'text-red-600'}">{exportMessage}</p>{/if}
            </div>
         {/if}
      </div>
    </Card>
    
    {#if $etcAccount}
    <Card class="p-6">
    <div class="flex items-center justify-between mb-4">
      <h2 class="text-lg font-semibold">{$t('transfer.title')}</h2>
      <Coins class="h-5 w-5 text-muted-foreground" />
    </div>
    <form autocomplete="off" data-form-type="other" data-lpignore="true">
      <div class="space-y-4">
        <div>
          <Label for="recipient">{$t('transfer.recipient.label')}</Label>
          <div class="relative mt-2">
            <Input
              id="recipient"
              bind:value={recipientAddress}
              placeholder={$t('transfer.recipient.placeholder')}
              class="pr-10" 
              data-form-type="other"
              data-lpignore="true"
              aria-autocomplete="none"
            />
            <Button
              type="button"
              variant="ghost"
              size="sm"
              class="absolute right-1 top-1/2 -translate-y-1/2 h-8 w-8 p-0"
              on:click={scanQrCode}
              aria-label={$t('transfer.recipient.scanQr')}
              title={$t('transfer.recipient.scanQr')}
            >
              <svg xmlns="http://www.w3.org/2000/svg" width="18" height="18" viewBox="0 0 24 24" fill="none" stroke="currentColor" stroke-width="2" stroke-linecap="round" stroke-linejoin="round"><rect x="3" y="3" width="7" height="7"></rect><rect x="14" y="3" width="7" height="7"></rect><rect x="3" y="14" width="7" height="7"></rect><line x1="14" x2="14" y1="14" y2="21"></line><line x1="21" x2="21" y1="14" y2="21"></line><line x1="21" x2="14" y1="21" y2="21"></line></svg>
            </Button>
          </div>
          {#if showScannerModal}
            <div class="fixed inset-0 bg-black/60 flex items-center justify-center z-50 p-4">
              <div class="bg-white p-6 rounded-lg shadow-xl w-full max-w-md">
                <h3 class="text-lg font-semibold mb-4 text-center">{$t('transfer.recipient.scanQrTitle')}</h3>
                
                <div id="qr-reader" class="w-full"></div>
                
                <Button class="mt-4 w-full" variant="outline" on:click={() => showScannerModal = false}>
                  {$t('actions.cancel')}
                </Button>
              </div>
            </div>
          {/if}
          <div class="flex items-center justify-between mt-1">
            <span class="text-xs text-muted-foreground">
              {recipientAddress.length}/42 {$t('transfer.recipient.characters')}
              {#if recipientAddress.length <= 42}
                ({42 - recipientAddress.length} {$t('transfer.recipient.remaining')})
              {:else}
                ({recipientAddress.length - 42} {$t('transfer.recipient.over')})
              {/if}
            </span>
            {#if addressWarning}
              <p class="text-xs text-red-500 font-medium">{addressWarning}</p>
            {/if}
          </div>
        </div>

        <div>
          <Label for="amount">{$t('transfer.amount.label')}</Label>
          <div class="relative mt-2">
            <Input
              id="amount"
              type="text"
              inputmode="decimal"
              bind:value={rawAmountInput}
              class="mt-2"
              data-form-type="other"
              data-lpignore="true"
              aria-autocomplete="none"
            />
            <Button
              type="button"
              variant="outline"
              size="sm"
              class="absolute right-1 top-1/2 transform -translate-y-1/2 h-8 px-3"
              on:click={setMaxAmount}
              disabled={$wallet.balance <= 0}
            >
              {$t('transfer.amount.max')}
            </Button>
          </div>
          <div class="flex items-center justify-between mt-1">
            <p class="text-xs text-muted-foreground">
              {$t('transfer.available', { values: { amount: $wallet.balance.toFixed(2) } })}
            </p>
            {#if validationWarning}
              <p class="text-xs text-red-500 font-medium">{validationWarning}</p>
            {/if}
          </div>
          
          <!-- Fee selector (UI stub) -->
          <div class="mt-3">
            <div class="inline-flex rounded-md border overflow-hidden">
              <button type="button" class="px-3 py-1 text-xs {feePreset === 'low' ? 'bg-foreground text-background' : 'bg-background'}" on:click={() => feePreset = 'low'}>{$t('fees.low')}</button>
              <button type="button" class="px-3 py-1 text-xs border-l {feePreset === 'market' ? 'bg-foreground text-background' : 'bg-background'}" on:click={() => feePreset = 'market'}>{$t('fees.market')}</button>
              <button type="button" class="px-3 py-1 text-xs border-l {feePreset === 'fast' ? 'bg-foreground text-background' : 'bg-background'}" on:click={() => feePreset = 'fast'}>{$t('fees.fast')}</button>
            </div>
            <p class="text-xs text-muted-foreground mt-2">{$t('fees.estimated')}: {estimatedFeeDisplay}</p>
          </div>
        
        </div>

        <Button
          type="button"
          class="w-full"
          on:click={handleSendClick}
          disabled={!isAddressValid || !isAmountValid || rawAmountInput === ''}>
          <ArrowUpRight class="h-4 w-4 mr-2" />
          {#if isConfirming}
            {$t('transfer.sendingIn', { values: { seconds: countdown } })}
          {:else}
            {$t('transfer.send')}
          {/if}
        </Button>

        <Button type="button" class="w-full justify-center bg-gray-100 hover:bg-gray-200 text-gray-800 rounded transition-colors py-2 font-normal" on:click={() => showPending = !showPending} aria-label={$t('transfer.viewPending')}>
          <span class="flex items-center gap-2">
            <svg class="h-4 w-4 text-orange-500" fill="none" stroke="currentColor" stroke-width="2" viewBox="0 0 24 24">
              <circle cx="12" cy="10" r="8" />
              <polyline points="12,6 12,10 16,14" />
            </svg>
            {$t('transfer.pending.count', { values: { count: $pendingCount } })}
          </span>
        </Button>
        {#if showPending}
          <div class="mt-2 p-3 bg-gray-50 rounded shadow">
            <h3 class="text-sm mb-2 text-gray-700 font-normal">{$t('transfer.pending.title')}</h3>
            <ul class="space-y-1">
              {#each $transactions.filter(tx => tx.status === 'pending') as tx}
                <li class="text-xs text-gray-800 font-normal">
                  {tx.description} ({tx.type === 'sent' ? $t('transactions.item.to') : $t('transactions.item.from')}: {tx.type === 'sent' ? tx.to : tx.from}) - {tx.amount} Chiral
                </li>
              {:else}
                <li class="text-xs text-gray-500 font-normal">{$t('transfer.pending.noDetails')}</li>
              {/each}
            </ul>
          </div>
        {/if}
        </div>
      </form>
  </Card>
  {/if}


  </div>

  {#if $etcAccount}
    {#if hdMnemonic}
        <Card class="p-6">
          <div class="flex items-center justify-between mb-4">
            <h2 class="text-lg font-semibold">HD Wallet</h2>
            <div class="flex gap-2">
              <Button variant="outline" on:click={openCreateMnemonic}>New</Button>
              <Button variant="outline" on:click={openImportMnemonic}>Import</Button>
            </div>
          </div>
          <p class="text-sm text-muted-foreground mb-4">Path m/44'/{98765}'/0'/0/*</p>
          <AccountList
            mnemonic={hdMnemonic}
            passphrase={hdPassphrase}
            accounts={hdAccounts}
            onAccountsChange={onHDAccountsChange}
          />
        </Card>
    {/if}
  <!-- Transaction History Section - Full Width -->
  <Card class="p-6 mt-4">
    <div class="flex items-center justify-between mb-4">
      <h2 class="text-lg font-semibold">{$t('transactions.title')}</h2>
      <History class="h-5 w-5 text-muted-foreground" />
    </div>
    
    <!-- Search Bar -->
    <div class="mb-4">
      <div class="relative">
        <svg class="absolute left-3 top-1/2 transform -translate-y-1/2 text-gray-400 w-4 h-4" fill="none" stroke="currentColor" viewBox="0 0 24 24">
          <path stroke-linecap="round" stroke-linejoin="round" stroke-width="2" d="M21 21l-6-6m2-5a7 7 0 11-14 0 7 7 0 0114 0z"></path>
        </svg>
        <input
          type="text"
          bind:value={searchQuery}
          placeholder={tr('transactions.searchPlaceholder')}
          class="w-full pl-10 pr-4 py-2 border rounded-lg text-sm focus:ring-2 focus:ring-blue-500 focus:border-transparent"
        />
      </div>
    </div>

    <!-- Filters -->
    <div class="flex flex-wrap gap-4 mb-4 items-end">
  <div>
    <label for="filter-type" class="block text-xs font-medium mb-1">
      {$t('filters.type')}
    </label>
    <div class="relative">
      <select
        id="filter-type"
        bind:value={filterType}
        class="appearance-none border rounded pl-3 pr-10 py-2 text-sm h-9 bg-white cursor-pointer hover:bg-gray-50 focus:ring-2 focus:ring-blue-500 focus:border-blue-500"
      >
        <option value="all">{$t('filters.typeAll')}</option>
        <option value="sent">{$t('filters.typeSent')}</option>
        <option value="received">{$t('filters.typeReceived')}</option>
      </select>
      <div class="pointer-events-none absolute inset-y-0 right-0 flex items-center px-2 text-gray-500">
        <svg class="w-4 h-4" fill="none" stroke="currentColor" viewBox="0 0 24 24" xmlns="http://www.w3.org/2000/svg"><path stroke-linecap="round" stroke-linejoin="round" stroke-width="2" d="M8 9l4-4 4 4-4m0 6l-4 4-4-4"></path></svg>
      </div>
    </div>
  </div>

  <div>
    <label for="filter-date-from" class="block text-xs font-medium mb-1">
      {$t('filters.from')}
    </label>
    <input
      id="filter-date-from"
      type="date"
      bind:value={filterDateFrom}
      class="border rounded px-3 py-2 text-sm h-9 bg-white hover:bg-gray-50 focus:ring-2 focus:ring-blue-500 focus:border-blue-500"
    />
  </div>

  <div>
    <label for="filter-date-to" class="block text-xs font-medium mb-1">
      {$t('filters.to')}
    </label>
    <input
      id="filter-date-to"
      type="date"
      bind:value={filterDateTo}
      class="border rounded px-3 py-2 text-sm h-9 bg-white hover:bg-gray-50 focus:ring-2 focus:ring-blue-500 focus:border-blue-500"
    />
  </div>

  <div>
    <label for="sort-button" class="block text-xs font-medium mb-1">
      {$t('filters.sort')}
    </label>
    <button
      id="sort-button"
      type="button"
      class="border rounded px-3 py-2 text-sm h-9 bg-white hover:bg-gray-50 focus:ring-2 focus:ring-blue-500 focus:border-blue-500 w-full text-left"
      on:click={() => { sortDescending = !sortDescending; }}
      aria-pressed={sortDescending}
    >
      {sortDescending ? $t('filters.sortNewest') : $t('filters.sortOldest')}
    </button>
  </div>

  <div class="flex-1"></div>

  <div class="flex flex-col gap-1 items-end">
    <button
      type="button"
      class="border rounded px-3 py-2 text-sm h-9 bg-gray-100 hover:bg-gray-200 transition-colors"
      on:click={() => { 
        filterType = 'all'; 
        filterDateFrom = ''; 
        filterDateTo = ''; 
        sortDescending = true; 
        searchQuery = ''; 
      }}
    >
      {$t('filters.reset')}
    </button>
  </div>
</div>

    <!-- Transaction List -->
    <div class="space-y-2 max-h-80 overflow-y-auto pr-1">
      {#each filteredTransactions as tx}
        <div 
          class="flex items-center justify-between p-3 bg-secondary rounded-lg hover:bg-secondary/80 cursor-pointer transition-colors"
          on:click={() => handleTransactionClick(tx)}
          on:keydown={(e) => {
            if (e.key === 'Enter') {
              handleTransactionClick(tx)
            }
          }}
          role="button"
          tabindex="0"
          in:fly={{ y: 20, duration: 300 }}
          out:fade={{ duration: 200 }}
        >
          <div class="flex items-center gap-3">
            {#if tx.type === 'received'}
              <ArrowDownLeft class="h-4 w-4 text-green-500" />
            {:else}
              <ArrowUpRight class="h-4 w-4 text-red-500" />
            {/if}
            <div>
              <p class="text-sm font-medium">{tx.description}</p>
              <p class="text-xs text-muted-foreground">
                {tx.type === 'received' ? $t('transactions.item.from') : $t('transactions.item.to')}: {tx.type === 'received' ? tx.from : tx.to}
              </p>
            </div>
          </div>
          <div class="text-right">
            <p class="text-sm font-medium {tx.type === 'received' ? 'text-green-600' : 'text-red-600'}">
              {tx.type === 'received' ? '+' : '-'}{tx.amount} Chiral
            </p>
            <p class="text-xs text-muted-foreground">{formatDate(tx.date)}</p>
          </div>
        </div>
      {/each}
      {#if filteredTransactions.length === 0}
        <div class="text-center py-8 text-muted-foreground">
          <History class="h-12 w-12 mx-auto mb-2 opacity-20" />
          <p>{$t('transactions.empty.title')}</p>
          <p class="text-sm mt-1">{$t('transactions.empty.desc')}</p>
        </div>
      {/if}
    </div>
  </Card>
  {/if}

  {#if $etcAccount}
  <Card class="p-6">
      <div class="flex items-center justify-between mb-4">
        <div>
          <h2 class="text-lg font-semibold">{$t('security.2fa.title')}</h2>
          <p class="text-sm text-muted-foreground mt-1">{$t('security.2fa.subtitle_clear')}</p>
        </div>
        <svg xmlns="http://www.w3.org/2000/svg" width="20" height="20" viewBox="0 0 24 24" fill="none" stroke="currentColor" stroke-width="2" stroke-linecap="round" stroke-linejoin="round" class="text-muted-foreground"><rect x="3" y="11" width="18" height="11" rx="2" ry="2"></rect><path d="M7 11V7a5 5 0 0 1 10 0v4"></path></svg>
      </div>
      <div class="space-y-4">
        {#if is2faEnabled}
          <div class="flex items-center justify-between p-3 bg-green-50 border border-green-200 rounded-lg">
            <div class="flex items-center gap-3">
              <svg xmlns="http://www.w3.org/2000/svg" width="20" height="20" viewBox="0 0 24 24" fill="none" stroke="currentColor" stroke-width="2" stroke-linecap="round" stroke-linejoin="round" class="text-green-600"><path d="M22 11.08V12a10 10 0 1 1-5.93-9.14"></path><polyline points="22 4 12 14.01 9 11.01"></polyline></svg>
              <div>
                <p class="font-semibold text-green-800">{$t('security.2fa.status.enabled')}</p>
                <p class="text-sm text-green-700">{$t('security.2fa.status.enabled_desc')}</p>
              </div>
            </div>
            <Button variant="destructive" on:click={disable2FA}>{$t('security.2fa.disable')}</Button>
          </div>
        {:else}
          <div class="flex items-center justify-between p-4 border-2 border-dashed rounded-lg">
            <p class="text-sm text-muted-foreground">{$t('security.2fa.status.disabled_desc')}</p>
            <Button on:click={setup2FA}>{$t('security.2fa.enable')}</Button>
          </div>
        {/if}
        <p class="text-sm text-muted-foreground">{$t('security.2fa.how_it_works')}</p>
      </div>
  </Card>
  {/if}

  {#if $etcAccount}
  <Card class="p-6">
    <div class="flex items-center gap-2 mb-4">
      <KeyRound class="h-5 w-5 text-muted-foreground" />
      <h2 class="text-lg font-semibold">{$t('keystore.title')}</h2>
    </div>
    <div class="space-y-4">
      <p class="text-sm text-muted-foreground">
        {$t('keystore.desc')}
      </p>
      <div class="flex items-center gap-2">
        <div class="flex-1">
          <Input
            type="password"
            bind:value={keystorePassword}
            placeholder={$t('placeholders.password')}
            class="w-full {passwordStrength ? `border-${passwordStrength === 'strong' ? 'green' : passwordStrength === 'medium' ? 'yellow' : 'red'}-500` : ''}"
            autocomplete="new-password"
          />
          {#if keystorePassword}
            <div class="mt-1 flex items-center gap-2">
              <div class="h-1 flex-1 bg-gray-200 rounded-full overflow-hidden">
                <div
                  class="h-full transition-all duration-300 {passwordStrength === 'strong' ? 'bg-green-500 w-full' : passwordStrength === 'medium' ? 'bg-yellow-500 w-2/3' : 'bg-red-500 w-1/3'}"
                ></div>
              </div>
              <span class="text-xs {passwordStrength === 'strong' ? 'text-green-600' : passwordStrength === 'medium' ? 'text-yellow-600' : 'text-red-600'}">
                {passwordFeedback}
              </span>
            </div>
            <ul class="text-xs text-muted-foreground mt-2 space-y-1">
              <li class="{keystorePassword.length >= 8 ? 'text-green-600' : ''}">• {$t('password.requirements.length')}</li>
              <li class="{/[A-Z]/.test(keystorePassword) ? 'text-green-600' : ''}">• {$t('password.requirements.uppercase')}</li>
              <li class="{/[a-z]/.test(keystorePassword) ? 'text-green-600' : ''}">• {$t('password.requirements.lowercase')}</li>
              <li class="{/[0-9]/.test(keystorePassword) ? 'text-green-600' : ''}">• {$t('password.requirements.number')}</li>
              <li class="{/[!@#$%^&*(),.?":{}|<>]/.test(keystorePassword) ? 'text-green-600' : ''}">• {$t('password.requirements.special')}</li>
            </ul>
          {/if}
        </div>
        <Button
          on:click={saveToKeystore}
          disabled={!isPasswordValid || isSavingToKeystore}
        >
          {#if isSavingToKeystore}
            {$t('actions.saving')}
          {:else}
            {$t('actions.saveKey')}
          {/if}
        </Button>
      </div>
      {#if keystoreSaveMessage}
        <p class="text-xs text-center mt-2 {keystoreSaveMessage.toLowerCase().includes('success') ? 'text-green-600' : 'text-red-600'}">{keystoreSaveMessage}</p>
      {/if}
    </div>
  </Card>
  {/if}
  
  {#if $etcAccount}
  <Card class="p-6">
    <div class="flex items-center justify-between mb-4">
      <div>
        <h2 class="text-lg font-semibold">{$t('blacklist.title')}</h2>
        <p class="text-sm text-muted-foreground mt-1">{$t('blacklist.subtitle')}</p>
      </div>
      <BadgeX class="h-5 w-5 text-muted-foreground" />
    </div>

    <div class="space-y-6">
      <div class="border rounded-lg p-4 bg-gray-50/50">
        <h3 class="text-md font-medium mb-3">{$t('blacklist.add.title')}</h3>
        <div class="space-y-4">
          <div>
            <Label for="blacklist-address">{$t('blacklist.add.address')}</Label>
            <Input
              id="blacklist-address"
              bind:value={newBlacklistEntry.chiral_address}
              placeholder={$t('blacklist.add.addressPlaceholder')}
              class="mt-2 font-mono text-sm {isBlacklistAddressValid ? 'border-green-300' : ''}"
            />
            <div class="flex items-center justify-between mt-1">
              <span class="text-xs text-muted-foreground">
                {newBlacklistEntry.chiral_address.length}/42 {$t('transfer.recipient.characters')}
                {#if newBlacklistEntry.chiral_address.length <= 42}
                  ({42 - newBlacklistEntry.chiral_address.length} {$t('transfer.recipient.remaining')})
                {:else}
                  ({newBlacklistEntry.chiral_address.length - 42} {$t('transfer.recipient.over')})
                {/if}
              </span>
              {#if blacklistAddressWarning}
                <p class="text-xs text-red-500 font-medium">{blacklistAddressWarning}</p>
              {/if}
            </div>
          </div>
          
          <div>
            <Label for="blacklist-reason">{$t('blacklist.add.reason')}</Label>
            <div class="relative mt-2">
              <Input
                id="blacklist-reason"
                bind:value={newBlacklistEntry.reason}
                placeholder={$t('placeholders.reason')}
                maxlength={200}
                class="pr-16"
              />
              <span class="absolute right-3 top-1/2 transform -translate-y-1/2 text-xs text-muted-foreground">
                {newBlacklistEntry.reason.length}/200
              </span>
            </div>
            {#if newBlacklistEntry.reason.length > 150}
              <p class="text-xs text-orange-500 mt-1">
                {$t('blacklist.add.remaining', { values: { remaining: 200 - newBlacklistEntry.reason.length } })}
              </p>
            {/if}
          </div>

          <div class="flex flex-wrap items-center gap-2">
            <span class="text-xs text-muted-foreground">{$t('blacklist.quickReasons.label')}</span>
            {#each [$t('blacklist.quickReasons.spam'), $t('blacklist.quickReasons.fraud'), $t('blacklist.quickReasons.malicious'), $t('blacklist.quickReasons.harassment'), $t('blacklist.quickReasons.scam')] as reason}
              <button
                type="button"
                class="px-2 py-1 text-xs border rounded hover:bg-gray-100 transition-colors"
                on:click={() => newBlacklistEntry.reason = reason}
              >
                {reason}
              </button>
            {/each}
          </div>

          <Button 
            type="button" 
            class="w-full" 
            disabled={!isBlacklistFormValid} 
            on:click={addBlacklistEntry}
          >
            {$t('blacklist.add.submit')}
          </Button>
        </div>
      </div>

      <div>
        <div class="flex items-center justify-between mb-3">
          <div class="flex items-center gap-2">
            <h3 class="text-md font-medium">{$t('blacklist.list.title')}</h3>
            {#if $blacklist.length > 0}
              <span class="text-sm text-muted-foreground">({$blacklist.length})</span>
            {/if}
          </div>
          
          <div class="flex gap-2">
            <div class="relative">
              <Input
                bind:value={blacklistSearch}
                placeholder={$t('placeholders.searchBlacklist')}
                class="w-96 text-sm pr-8"
              />
              {#if blacklistSearch}
                <button
                  type="button"
                  class="absolute right-2 top-1/2 transform -translate-y-1/2 text-muted-foreground hover:text-foreground"
                  on:click={clearBlacklistSearch}
                  title={$t('tooltips.clearSearch')}
                >
                  ×
                </button>
              {:else}
                <div class="absolute right-2 top-1/2 transform -translate-y-1/2 text-muted-foreground pointer-events-none">
                  <svg xmlns="http://www.w3.org/2000/svg" width="16" height="16" viewBox="0 0 24 24" fill="none" stroke="currentColor" stroke-width="2" stroke-linecap="round" stroke-linejoin="round">
                    <circle cx="11" cy="11" r="8"/>
                    <path d="m21 21-4.35-4.35"/>
                  </svg>
                </div>
              {/if}
            </div>
            
            {#if $blacklist.length > 0}
              <Button 
                size="sm" 
                variant="outline" 
                on:click={clearAllBlacklist}
                class="text-red-600 hover:text-red-700"
              >
                {$t('blacklist.actions.clearAll')}
              </Button>
            {/if}
          </div>
        </div>

        {#if filteredBlacklist.length === 0 && $blacklist.length === 0}
          <div class="text-center py-8 text-muted-foreground border-2 border-dashed border-gray-200 rounded-lg">
            <BadgeX class="h-12 w-12 mx-auto mb-2 opacity-20" />
            <p class="font-medium">{$t('blacklist.list.emptyTitle')}</p>
            <p class="text-sm mt-1">{$t('blacklist.list.emptyDesc')}</p>
          </div>
        {:else if filteredBlacklist.length === 0 && blacklistSearch}
          <div class="text-center py-6 text-muted-foreground">
            <p>{$t('blacklist.list.noMatch', { values: { q: blacklistSearch } })}</p>
          </div>
        {:else}
          <div class="space-y-2 max-h-64 overflow-y-auto">
            {#each filteredBlacklist as entry, index (entry.chiral_address)}
              <div class="flex items-center justify-between p-3 bg-red-50 border border-red-100 rounded-lg group hover:bg-red-100/50 transition-colors">
                <div class="flex-1 min-w-0">
                  <div class="flex items-center gap-2 mb-1">
                    <p class="text-sm font-mono font-medium truncate">
                      {entry.chiral_address}
                    </p>
                    <button
                      type="button"
                      class="opacity-0 group-hover:opacity-100 transition-opacity p-1 hover:bg-red-200 rounded"
                      on:click={() => copyToClipboard(entry.chiral_address)}
                      title={$t('blacklist.actions.copyAddress')}
                    >
                      <Copy class="h-3 w-3" />
                    </button>
                  </div>

                  {#if editingEntry === index}
                    <div class="space-y-2">
                      <Input
                        bind:value={editReason}
                        placeholder={$t('placeholders.reason')}
                        maxlength={200}
                        class="text-xs"
                        on:keydown={handleEditKeydown}
                        autofocus
                      />
                      <div class="flex gap-2">
                        <Button size="sm" on:click={saveEdit} disabled={!editReason.trim()}>
                          {$t('actions.save')}
                        </Button>
                        <Button size="sm" variant="outline" on:click={cancelEdit}>
                          {$t('actions.cancel')}
                        </Button>
                      </div>
                    </div>
                  {:else}
                    <p class="text-xs text-muted-foreground mb-1">{entry.reason}</p>
                  {/if}
                  
                  <p class="text-xs text-muted-foreground">
                    {$t('blacklist.list.addedAt', { values: { date: formatDate(entry.timestamp) } })}
                  </p>
                </div>
                
                <div class="flex items-center gap-2 ml-4">
                  {#if editingEntry !== index}
                    <Button 
                      size="sm" 
                      variant="outline"
                      on:click={() => startEditEntry(index)}
                      class="opacity-0 group-hover:opacity-100 transition-opacity"
                    >
                      {$t('actions.edit')}
                    </Button>
                  {/if}
                  
                  <Button 
                    size="sm" 
                    variant="destructive"
                    on:click={() => removeBlacklistEntry(entry.chiral_address)}
                    disabled={editingEntry === index}
                  >
                    {$t('actions.remove')}
                  </Button>
                </div>
              </div>
            {/each}
          </div>
          
          {#if $blacklist.length > 5}
            <div class="text-center mt-3">
              <p class="text-xs text-muted-foreground">
                {$t('blacklist.list.showing', { values: { shown: filteredBlacklist.length, total: $blacklist.length } })}
              </p>
            </div>
          {/if}
        {/if}
      </div>

        <div class="border-t pt-4">
          <div class="flex gap-2">
            {#if $blacklist.length > 0}
            <Button 
              variant="outline" 
              size="sm" 
              on:click={exportBlacklist}
              class="flex-1"
              disabled={$blacklist.length === 0}
              title={$t('blacklist.actions.exportTitle', { values: { count: $blacklist.length } })}
            >
              {$t('blacklist.actions.export')} {$blacklist.length > 0 ? `(${$blacklist.length})` : ''}
            </Button>
            {/if}
            <Button 
              variant="outline" 
              size="sm" 
              on:click={() => importFileInput.click()}
              class="flex-1"
            >
              {$t('blacklist.actions.import')}
            </Button>
          </div>
          
          <input
            bind:this={importFileInput}
            type="file"
            accept=".json"
            class="hidden"
            on:change={handleImportFile}
          />
        </div>
      
    </div>
  </Card>
  {/if}

  <!-- Transaction Receipt Modal -->
  <TransactionReceipt
    transaction={selectedTransaction}
    isOpen={showTransactionReceipt}
    onClose={closeTransactionReceipt}
  />

  <!-- 2FA Setup Modal -->
  {#if show2faSetupModal && totpSetupInfo}
    <div
      class="fixed inset-0 bg-black/60 flex items-center justify-center z-50 p-4"
      role="button"
      tabindex="0"
      on:click={() => show2faSetupModal = false}
      on:keydown={(e) => { if (e.key === 'Enter' || e.key === ' ') show2faSetupModal = false; }}
    >
      <div
        class="bg-card p-6 rounded-lg shadow-xl w-full max-w-md text-card-foreground"
        on:click|stopPropagation
        role="dialog"
        aria-modal="true"
        tabindex="-1"
        on:keydown={(e) => { if (e.key === 'Escape') show2faSetupModal = false; }}
      >
        <h3 class="text-xl font-semibold mb-2">{$t('security.2fa.setup.title')}</h3>
        <p class="text-sm text-muted-foreground mb-4">{$t('security.2fa.setup.step1_scan')}</p>
        
        <div class="flex flex-col md:flex-row gap-4 items-center bg-background p-4 rounded-lg">
          <img src={totpSetupInfo.qrCodeDataUrl} alt="2FA QR Code" class="w-40 h-40 rounded-md border bg-white p-1" />
          <div class="space-y-2">
            <p class="text-sm">{$t('security.2fa.setup.scanAlt')}</p>
            <p class="text-xs text-muted-foreground">{$t('security.2fa.setup.step2_manual')}</p>
            <div class="flex items-center gap-2 bg-secondary p-2 rounded">
              <code class="text-sm font-mono break-all">{totpSetupInfo.secret}</code>
              <Button size="icon" variant="ghost" on:click={() => { navigator.clipboard.writeText(totpSetupInfo?.secret || ''); showToast('Copied!', 'success'); }}>
                <Copy class="h-4 w-4" />
              </Button>
            </div>
          </div>
        </div>

        <p class="text-sm text-muted-foreground my-4">{$t('security.2fa.setup.step3_verify')}</p>
        <div class="space-y-2">
          <Label for="totp-verify">{$t('security.2fa.setup.verifyLabel')}</Label>
          <Input
            id="totp-verify"
            type="text"
            bind:value={totpVerificationCode}
            placeholder="123456"
            inputmode="numeric"
            autocomplete="one-time-code"
            maxlength={6}
          />
          <Label for="totp-password-setup" class="mt-4">{$t('keystore.load.password')}</Label>
          <Input
            id="totp-password-setup"
            type="password"
            bind:value={twoFaPassword}
            placeholder={$t('placeholders.unlockPassword')}
          />
          {#if twoFaErrorMessage}
            <p class="text-sm text-red-500">{twoFaErrorMessage}</p>
          {/if}
        </div>

        <div class="mt-6 flex justify-end gap-2">
          <Button variant="outline" on:click={() => show2faSetupModal = false}>{$t('actions.cancel')}</Button>
          <Button on:click={verifyAndEnable2FA} disabled={isVerifying2fa || totpVerificationCode.length < 6 || !twoFaPassword}>
            {isVerifying2fa ? $t('actions.verifying') : $t('security.2fa.setup.verifyAndEnable')}
          </Button>
        </div>
      </div>
    </div>
  {/if}

  <!-- 2FA Action Prompt Modal -->
  {#if show2faPromptModal}
    <div
      class="fixed inset-0 bg-black/60 flex items-center justify-center z-50 p-4"
      role="button"
      tabindex="0"
      on:click={() => { show2faPromptModal = false; actionToConfirm = null; }}
      on:keydown={(e) => { if (e.key === 'Enter' || e.key === ' ') { show2faPromptModal = false; actionToConfirm = null; } }}
    >
      <div
        class="bg-card p-6 rounded-lg shadow-xl w-full max-w-sm text-card-foreground"
        on:click|stopPropagation
        role="dialog"
        aria-modal="true"
        tabindex="-1"
        on:keydown={(e) => { if (e.key === 'Escape' ) { show2faPromptModal = false; actionToConfirm = null; } }}
      >
        <h3 class="text-xl font-semibold mb-2">{$t('security.2fa.prompt.title')}</h3>
        <p class="text-sm text-muted-foreground mb-4">{$t('security.2fa.prompt.enter_code')}</p>
        
        <div class="space-y-2">
          <Label for="totp-action">{$t('security.2fa.prompt.label')}</Label>
          <Input
            id="totp-action"
            type="text"
            bind:value={totpActionCode}
            placeholder="123456"
            inputmode="numeric"
            autocomplete="one-time-code"
            maxlength={6}
            autofocus
          />
          <Label for="totp-password-action" class="mt-4">{$t('keystore.load.password')}</Label>
          <Input
            id="totp-password-action"
            type="password"
            bind:value={twoFaPassword}
            placeholder={$t('placeholders.unlockPassword')}
          />
          {#if twoFaErrorMessage}
            <p class="text-sm text-red-500">{twoFaErrorMessage}</p>
          {/if}
        </div>

        <div class="mt-6 flex justify-end gap-2">
          <Button variant="outline" on:click={() => { show2faPromptModal = false; actionToConfirm = null; }}>{$t('actions.cancel')}</Button>
          <Button on:click={confirmActionWith2FA} disabled={isVerifyingAction || totpActionCode.length < 6 || !twoFaPassword}>
            {isVerifyingAction ? $t('actions.verifying') : $t('actions.confirm')}
          </Button>
        </div>
      </div>
    </div>
  {/if}
  {#if autoLockMessage}
  <div class="fixed top-0 left-0 w-full bg-yellow-100 text-yellow-800 text-center py-2 z-50">
    {autoLockMessage}
  </div>
  {/if}
</div><|MERGE_RESOLUTION|>--- conflicted
+++ resolved
@@ -141,11 +141,6 @@
   $: if ($etcAccount && isGethRunning) {
     fetchBalance()
   }
-<<<<<<< HEAD
-=======
-  // Note: Transaction filtering is handled by the display logic below
-  // All transactions in the store are shown in the history
->>>>>>> bfb9226b
   // Filter transactions to show only those related to current account
   $: if ($etcAccount) {
     const accountTransactions = $transactions.filter(tx =>
