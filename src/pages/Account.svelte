<script lang="ts">
  import Button from '$lib/components/ui/button.svelte'
  import Card from '$lib/components/ui/card.svelte'
  import Input from '$lib/components/ui/input.svelte'
  import Label from '$lib/components/ui/label.svelte'
  import { Wallet, Copy, ArrowUpRight, ArrowDownLeft, Settings, Key, History, Coins, Plus, Import } from 'lucide-svelte'
  import { wallet, etcAccount } from '$lib/stores'
  import { writable, derived } from 'svelte/store'
  import { invoke } from '@tauri-apps/api/core'

  interface Transaction {
    id: number;
    type: 'sent' | 'received';
    amount: number;
    to?: string;
    from?: string;
    date: Date;
    description: string;
    status: 'pending' | 'completed';
  }
  
  let recipientAddress = ''
<<<<<<< HEAD
  let sendAmount = 0.01
=======
  let sendAmount = 0
  let rawAmountInput = '' // Track raw user input for validation
>>>>>>> d6038344
  let privateKeyVisible = false
  let showPending = false
  let importPrivateKey = ''
  let isCreatingAccount = false
  let isImportingAccount = false
  let password = ''
  let confirmPassword = ''
  let unlockPassword = ''
  let savedAccounts: string[] = []
  let selectedSavedAccount = ''
  let showPasswordModal = false
  let passwordAction: 'create' | 'import' | 'unlock' = 'create'
  let accountBalance = '0.000000'
  let isLoadingBalance = false
  let isGethRunning = false
  
  // Demo transactions - in real app these will be fetched from blockchain
  const transactions = writable<Transaction[]>([
    { id: 1, type: 'received', amount: 50.5, from: '0x8765...4321', to: undefined, date: new Date('2024-03-15'), description: 'File purchase', status: 'completed' },
    { id: 2, type: 'sent', amount: 10.25, to: '0x1234...5678', from: undefined, date: new Date('2024-03-14'), description: 'Proxy service', status: 'completed' },
    { id: 3, type: 'received', amount: 100, from: '0xabcd...ef12', to: undefined, date: new Date('2024-03-13'), description: 'Upload reward', status: 'completed' },
    { id: 4, type: 'sent', amount: 5.5, to: '0x9876...5432', from: undefined, date: new Date('2024-03-12'), description: 'File download', status: 'completed' },
  ]);

  // Validation states
  let amountWarning = '';
  let balanceWarning = '';
  let isAmountValid = true;

  // Copy feedback message
  let copyMessage = '';
  let privateKeyCopyMessage = '';
  // Filtering state
  let filterType: 'all' | 'sent' | 'received' = 'all';
  let filterDateFrom: string = '';
  let filterDateTo: string = '';
  let sortDescending: boolean = true;
  
  // Fetch balance when account changes
  $: if ($etcAccount && isGethRunning) {
    fetchBalance()
  }

  // Derived filtered transactions
  $: filteredTransactions = $transactions
    .filter(tx => {
      const matchesType = filterType === 'all' || tx.type === filterType;
      const txDate = tx.date instanceof Date ? tx.date : new Date(tx.date);
      const fromOk = !filterDateFrom || txDate >= new Date(filterDateFrom);
      const toOk = !filterDateTo || txDate <= new Date(filterDateTo);
      return matchesType && fromOk && toOk;
    })
    .slice()
    .sort((a, b) => {
      const dateA = a.date instanceof Date ? a.date : new Date(a.date);
      const dateB = b.date instanceof Date ? b.date : new Date(b.date);
      return sortDescending ? dateB.getTime() - dateA.getTime() : dateA.getTime() - dateB.getTime();
    });

<<<<<<< HEAD
  // Warning message for amount input
  let amountWarning = ''

  // Copy feedback message
  let copyMessage = ''

  let addressWarning = ''; // warning message for address input


  function isValidAddress(address: string): boolean {
    // Development-friendly validation: flexible length, basic format check
    if (!address.startsWith('0x')) return false;
    if (address.length < 4) return false; // At least 0x + 2 characters
    
    // Check that everything after 0x is hexadecimal or empty (for development)
    const hexPart = address.slice(2);
    if (hexPart.length === 0) return false; // Need at least one hex character
    
    const hexRegex = /^[a-fA-F0-9]+$/;
    return hexRegex.test(hexPart);
  }


  // Only show warnings for actual problems
$: {
  if (sendAmount > $wallet.balance) {
    amountWarning = `Maximum amount is ${$wallet.balance.toFixed(2)} CN`;
  } else if (sendAmount < 0.01) {
    amountWarning = 'Minimum amount is 0.01 CN';
  } else {
    amountWarning = ''; // No warning for valid amounts (including 0.01)
  }
}

  // Address Validation
  $: {
    if (recipientAddress.trim() === '') {
      addressWarning = '';
    } else if (!isValidAddress(recipientAddress)) {
      addressWarning = 'Address must start with "0x" and contain only valid hexadecimal characters (0-9, a-f, A-F) (minimal 2 characters after 0x)';
    } else {
      addressWarning = '';
=======
  // Validation logic - similar to mining page
  $: {
    if (rawAmountInput === '') {
      amountWarning = '';
      balanceWarning = '';
      isAmountValid = true;
      sendAmount = 0;
    } else {
      const inputValue = parseFloat(rawAmountInput);

      if (isNaN(inputValue) || inputValue <= 0) {
        amountWarning = 'Please enter a valid amount greater than 0.';
        balanceWarning = '';
        isAmountValid = false;
        sendAmount = 0;
      } else if (inputValue < 0.01) {
        amountWarning = `Amount must be at least 0.01 CN.`;
        balanceWarning = '';
        isAmountValid = false;
        sendAmount = 0;
      } else if (inputValue > $wallet.balance) {
        amountWarning = '';
        balanceWarning = `Insufficient balance - Need ${(inputValue - $wallet.balance).toFixed(2)} more CN.`;
        isAmountValid = false;
        sendAmount = 0;
      } else {
        // Valid amount
        amountWarning = '';
        balanceWarning = '';
        isAmountValid = true;
        sendAmount = inputValue;
      }
>>>>>>> d6038344
    }
  }
  
  function copyAddress() {
    const addressToCopy = $etcAccount ? $etcAccount.address : $wallet.address;
    navigator.clipboard.writeText(addressToCopy);
    copyMessage = 'Copied!';
    setTimeout(() => copyMessage = '', 1500);
  }

  function copyPrivateKey() {
    navigator.clipboard.writeText('your-private-key-here-do-not-share');
    privateKeyCopyMessage = 'Copied!';
    setTimeout(() => privateKeyCopyMessage = '', 1500);
  }
  
  function sendTransaction() {
<<<<<<< HEAD
    if (!recipientAddress || sendAmount <= 0 || !isValidAddress(recipientAddress)) return
    
=======
    if (!recipientAddress || !isAmountValid || sendAmount <= 0) return

>>>>>>> d6038344
    // Simulate transaction
    wallet.update(w => ({
      ...w,
      balance: w.balance - sendAmount,
      pendingTransactions: w.pendingTransactions + 1,
      totalSpent: w.totalSpent + sendAmount
    }))

    transactions.update(txs => [
    {
      id: Date.now(),
      type: 'sent',
      amount: sendAmount,
      to: recipientAddress,
      date: new Date(),
      description: 'Manual transaction',
      status: 'pending'
    },
    ...txs // prepend so latest is first
  ])  

    // Clear form
    recipientAddress = ''
    sendAmount = 0
    rawAmountInput = ''

    // Simulate transaction completion
    setTimeout(() => {
      wallet.update(w => ({
        ...w,
        pendingTransactions: Math.max(0, w.pendingTransactions - 1)
      }))
      transactions.update(txs => txs.map(tx => tx.status === 'pending' ? { ...tx, status: 'completed' } : tx))
    }, 3000)
  }
  
  function formatDate(date: Date): string {
    return date.toLocaleDateString('en-US', { month: 'short', day: 'numeric', year: 'numeric' })
  }

  // Ensure wallet.pendingTransactions matches actual pending transactions
  const pendingCount = derived(transactions, $txs => $txs.filter(tx => tx.status === 'pending').length);

  // Ensure pendingCount is used (for linter)
  $: void $pendingCount;

  // Load saved accounts on mount
  import { onMount } from 'svelte'
  
  let balanceInterval: number | undefined
  
  onMount(() => {
    loadSavedAccounts()
    checkGethStatus()

    // Set up periodic balance refresh every 10 seconds
    balanceInterval = window.setInterval(() => {
      if ($etcAccount && isGethRunning) {
        fetchBalance()
      }
    }, 10000)

    // Cleanup function
    return () => {
      if (balanceInterval) window.clearInterval(balanceInterval)
    }
  })

  async function loadSavedAccounts() {
    try {
      savedAccounts = await invoke('list_keystore_accounts') as string[]
    } catch (error) {
      console.error('Failed to load saved accounts:', error)
    }
  }

  async function checkGethStatus() {
    try {
      isGethRunning = await invoke('is_geth_running') as boolean
      // Fetch balance if account exists and geth is running
      if ($etcAccount && isGethRunning) {
        fetchBalance()
      }
    } catch (error) {
      console.error('Failed to check geth status:', error)
    }
  }

  async function fetchBalance() {
    if (!$etcAccount || !isGethRunning) return
    
    isLoadingBalance = true
    try {
      accountBalance = await invoke('get_account_balance', { address: $etcAccount.address }) as string
    } catch (error) {
      console.error('Failed to fetch balance:', error)
      accountBalance = '0.000000'
    } finally {
      isLoadingBalance = false
    }
  }


  async function createChiralAccount() {
    passwordAction = 'create'
    showPasswordModal = true
  }

  async function confirmCreateAccount() {
    if (password !== confirmPassword) {
      alert('Passwords do not match')
      return
    }
    if (password.length < 8) {
      alert('Password must be at least 8 characters')
      return
    }
    
    isCreatingAccount = true
    showPasswordModal = false
    try {
      const account = await invoke('create_chiral_account') as { address: string, private_key: string }
      
      // Save to encrypted keystore
      await invoke('save_account_to_keystore', {
        address: account.address,
        privateKey: account.private_key,
        password: password
      })
      
      // Update the Chiral account store
      etcAccount.set(account)
      // Also update the wallet store with the new Chiral address
      wallet.update(w => ({
        ...w,
        address: account.address
      }))
      // Show private key after creation
      privateKeyVisible = true
      
      // Reload saved accounts
      await loadSavedAccounts()
      
      // Clear password fields
      password = ''
      confirmPassword = ''
      
      // Fetch balance for new account
      if (isGethRunning) {
        await fetchBalance()
      }
    } catch (error) {
      console.error('Failed to create Chiral account:', error)
      alert('Failed to create account: ' + error)
    } finally {
      isCreatingAccount = false
    }
  }

  async function importChiralAccount() {
    if (!importPrivateKey) return
    passwordAction = 'import'
    showPasswordModal = true
  }

  async function confirmImportAccount() {
    if (password !== confirmPassword) {
      alert('Passwords do not match')
      return
    }
    if (password.length < 8) {
      alert('Password must be at least 8 characters')
      return
    }
    
    isImportingAccount = true
    showPasswordModal = false
    try {
      const account = await invoke('import_chiral_account', { privateKey: importPrivateKey }) as { address: string, private_key: string }
      
      // Save to encrypted keystore
      await invoke('save_account_to_keystore', {
        address: account.address,
        privateKey: account.private_key,
        password: password
      })
      
      // Update the Chiral account store
      etcAccount.set(account)
      // Also update the wallet store with the imported Chiral address
      wallet.update(w => ({
        ...w,
        address: account.address
      }))
      importPrivateKey = ''
      // Show private key after import
      privateKeyVisible = true
      
      // Reload saved accounts
      await loadSavedAccounts()
      
      // Clear password fields
      password = ''
      confirmPassword = ''
      
      // Fetch balance for imported account
      if (isGethRunning) {
        await fetchBalance()
      }
    } catch (error) {
      console.error('Failed to import Chiral account:', error)
      alert('Failed to import account: ' + error)
    } finally {
      isImportingAccount = false
    }
  }

  async function unlockAccount() {
    if (!selectedSavedAccount) {
      alert('Please select an account to unlock')
      return
    }
    passwordAction = 'unlock'
    showPasswordModal = true
  }

  async function confirmUnlockAccount() {
    try {
      const account = await invoke('load_account_from_keystore', {
        address: selectedSavedAccount,
        password: unlockPassword
      }) as { address: string, private_key: string }
      
      // Update the Chiral account store
      etcAccount.set(account)
      // Also update the wallet store
      wallet.update(w => ({
        ...w,
        address: account.address
      }))
      
      showPasswordModal = false
      unlockPassword = ''
      privateKeyVisible = false
      
      // Fetch balance for unlocked account
      if (isGethRunning) {
        await fetchBalance()
      }
    } catch (error) {
      alert('Failed to unlock account: Incorrect password or corrupted keystore')
    }
  }
</script>

<div class="space-y-6">
  <div>
    <h1 class="text-3xl font-bold">Account</h1>
    <p class="text-muted-foreground mt-2">Manage your wallet and account settings</p>
  </div>
  
  <div class="grid grid-cols-1 md:grid-cols-2 gap-4">
    <Card class="p-6">
      <div class="flex items-center justify-between mb-4">
        <h2 class="text-lg font-semibold">Chiral Network Wallet</h2>
        <Wallet class="h-5 w-5 text-muted-foreground" />
      </div>
      
      <div class="space-y-4">
        {#if !$etcAccount}
          <div class="space-y-3">
            {#if savedAccounts.length > 0}
              <div class="space-y-2">
                <p class="text-sm text-muted-foreground">Saved Accounts:</p>
                <select 
                  bind:value={selectedSavedAccount}
                  class="w-full p-2 border rounded"
                >
                  <option value="">Select an account</option>
                  {#each savedAccounts as account}
                    <option value={account}>{account.slice(0, 10)}...{account.slice(-8)}</option>
                  {/each}
                </select>
                <Button 
                  class="w-full" 
                  variant="outline"
                  on:click={unlockAccount}
                  disabled={!selectedSavedAccount}
                >
                  <Key class="h-4 w-4 mr-2" />
                  Unlock Selected Account
                </Button>
              </div>
              
              <div class="relative">
                <div class="absolute inset-0 flex items-center">
                  <span class="w-full border-t"></span>
                </div>
                <div class="relative flex justify-center text-xs uppercase">
                  <span class="bg-background px-2 text-muted-foreground">Or</span>
                </div>
              </div>
            {:else}
              <p class="text-sm text-muted-foreground">No Chiral Network account yet. Create or import one:</p>
            {/if}
            
            <Button 
              class="w-full" 
              on:click={createChiralAccount}
              disabled={isCreatingAccount}
            >
              <Plus class="h-4 w-4 mr-2" />
              {isCreatingAccount ? 'Creating...' : 'Create New Chiral Account'}
            </Button>
            
            <div class="space-y-2">
              <Input
                type="password"
                bind:value={importPrivateKey}
                placeholder="Enter private key to import"
                class="w-full"
              />
              <Button 
                class="w-full" 
                variant="outline"
                on:click={importChiralAccount}
                disabled={!importPrivateKey || isImportingAccount}
              >
                <Import class="h-4 w-4 mr-2" />
                {isImportingAccount ? 'Importing...' : 'Import Chiral Account'}
              </Button>
            </div>
          </div>
        {:else}
          <div>
            <p class="text-sm text-muted-foreground">Chiral Address</p>
            <div class="flex items-center gap-2 mt-1">
              <p class="font-mono text-sm">{$etcAccount.address.slice(0, 10)}...{$etcAccount.address.slice(-8)}</p>
              <div class="flex flex-col items-center">
                <Button size="sm" variant="ghost" on:click={copyAddress}>
                  <Copy class="h-3 w-3" />
                </Button>
                {#if copyMessage}
                  <span class="text-xs text-muted-foreground mt-1">{copyMessage}</span>
                {/if}
              </div>
            </div>
            
            <div class="mt-3">
              <p class="text-sm text-muted-foreground">Balance</p>
              <div class="flex items-center gap-2 mt-1">
                {#if isLoadingBalance}
                  <p class="text-lg font-semibold">Loading...</p>
                {:else}
                  <p class="text-lg font-semibold">{accountBalance} CN</p>
                {/if}
                {#if isGethRunning}
                  <Button size="sm" variant="ghost" on:click={fetchBalance}>
                    <svg class="h-3 w-3" fill="none" stroke="currentColor" viewBox="0 0 24 24">
                      <path stroke-linecap="round" stroke-linejoin="round" stroke-width="2" d="M4 4v5h.582m15.356 2A8.001 8.001 0 004.582 9m0 0H9m11 11v-5h-.581m0 0a8.003 8.003 0 01-15.357-2m15.357 2H15" />
                    </svg>
                  </Button>
                {/if}
              </div>
            </div>
            
            <div class="mt-4">
              <p class="text-sm text-muted-foreground">Private Key</p>
              <div class="flex gap-2 mt-1">
                <Input
                  type={privateKeyVisible ? 'text' : 'password'}
                  value={$etcAccount.private_key}
                  readonly
                  class="flex-1 font-mono text-xs"
                />
                <Button
                  size="sm"
                  variant="ghost"
                  on:click={() => privateKeyVisible = !privateKeyVisible}
                >
                  {privateKeyVisible ? 'Hide' : 'Show'}
                </Button>
              </div>
              <p class="text-xs text-red-500 mt-1">⚠️ Never share your private key!</p>
            </div>
          </div>
        {/if}
      </div>
    </Card>
<Card class="p-6">
    <div class="flex items-center justify-between mb-4">
      <h2 class="text-lg font-semibold">Send CN Tokens</h2>
      <Coins class="h-5 w-5 text-muted-foreground" />
    </div>
    <form autocomplete="off" data-form-type="other" data-lpignore="true">
      <div class="space-y-4">
        <div>
          <Label for="recipient">Recipient Address</Label>
          <Input
            id="recipient"
            bind:value={recipientAddress}
            placeholder="0x..."
            class="mt-2"
            data-form-type="other"
            data-lpignore="true"
            aria-autocomplete="none"
          />
        </div>

        <div>
          <Label for="amount">Amount (CN)</Label>
          <Input
            id="amount"
            type="number"
            bind:value={rawAmountInput}
            placeholder=""
            min="0.01"
            step="0.01"
            class="mt-2"
            data-form-type="other"
            data-lpignore="true"
            aria-autocomplete="none"
          />
          <div class="flex items-center justify-between mt-1">
            <p class="text-xs text-muted-foreground">
              Available: {$wallet.balance.toFixed(2)} CN
            </p>
            {#if amountWarning}
              <p class="text-xs text-red-500 font-medium">{amountWarning}</p>
            {:else if balanceWarning}
              <p class="text-xs text-red-500 font-medium">{balanceWarning}</p>
            {/if}
          </div>
        
        </div>

        <Button
          type="button"
          class="w-full"
          on:click={sendTransaction}
          disabled={!recipientAddress || !isAmountValid || rawAmountInput === ''}
        >
          <ArrowUpRight class="h-4 w-4 mr-2" />
          Send Transaction
        </Button>

        <Button type="button" class="w-full justify-center bg-gray-100 hover:bg-gray-200 text-gray-800 rounded transition-colors py-2 font-normal" on:click={() => showPending = !showPending} aria-label="View pending transactions">
          <span class="flex items-center gap-2">
            <svg class="h-4 w-4 text-orange-500" fill="none" stroke="currentColor" stroke-width="2" viewBox="0 0 24 24">
              <circle cx="12" cy="10" r="8" />
              <polyline points="12,6 12,10 16,14" />
            </svg>
            {#if $pendingCount > 0}
              {$pendingCount} Pending Transaction{$pendingCount !== 1 ? 's' : ''}
            {:else}
              Pending Transactions
            {/if}
          </span>
        </Button>
        {#if showPending}
          <div class="mt-2 p-3 bg-gray-50 rounded shadow">
            <h3 class="text-sm mb-2 text-gray-700 font-normal">Pending Transactions</h3>
            <ul class="space-y-1">
              {#each $transactions.filter(tx => tx.status === 'pending') as tx}
                <li class="text-xs text-gray-800 font-normal">
                  {tx.description} ({tx.type === 'sent' ? 'To' : 'From'}: {tx.type === 'sent' ? tx.to : tx.from}) - {tx.amount} CN
                </li>
              {:else}
                <li class="text-xs text-gray-500 font-normal">No pending transaction details available.</li>
              {/each}
            </ul>
          </div>
        {/if}
      </div>
<<<<<<< HEAD
    </Card>
    
    <Card class="p-6">
      <div class="flex items-center justify-between mb-4">
        <h2 class="text-lg font-semibold">Send CN Tokens</h2>
        <Coins class="h-5 w-5 text-muted-foreground" />
      </div>
      <form autocomplete="off" data-form-type="other" data-lpignore="true">
        <div class="space-y-4">
          <div>
            <Label for="recipient">Recipient Address</Label>
            <Input
              id="recipient"
              bind:value={recipientAddress}
              placeholder="0x1a2b3c... (any valid hex address for testing)"
              class="mt-2 {addressWarning ? 'border-red-500' : ''}"
              autocomplete="off"
              data-form-type="other"
              data-lpignore="true"
              aria-autocomplete="none"
            />
          {#if addressWarning}
            <p class="text-xs text-red-500 mt-1">{addressWarning}</p>
          {/if}
          </div>

          <div>
            <Label for="amount">Amount (CN)</Label>
            <Input
              id="amount"
              type="number"
              bind:value={sendAmount}
              placeholder="0.01"
            min="0.01"
              max={$wallet.balance}
              class="mt-2 {amountWarning ? 'border-red-500' : ''}"
              autocomplete="off"
              data-form-type="other"
              data-lpignore="true"
              aria-autocomplete="none"
            />
            {#if amountWarning}
              <p class="text-xs text-red-500 mt-1">{amountWarning}</p>
            {/if}
            <p class="text-xs text-muted-foreground mt-1">
              Available: {$wallet.balance.toFixed(2)} CN
            </p>
          </div>

          <Button
            type="button"
            class="w-full"
            on:click={sendTransaction}
            disabled={!recipientAddress || sendAmount <= 0 || sendAmount > $wallet.balance || !isValidAddress(recipientAddress)}
          >
            <ArrowUpRight class="h-4 w-4 mr-2" />
            Send Transaction
          </Button>
        </div>
      </form>
    </Card>
=======
    </form>
  </Card>
>>>>>>> d6038344
  </div>
  
  <Card class="p-6">
    <div class="flex items-center justify-between mb-4">
      <h2 class="text-lg font-semibold">Transaction History</h2>
      <History class="h-5 w-5 text-muted-foreground" />
    </div>
    <!-- Filter Controls -->
    <div class="flex flex-wrap gap-4 mb-4 items-end">
      <div>
        <label for="filter-type" class="block text-xs font-medium mb-1">Type</label>
        <select id="filter-type" bind:value={filterType} class="border rounded px-2 py-1 text-sm">
          <option value="all">All</option>
          <option value="sent">Sent</option>
          <option value="received">Received</option>
        </select>
      </div>
      <div>
        <label for="filter-from" class="block text-xs font-medium mb-1">From</label>
        <input id="filter-from" type="date" bind:value={filterDateFrom} class="border rounded px-2 py-1 text-sm" />
      </div>
      <div>
        <label for="filter-to" class="block text-xs font-medium mb-1">To</label>
        <input id="filter-to" type="date" bind:value={filterDateTo} class="border rounded px-2 py-1 text-sm" />
      </div>
      <div>
        <label for="sort-button" class="block text-xs font-medium mb-1">Sort</label>
        <button id="sort-button" type="button" class="border rounded px-3 py-1 text-sm bg-white hover:bg-gray-100 transition-colors w-full" on:click={() => { sortDescending = !sortDescending; }}>
          {sortDescending ? 'Newest → Oldest' : 'Oldest → Newest'}
        </button>
      </div>
      <div class="flex-1"></div>
      <div class="flex flex-col gap-1 items-end">
        <button type="button" class="border rounded px-3 py-1 text-sm bg-muted hover:bg-muted/70 transition-colors" on:click={() => { filterType = 'all'; filterDateFrom = ''; filterDateTo = ''; sortDescending = true; }}>
          Reset
        </button>
      </div>
    </div>
    <div class="space-y-2 max-h-80 overflow-y-auto pr-1">
      {#each filteredTransactions as tx}
        <div class="flex items-center justify-between p-3 bg-secondary rounded-lg">
          <div class="flex items-center gap-3">
            {#if tx.type === 'received'}
              <ArrowDownLeft class="h-4 w-4 text-green-500" />
            {:else}
              <ArrowUpRight class="h-4 w-4 text-red-500" />
            {/if}
            <div>
              <p class="text-sm font-medium">{tx.description}</p>
              <p class="text-xs text-muted-foreground">
                {tx.type === 'received' ? 'From' : 'To'}: {tx.type === 'received' ? tx.from : tx.to}
              </p>
            </div>
          </div>
          <div class="text-right">
            <p class="text-sm font-medium {tx.type === 'received' ? 'text-green-600' : 'text-red-600'}">
              {tx.type === 'received' ? '+' : '-'}{tx.amount} CN
            </p>
            <p class="text-xs text-muted-foreground">{formatDate(tx.date)}</p>
          </div>
        </div>
      {:else}
        <div class="text-center py-8 text-muted-foreground">
          <History class="h-12 w-12 mx-auto mb-2 opacity-20" />
          <p>No transactions yet</p>
          <p class="text-sm mt-1">Transactions will appear here once you send or receive CN</p>
        </div>
      {/each}
    </div>
  </Card>
  
  <Card class="p-6">
    <div class="flex items-center justify-between mb-4">
      <h2 class="text-lg font-semibold">Security</h2>
      <Settings class="h-5 w-5 text-muted-foreground" />
    </div>

    <form autocomplete="off" data-form-type="other" data-lpignore="true">
      <div class="space-y-4">
        <div>
          <Label>Private Key (Chiral)</Label>
          <div class="flex gap-2 mt-2">
            <Input
              type="text"
              value="your-private-key-here-do-not-share"
              readonly
              class="flex-1 font-mono text-sm {!privateKeyVisible ? 'obscure-text' : ''}"
              autocomplete="off"
              data-form-type="other"
              data-lpignore="true"
              aria-autocomplete="none"
            />
            <Button
              type="button"
              variant="outline"
              size="sm"
              on:click={copyPrivateKey}
            >
              <Copy class="h-3 w-3" />
            </Button>
            <Button
              type="button"
              variant="outline"
              size="sm"
              on:click={() => privateKeyVisible = !privateKeyVisible}
            >
              {privateKeyVisible ? 'Hide' : 'Show'}
            </Button>
          </div>
          {#if privateKeyCopyMessage}
            <p class="text-xs text-green-600 mt-1">{privateKeyCopyMessage}</p>
          {/if}
          <p class="text-xs text-muted-foreground mt-1">Never share your private key with anyone</p>
        </div>

        <Button type="button" variant="outline" class="w-full">
          <Key class="h-4 w-4 mr-2" />
          Export Wallet
        </Button>
      </div>
    </form>
  </Card>
  
  <!-- Password Modal -->
  {#if showPasswordModal}
    <div class="fixed inset-0 bg-black bg-opacity-50 flex items-center justify-center z-50">
      <Card class="p-6 w-96 max-w-full">
        <h3 class="text-lg font-semibold mb-4">
          {#if passwordAction === 'create'}
            Set Password for New Account
          {:else if passwordAction === 'import'}
            Set Password for Imported Account
          {:else}
            Enter Password to Unlock Account
          {/if}
        </h3>
        
        <div class="space-y-4">
          {#if passwordAction === 'unlock'}
            <div>
              <Label for="unlock-password">Password</Label>
              <Input
                id="unlock-password"
                type="password"
                bind:value={unlockPassword}
                placeholder="Enter your password"
                class="mt-2"
              />
            </div>
          {:else}
            <div>
              <Label for="password">Password</Label>
              <Input
                id="password"
                type="password"
                bind:value={password}
                placeholder="Enter a strong password"
                class="mt-2"
              />
              <p class="text-xs text-muted-foreground mt-1">Minimum 8 characters</p>
            </div>
            
            <div>
              <Label for="confirm-password">Confirm Password</Label>
              <Input
                id="confirm-password"
                type="password"
                bind:value={confirmPassword}
                placeholder="Confirm your password"
                class="mt-2"
              />
            </div>
          {/if}
          
          <div class="flex gap-2">
            <Button
              variant="outline"
              class="flex-1"
              on:click={() => {
                showPasswordModal = false
                password = ''
                confirmPassword = ''
                unlockPassword = ''
              }}
            >
              Cancel
            </Button>
            <Button
              class="flex-1"
              on:click={() => {
                if (passwordAction === 'create') {
                  confirmCreateAccount()
                } else if (passwordAction === 'import') {
                  confirmImportAccount()
                } else {
                  confirmUnlockAccount()
                }
              }}
            >
              {passwordAction === 'unlock' ? 'Unlock' : 'Confirm'}
            </Button>
          </div>
        </div>
      </Card>
    </div>
  {/if}
</div><|MERGE_RESOLUTION|>--- conflicted
+++ resolved
@@ -20,12 +20,8 @@
   }
   
   let recipientAddress = ''
-<<<<<<< HEAD
-  let sendAmount = 0.01
-=======
   let sendAmount = 0
   let rawAmountInput = '' // Track raw user input for validation
->>>>>>> d6038344
   let privateKeyVisible = false
   let showPending = false
   let importPrivateKey = ''
@@ -85,50 +81,6 @@
       return sortDescending ? dateB.getTime() - dateA.getTime() : dateA.getTime() - dateB.getTime();
     });
 
-<<<<<<< HEAD
-  // Warning message for amount input
-  let amountWarning = ''
-
-  // Copy feedback message
-  let copyMessage = ''
-
-  let addressWarning = ''; // warning message for address input
-
-
-  function isValidAddress(address: string): boolean {
-    // Development-friendly validation: flexible length, basic format check
-    if (!address.startsWith('0x')) return false;
-    if (address.length < 4) return false; // At least 0x + 2 characters
-    
-    // Check that everything after 0x is hexadecimal or empty (for development)
-    const hexPart = address.slice(2);
-    if (hexPart.length === 0) return false; // Need at least one hex character
-    
-    const hexRegex = /^[a-fA-F0-9]+$/;
-    return hexRegex.test(hexPart);
-  }
-
-
-  // Only show warnings for actual problems
-$: {
-  if (sendAmount > $wallet.balance) {
-    amountWarning = `Maximum amount is ${$wallet.balance.toFixed(2)} CN`;
-  } else if (sendAmount < 0.01) {
-    amountWarning = 'Minimum amount is 0.01 CN';
-  } else {
-    amountWarning = ''; // No warning for valid amounts (including 0.01)
-  }
-}
-
-  // Address Validation
-  $: {
-    if (recipientAddress.trim() === '') {
-      addressWarning = '';
-    } else if (!isValidAddress(recipientAddress)) {
-      addressWarning = 'Address must start with "0x" and contain only valid hexadecimal characters (0-9, a-f, A-F) (minimal 2 characters after 0x)';
-    } else {
-      addressWarning = '';
-=======
   // Validation logic - similar to mining page
   $: {
     if (rawAmountInput === '') {
@@ -161,7 +113,6 @@
         isAmountValid = true;
         sendAmount = inputValue;
       }
->>>>>>> d6038344
     }
   }
   
@@ -179,13 +130,8 @@
   }
   
   function sendTransaction() {
-<<<<<<< HEAD
-    if (!recipientAddress || sendAmount <= 0 || !isValidAddress(recipientAddress)) return
-    
-=======
     if (!recipientAddress || !isAmountValid || sendAmount <= 0) return
 
->>>>>>> d6038344
     // Simulate transaction
     wallet.update(w => ({
       ...w,
@@ -660,72 +606,8 @@
           </div>
         {/if}
       </div>
-<<<<<<< HEAD
-    </Card>
-    
-    <Card class="p-6">
-      <div class="flex items-center justify-between mb-4">
-        <h2 class="text-lg font-semibold">Send CN Tokens</h2>
-        <Coins class="h-5 w-5 text-muted-foreground" />
-      </div>
-      <form autocomplete="off" data-form-type="other" data-lpignore="true">
-        <div class="space-y-4">
-          <div>
-            <Label for="recipient">Recipient Address</Label>
-            <Input
-              id="recipient"
-              bind:value={recipientAddress}
-              placeholder="0x1a2b3c... (any valid hex address for testing)"
-              class="mt-2 {addressWarning ? 'border-red-500' : ''}"
-              autocomplete="off"
-              data-form-type="other"
-              data-lpignore="true"
-              aria-autocomplete="none"
-            />
-          {#if addressWarning}
-            <p class="text-xs text-red-500 mt-1">{addressWarning}</p>
-          {/if}
-          </div>
-
-          <div>
-            <Label for="amount">Amount (CN)</Label>
-            <Input
-              id="amount"
-              type="number"
-              bind:value={sendAmount}
-              placeholder="0.01"
-            min="0.01"
-              max={$wallet.balance}
-              class="mt-2 {amountWarning ? 'border-red-500' : ''}"
-              autocomplete="off"
-              data-form-type="other"
-              data-lpignore="true"
-              aria-autocomplete="none"
-            />
-            {#if amountWarning}
-              <p class="text-xs text-red-500 mt-1">{amountWarning}</p>
-            {/if}
-            <p class="text-xs text-muted-foreground mt-1">
-              Available: {$wallet.balance.toFixed(2)} CN
-            </p>
-          </div>
-
-          <Button
-            type="button"
-            class="w-full"
-            on:click={sendTransaction}
-            disabled={!recipientAddress || sendAmount <= 0 || sendAmount > $wallet.balance || !isValidAddress(recipientAddress)}
-          >
-            <ArrowUpRight class="h-4 w-4 mr-2" />
-            Send Transaction
-          </Button>
-        </div>
-      </form>
-    </Card>
-=======
     </form>
   </Card>
->>>>>>> d6038344
   </div>
   
   <Card class="p-6">
